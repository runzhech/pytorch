--- conflicted
+++ resolved
@@ -14,11 +14,7 @@
 class TORCH_API RequestCallback {
  public:
   // Invoke the callback.
-<<<<<<< HEAD
-  std::shared_ptr<JitFuture> operator()(
-=======
   c10::intrusive_ptr<JitFuture> operator()(
->>>>>>> 7b9764cb
       Message& request,
       std::shared_ptr<LazyStreamContext> ctx) const;
 
@@ -33,11 +29,7 @@
   // message containing an exception. Different rpc agent implementations are
   // expected to ensure delivery of the response/exception based on their
   // implementation specific mechanisms.
-<<<<<<< HEAD
-  virtual std::shared_ptr<JitFuture> processMessage(
-=======
   virtual c10::intrusive_ptr<JitFuture> processMessage(
->>>>>>> 7b9764cb
       Message& request,
       std::shared_ptr<LazyStreamContext> ctx) const = 0;
 };
