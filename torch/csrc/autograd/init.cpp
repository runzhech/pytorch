--- conflicted
+++ resolved
@@ -173,13 +173,10 @@
       // compute flops
       .def("flops", [](const KinetoEvent& e) {
         return e.flops();
-<<<<<<< HEAD
-=======
       })
       // Whether this is async event or not
       .def("is_async", [](const KinetoEvent& e) {
         return e.isAsync();
->>>>>>> 98fcdb80
       });
 
   py::class_<ProfilerResult>(m, "ProfilerResult")
