#include <torch/csrc/jit/mobile/import.h>
#include <torch/csrc/jit/mobile/parse_bytecode.h>

#include <ATen/core/ivalue.h>
#include <c10/util/ScopeExit.h>
#include <c10/util/irange.h>
#include <caffe2/serialize/inline_container.h>
#include <torch/csrc/jit/api/compilation_unit.h>
#include <torch/csrc/jit/mobile/interpreter.h>
#include <torch/csrc/jit/mobile/observer.h>
#include <torch/csrc/jit/runtime/instruction.h>
#include <torch/csrc/jit/serialization/import_export_constants.h>
#include <torch/csrc/jit/serialization/import_export_functions.h>
#include <torch/csrc/jit/serialization/import_read.h>
#include <torch/custom_class.h>

#include <exception>
#include <fstream>
#include <string>
#include <vector>

// The import process to serialize the bytecode package.
// An example for bytecode.pkl of a small mobile_module looks like:
// (4,  # model version number (caffe2::serialize::kProducedBytecodeVersion)
//  # first method
//  (
//   # function name
//   '__torch__.m.forward',
//   # code
//   (('instructions',
//     (('STOREN', 1, 2),
//      ('DROPR', 1, 0),
//      ('MOVE', 2, 0),
//      ('OP', 0, 0),
//      ('RET', 0, 0))),
//    ('operators', (('aten::Int', 'Tensor'),)),
//    ('constants', ()),
//    ('types', ()),
//    ('register_size', 2)),
//   # schema -- optional (forward-compatible addition to version 4)
//   (('arguments',
//     ((('name', 'x'), ('type', 'Tensor'), ('default_value', 13)),
//      ...)),  # more args follow here
//    ('returns',
//     ((('name', ''), ('type', 'Tensor'), ('default_value', None)),
//      ...)),  # more return values follow here
//   )),
//  # more methods follow here
//  ...)

// In addition, the module debugging information can be saved
// in mobile_debug_handles.pkl. An example for it looks like:
// (4,
//  ('__torch__.m.forward',
//   (('module_debug_handles', 10))))
//   Here 10 is the debug handle.
// We also store separately and optionally callstack_debug_map.
// This serializes inlined callstack (InlinedCallStack data structure)
// corresponding to the debug handles.
// Callstack_debug_map serializes tuples of
// (int64_t(debug_handle), int64_t(source_range_tag), InlinedCallStack)
// source_range_tag maps to .debug_pkl files where this tag maps it to
// source range.
// InlinedCallStack is serialized as:
// IValue(InlinedCallStack) = {IValue(ModuleInstanceInfo),
// int64_t(source_range_tag), IValue(InlinedCallStack)} ModuleInstanceInfo is
// serialized as a tuple of (class_type_name, instance_name)

// Note that currently the backward compatibility is not supported by bytecode.
// This format and process need to be revisited and redesigned if we want to
// support backward compatibility in future.

// Note that the following function-schema fields are not supported:
//  - Argument::{known_length_,kwarg_only_}
//  - FunctionSchema::{overload_name_, is_vararg_, is_varret_}

namespace c10 {
// std::string serializeType(const Type &t);
TypePtr parseType(const std::string& pythonStr);
} // namespace c10

namespace torch {
namespace jit {
using caffe2::serialize::IStreamAdapter;
using caffe2::serialize::PyTorchStreamReader;
using caffe2::serialize::ReadAdapterInterface;

OpCode parseOpCode(const char* str);

std::string operator_str(
    const std::string& name,
    const std::string& overloadname) {
  std::string result = name;
  if (!overloadname.empty()) {
    result += "." + overloadname;
  }
  return result;
}

TypePtr resolveTypeNameMobile(
    const c10::QualifiedName& qn,
    std::shared_ptr<CompilationUnit> compilation_unit) {
  // HACK: first we check whether the name starts with special prefix to
  // tell if it's a supported pytorch class type. There are two special
  // prefixes. "__torch__" for nn module, and "torch.jit" from to_backend.
  // This is a reliable
  // check today, but there is no guarantee that this is the case. The
  // real solution is to merge type parsers so we can share class
  // resolution logic.
  static const c10::QualifiedName torchPrefix = "__torch__";
  static const c10::QualifiedName jitPrefix = "torch.jit";
  if (torchPrefix.isPrefixOf(qn) || jitPrefix.isPrefixOf(qn)) {
    if (compilation_unit->get_class(qn) == nullptr) {
      auto typeptr = ClassType::create(qn, compilation_unit, true);
      compilation_unit->register_type(typeptr);
    }
    return compilation_unit->get_class(qn);
  } else {
    return c10::parseType(qn.qualifiedName());
  }
}

c10::StrongTypePtr typeResolverMobile(
    const c10::QualifiedName& qn,
    std::shared_ptr<CompilationUnit> compilation_unit) {
  return c10::StrongTypePtr(
      compilation_unit, resolveTypeNameMobile(qn, compilation_unit));
}

c10::intrusive_ptr<c10::ivalue::Object> objLoaderMobile(
    at::StrongTypePtr type,
    IValue input,
    std::shared_ptr<mobile::CompilationUnit> mobile_compilation_unit) {
  auto cls = type.type_->expect<at::ClassType>();
  auto qn = cls->name();
  c10::QualifiedName method_name(qn.value(), "__setstate__");
  auto setstate = mobile_compilation_unit->find_function(method_name);
  auto find_custom_class_with_setstate = [&qn]() -> c10::ClassTypePtr {
    auto custom_class_type = torch::jit::getCustomClass(qn->qualifiedName());
    if (custom_class_type && custom_class_type->findMethod("__setstate__")) {
      return custom_class_type;
    }
    return nullptr;
  };
  if (setstate) {
    auto obj = c10::ivalue::Object::create(type, 0);
    Stack stack({obj, input});
    setstate->run(stack);
    return obj;
  } else if (auto custom_class_type = find_custom_class_with_setstate()) {
    auto obj = c10::ivalue::Object::create(
        c10::StrongTypePtr(nullptr, custom_class_type), 1);
    Stack stack({obj, input});
    custom_class_type->getMethod("__setstate__").run(stack);
    return obj;
  } else {
    auto dict = std::move(input).toGenericDict();
    size_t ndict = dict.size();
    auto obj = c10::ivalue::Object::create(type, ndict);
    auto it = dict.begin();
    for (const auto i : c10::irange(ndict)) {
      std::stringstream name;
      name << it->key();
      cls->addOrCheckAttribute(name.str(), it->key().type());
      obj->setSlot(i, it->value());
      ++it;
    }
    return obj;
  }
}

bool isTensorInBytecodeArchive(
    caffe2::serialize::PyTorchStreamReader& stream_reader) {
  auto records = stream_reader.getAllRecords();
  for (const auto& record : records) {
    if (record.find("bytecode/") != std::string::npos) {
      return true;
    }
  }
  return false;
}

namespace {
void print_unsupported_ops_and_throw(
    const std::unordered_set<std::string>& unsupported_ops) {
  std::string error_message("{");
  for (const auto& op_name : unsupported_ops) {
    error_message += op_name + ", ";
  }
  error_message += "}";
  TORCH_CHECK(
      false,
      "Following ops cannot be found. ",
      "Check fburl.com/missing_ops for the fix.",
      error_message);
}

// The deserializer class which loads the bytecode package from bc files.
class BytecodeDeserializer final {
 public:
  explicit BytecodeDeserializer(
      std::unique_ptr<PyTorchStreamReader> reader,
      uint64_t module_load_options = 0);
  mobile::Module deserialize(c10::optional<at::Device> device);
  mobile::Module deserialize(
      c10::optional<at::Device> device,
      ExtraFilesMap& extra_files);
  void deserialize_only_extra(
      c10::optional<at::Device> device,
      ExtraFilesMap& extra_files);

 private:
  TypePtr resolveTypeName(const c10::QualifiedName& qn);
  void parseMethods(
      std::vector<IValue>&& vals,
      c10::optional<std::vector<IValue>>&& debug_handles,
      mobile::CompilationUnit& mcu);
  c10::IValue readArchive(
      const std::string& archive_name,
      std::shared_ptr<mobile::CompilationUnit> mcu);
  void parseFunctionSchema(
      const std::string& function_name,
      IValue* schemaTable,
      const int64_t& model_version,
      mobile::Function* function);
  std::shared_ptr<CompilationUnit> compilation_unit_;
  std::unordered_set<std::string> imported_libs_;
  std::unique_ptr<PyTorchStreamReader> reader_{};
  c10::optional<at::Device> device_;
  uint64_t module_load_options_;
};

BytecodeDeserializer::BytecodeDeserializer(
    std::unique_ptr<PyTorchStreamReader> reader,
    uint64_t module_load_options)
    : compilation_unit_(std::make_shared<CompilationUnit>()),
      reader_(std::move(reader)),
      module_load_options_(module_load_options) {}

/**
 * Loads operators by looking them up in the Dispatcher and returns
 * the set of operator names (with overload) that are not supported
 * by the current runtime.
 */
std::unordered_set<std::string> load_and_find_unsupported_operator_names(
    const std::vector<IValue>& ops_list,
    mobile::Function* function,
    int64_t model_version) {
  std::unordered_set<std::string> unsupported_op_names;
  // ops_list is the list of operator names that were read in from
  // bytecode.plk for the method that is currently being processed.
  for (const auto& op : ops_list) {
    auto op_item = op.toTuple()->elements();
    TORCH_CHECK(
        op_item.size() >= 2,
        "There should be either two parts (name and overload name), ",
        "or three parts (name, overload name and number of specified args) ",
        "for an operator");
    c10::optional<int> num_args;
    if (op_item.size() > 2) {
      num_args = op_item[2].toInt();
    }
    auto op_found = function->append_operator(
<<<<<<< HEAD
        op_item[0].toString()->string(), op_item[1].toString()->string());
=======
        op_item[0].toString()->string(),
        op_item[1].toString()->string(),
        num_args,
        model_version);
>>>>>>> 2c57bbf5
    if (!op_found) {
      unsupported_op_names.emplace(operator_str(
          op_item[0].toString()->string(), op_item[1].toString()->string()));
    }
  }
  return unsupported_op_names;
}

TypePtr BytecodeDeserializer::resolveTypeName(const c10::QualifiedName& qn) {
  return resolveTypeNameMobile(qn, compilation_unit_);
}

// It requires compilation_unit_ when parsing function schema. Keep it in
// BytecodeDeserializer. It may be refacotred later to make it independent
// of the specific BytecodeDeserializer, like parsing other tables
void BytecodeDeserializer::parseFunctionSchema(
    const std::string& function_name,
    IValue* schemaTable,
    const int64_t& model_version,
    mobile::Function* function) {
  // function schema
  if (schemaTable) { // (schema is optional for back compat)
    auto parseArgList = [this](std::vector<IValue>&& argTables) {
      std::vector<c10::Argument> args;
      for (auto&& argTable : std::move(argTables)) {
        auto argTableElements =
            std::move(*std::move(argTable).toTuple()).elements();
        auto name =
            expect_field(argTableElements, "name", BYTECODE_INDEX_ARGUMENT_NAME)
                .toStringRef();
        c10::TypePtr type = resolveTypeName(
            (expect_field(
                 argTableElements, "type", BYTECODE_INDEX_ARGUMENT_TYPE))
                .toStringRef());
        IValue default_value = expect_field(
            argTableElements,
            "default_value",
            BYTECODE_INDEX_ARGUMENT_DEFAULT_VALUE);
        args.emplace_back(
            name,
            std::move(type),
            c10::nullopt /*N*/,
            std::move(default_value));
      }
      return args;
    };
    auto schemaTableElements =
        std::move(*std::move(*schemaTable).toTuple()).elements();
    std::vector<IValue> arg_list =
        std::move(*expect_field(
                       schemaTableElements,
                       "arguments",
                       BYTECODE_INDEX_SCHEMA_ARGUMENTS)
                       .toTuple())
            .elements();
    std::vector<IValue> ret_list =
        std::move(
            *expect_field(
                 schemaTableElements, "returns", BYTECODE_INDEX_SCHEMA_RETURNS)
                 .toTuple())
            .elements();
    c10::FunctionSchema schema(
        function_name,
        "" /*overload_name*/,
        parseArgList(std::move(arg_list)),
        parseArgList(std::move(ret_list)),
        false /*is_varargs*/,
        false /*is_varret*/);
    function->setSchema(std::move(schema));
  }
}

void parseOperators(
    const std::vector<IValue>& ops_list,
    const int64_t& model_version,
    const uint64_t& module_load_options,
    mobile::Function* function) {
  std::unordered_set<std::string> unsupported_op_names =
      load_and_find_unsupported_operator_names(
          ops_list, function, model_version);
  if ((module_load_options & MobileModuleLoadOptions::OPERATOR_CHECK) &&
      !unsupported_op_names.empty()) {
    print_unsupported_ops_and_throw(unsupported_op_names);
  }
}

void BytecodeDeserializer::parseMethods(
    std::vector<IValue>&& vals,
    c10::optional<std::vector<IValue>>&& debug_handles,
    mobile::CompilationUnit& mcu) {
  TORCH_CHECK(vals.size() > 0, "Bytecode has no elements. ");
  // Initialized with the version number when kProducedBytecodeVersion was
  // introduced. The old models (some of them already in production) without
  // version number are seen as version 3 (deprecated).
  constexpr uint64_t default_version = 0x3L;
  uint64_t model_version = default_version;
  size_t method_i_start = 0;
  if (vals[0].isInt()) {
    model_version = vals[0].toInt();
    method_i_start = 1;
  }
  TORCH_CHECK(
      // NOLINTNEXTLINE(clang-diagnostic-sign-compare)
      caffe2::serialize::kMinSupportedBytecodeVersion <= model_version &&
          // NOLINTNEXTLINE(clang-diagnostic-sign-compare)
          model_version <= caffe2::serialize::kMaxSupportedBytecodeVersion,
      "Lite Interpreter version number does not match. ",
      "The model version must be between ",
      caffe2::serialize::kMinSupportedBytecodeVersion,
      " and ",
      caffe2::serialize::kMaxSupportedBytecodeVersion,
      " but the model version is ",
      model_version);

  if (debug_handles) {
    TORCH_CHECK(
        debug_handles->size() == vals.size(),
        "The numbers of bytecode values and debug info values do not match.");
  }

  // Process all methods in this mobile module.
  for (const auto i : c10::irange(method_i_start, vals.size())) {
    auto element = std::move(vals[i]);
    auto m_tuple = std::move(*element.toTuple()).elements();
    const std::string& function_name = m_tuple[0].toStringRef();
    auto codeTableElements =
        std::move(*std::move(m_tuple[1]).toTuple()).elements();
    IValue* schemaTable = // older files do not store function schema
        (model_version > 0x4L || (model_version == 0x4L && m_tuple.size() >= 3))
        ? &m_tuple[2]
        : nullptr;
    auto function =
        std::make_unique<mobile::Function>(c10::QualifiedName(function_name));

    std::vector<IValue> ins_list =
        std::move(
            *expect_field(
                 codeTableElements, "instructions", BYTECODE_INDEX_INSTRUCTION)
                 .toTuple())
            .elements();
    std::vector<IValue> ops_list =
        std::move(*expect_field(
                       codeTableElements, "operators", BYTECODE_INDEX_OPERATOR)
                       .toTuple())
            .elements();
    std::vector<IValue> consts_list =
        std::move(*expect_field(
                       codeTableElements, "constants", BYTECODE_INDEX_CONSTANT)
                       .toTuple())
            .elements();
    std::vector<IValue> types_list =
        std::move(*expect_field(codeTableElements, "types", BYTECODE_INDEX_TYPE)
                       .toTuple())
            .elements();
    int64_t register_size =
        expect_field(
            codeTableElements, "register_size", BYTECODE_INDEX_REGISTER_SIZE)
            .toInt();

    std::vector<IValue> debug_handles_m_tuple;
    if (debug_handles) {
      debug_handles_m_tuple =
          std::move(*std::move((*debug_handles)[i]).toTuple()).elements();
    }

    parseInstructions(
        function_name, ins_list, debug_handles_m_tuple, function.get());

    parseOperators(
        ops_list, model_version, module_load_options_, function.get());

    parseConstants(consts_list, function.get());

    parseTypes(types_list, function.get());

    function->set_register_size(register_size);

    parseFunctionSchema(
        function_name, schemaTable, model_version, function.get());

    mcu.register_function(std::move(function));
  }
}

void BytecodeDeserializer::deserialize_only_extra(
    c10::optional<at::Device> device,
    ExtraFilesMap& extra_files) {
  device_ = device;
  for (const auto& kv : extra_files) {
    const std::string& key = "extra/" + kv.first;
    if (reader_->hasRecord(key)) {
      at::DataPtr meta_ptr;
      size_t meta_size = 0;
      std::tie(meta_ptr, meta_size) = reader_->getRecord(key);
      extra_files[kv.first] =
          std::string(static_cast<char*>(meta_ptr.get()), meta_size);
    }
  }
}

mobile::Module BytecodeDeserializer::deserialize(
    c10::optional<at::Device> device,
    ExtraFilesMap& extra_files) {
  deserialize_only_extra(device, extra_files);
  return deserialize(device);
}

mobile::Module BytecodeDeserializer::deserialize(
    c10::optional<at::Device> device) {
  device_ = device;
  auto mcu = std::make_shared<mobile::CompilationUnit>();

  // bvals can have 2 possible formats:
  //
  // 1. Old format: bvals is an array (Tuple) of N elements, each element being
  // itself a Tuple(method_name, method_table).
  //
  // 2. New format: bvals is an array (Tuple) of 1+N elements. The first element
  // being a Tuple (int, table), and the integer stands for the bytecode version
  // number. The rest of the elements are the same as before.
  //
  auto bvals = std::move(*readArchive("bytecode", mcu).toTuple()).elements();

  c10::optional<std::vector<IValue>> debug_handles;
  bool has_debug_handles{false};
  if (reader_->hasRecord("mobile_debug_handles.pkl")) {
    debug_handles =
        readArchive("mobile_debug_handles", mcu).toTuple()->elements();
    has_debug_handles = true;
  }
  parseMethods(std::move(bvals), std::move(debug_handles), *mcu);
  auto m = mobile::Module(readArchive("data", mcu).toObject(), mcu);
  m.setHasDebugHandles(has_debug_handles);
#if defined(SYMBOLICATE_MOBILE_DEBUG_HANDLE)
  MobileDebugTable debug_table = MobileDebugTable(reader_, compilation_unit_);
  m.setDebugTable(std::move(debug_table));
#endif
  return m;
}

c10::IValue BytecodeDeserializer::readArchive(
    const std::string& archive_name,
    std::shared_ptr<mobile::CompilationUnit> mcu) {
  auto type_resolver = [this](const c10::QualifiedName& qn) {
    return typeResolverMobile(qn, compilation_unit_);
  };

  auto obj_loader = [&](at::StrongTypePtr type, IValue input) {
    return objLoaderMobile(type, input, mcu);
  };

  bool bytecode_tensor_in_constants_archive =
      (archive_name == "bytecode" &&
       !isTensorInBytecodeArchive(*reader_.get()));

  auto ivalues = torch::jit::readArchiveAndTensors(
      archive_name,
      /*pickle_prefix=*/"",
      /*tensor_prefix=*/
      bytecode_tensor_in_constants_archive ? "constants/" : "",
      type_resolver,
      obj_loader,
      device_,
      *reader_.get());
  return ivalues;
}

} // namespace

// Forward declare so that _load_for_mobile() overloads can
// call this method directly.
mobile::Module _load_for_mobile_impl(
    std::unique_ptr<ReadAdapterInterface> rai,
    c10::optional<c10::Device> device,
    ExtraFilesMap& extra_files,
    uint64_t module_load_options);

mobile::Module _load_for_mobile(
    std::istream& in,
    c10::optional<at::Device> device) {
  ExtraFilesMap extra_files;
  return _load_for_mobile(in, device, extra_files);
}

mobile::Module _load_for_mobile(
    const std::string& filename,
    c10::optional<at::Device> device) {
  ExtraFilesMap extra_files;
  return _load_for_mobile(filename, device, extra_files);
}

mobile::Module _load_for_mobile(
    std::unique_ptr<ReadAdapterInterface> rai,
    c10::optional<c10::Device> device) {
  ExtraFilesMap extra_files;
  return _load_for_mobile(std::move(rai), device, extra_files);
}

mobile::Module _load_for_mobile(
    std::istream& in,
    c10::optional<at::Device> device,
    ExtraFilesMap& extra_files) {
  std::unique_ptr<IStreamAdapter> rai = std::make_unique<IStreamAdapter>(&in);
  auto module = _load_for_mobile(std::move(rai), device, extra_files);
  return module;
}

mobile::Module _load_for_mobile(
    const std::string& filename,
    c10::optional<at::Device> device,
    ExtraFilesMap& extra_files) {
  std::unique_ptr<FileAdapter> rai = std::make_unique<FileAdapter>(filename);
  auto module = _load_for_mobile(std::move(rai), device, extra_files);
  return module;
}

mobile::Module _load_for_mobile(
    const std::string& filename,
    c10::optional<at::Device> device,
    ExtraFilesMap& extra_files,
    uint64_t module_load_options) {
  std::unique_ptr<FileAdapter> rai = std::make_unique<FileAdapter>(filename);
  auto module = _load_for_mobile_impl(
      std::move(rai), device, extra_files, module_load_options);
  return module;
}

mobile::Module _load_for_mobile(
    std::unique_ptr<ReadAdapterInterface> rai,
    c10::optional<c10::Device> device,
    ExtraFilesMap& extra_files) {
  auto module = _load_for_mobile_impl(
      std::move(rai), device, extra_files, _default_mobile_module_load_options);
  return module;
}

mobile::Module _load_for_mobile_impl(
    std::unique_ptr<ReadAdapterInterface> rai,
    c10::optional<c10::Device> device,
    ExtraFilesMap& extra_files,
    uint64_t module_load_options) {
  auto observer = torch::observerConfig().getModuleObserver();
  // NOLINTNEXTLINE(clang-analyzer-security.insecureAPI.rand)
  auto instance_key = std::rand();

  std::unordered_map<std::string, std::string> metadata_map;
  if (observer) {
    observer->onEnterLoadModel(instance_key);
    auto defaultExtraFileList = observer->getDefaultExtraFiles();
    // Add files in defaultExtraFileList to fail_extra_files and extra_files
    for (const auto& fileName : defaultExtraFileList) {
      extra_files.insert(std::make_pair(fileName, ""));
    }
  }

  const size_t model_size = rai != nullptr ? rai->size() : 0;
  auto reader = torch::make_unique<PyTorchStreamReader>(std::move(rai));
  BytecodeDeserializer deserializer(std::move(reader), module_load_options);

  std::string error_message;
  auto guard = c10::make_scope_exit([&]() {
    if (!observer) {
      return;
    }
    deserializer.deserialize_only_extra(device, extra_files);

    metadata_map = observer->processMetadataFromExtra(extra_files);

    observer->onFailLoadModel(
        instance_key,
        error_message.empty() ? "Unknown exception" : error_message.c_str(),
        metadata_map);
  });

  try {
    mobile::Module result = deserializer.deserialize(device, extra_files);
    if (observer) {
      // Add model_name and model_size to metadata_map
      extra_files.insert(std::make_pair("model_name", result.name()));
      extra_files.insert(
          std::make_pair("model_size", c10::guts::to_string(model_size)));
      metadata_map = observer->processMetadataFromExtra(extra_files);
      observer->onExitLoadModel(instance_key, metadata_map);
    }
    result.setMetadata(metadata_map);
    guard.release();
    return result;
  } catch (c10::Error& error) {
    error_message = error.what();
    TORCH_RETHROW(error);
  }
}

void _load_extra_only_for_mobile(
    const std::string& filename,
    c10::optional<at::Device> device,
    ExtraFilesMap& extra_files) {
  std::unique_ptr<FileAdapter> rai = std::make_unique<FileAdapter>(filename);
  auto observer = torch::observerConfig().getModuleObserver();
  // NOLINTNEXTLINE(clang-analyzer-security.insecureAPI.rand)
  auto instance_key = std::rand();
  if (observer) {
    observer->onEnterLoadModel(instance_key);
  }
  auto reader = torch::make_unique<PyTorchStreamReader>(std::move(rai));
  BytecodeDeserializer deserializer(std::move(reader));
  deserializer.deserialize_only_extra(device, extra_files);
}

namespace mobile {

std::set<std::string> _export_operator_list(
    torch::jit::mobile::Module& module) {
  std::set<std::string> operator_list;
  for (Method func : module.get_methods()) {
    const Function& function = func.function();
    const std::shared_ptr<Code> cptr = function.get_code();
    // op_names below isn't a list of unique operator names. In fact
    // it can contain the same operator name many many times, so we need
    // to de-dup the list by adding all the operator names into
    // an std::set<std::string>.
    std::vector<c10::OperatorName> const& op_names = cptr->op_names_;
    for (auto& op_name : op_names) {
      operator_list.insert(toString(op_name));
    }
  }
  return operator_list;
}

} // namespace mobile
} // namespace jit
} // namespace torch<|MERGE_RESOLUTION|>--- conflicted
+++ resolved
@@ -261,14 +261,9 @@
       num_args = op_item[2].toInt();
     }
     auto op_found = function->append_operator(
-<<<<<<< HEAD
-        op_item[0].toString()->string(), op_item[1].toString()->string());
-=======
         op_item[0].toString()->string(),
         op_item[1].toString()->string(),
-        num_args,
-        model_version);
->>>>>>> 2c57bbf5
+        num_args);
     if (!op_found) {
       unsupported_op_names.emplace(operator_str(
           op_item[0].toString()->string(), op_item[1].toString()->string()));
@@ -363,7 +358,7 @@
   // Initialized with the version number when kProducedBytecodeVersion was
   // introduced. The old models (some of them already in production) without
   // version number are seen as version 3 (deprecated).
-  constexpr uint64_t default_version = 0x3L;
+  constexpr uint64_t default_version = 0x4L;
   uint64_t model_version = default_version;
   size_t method_i_start = 0;
   if (vals[0].isInt()) {
