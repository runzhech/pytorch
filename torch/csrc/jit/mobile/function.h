#pragma once

#include <vector>

#include <ATen/core/function.h>
#include <ATen/core/function_schema.h>
#include <ATen/core/ivalue.h>

namespace torch {
namespace jit {
using Stack = std::vector<c10::IValue>;
enum OpCode : uint8_t;
struct Instruction;
struct OperatorString;

namespace mobile {
struct Code;
<<<<<<< HEAD
struct Instruction;
=======
>>>>>>> bdaf50f3

class TORCH_API Function : public torch::jit::Function {
 public:
  explicit Function(c10::QualifiedName name);
  Function(
      c10::QualifiedName name,
      std::shared_ptr<Code> code,
      at::optional<c10::FunctionSchema> schema);
  void run(Stack& stack) override;
  at::IValue operator()(Stack& stack);
  void ensure_defined() override {}
  size_t num_inputs() const override;
  const c10::QualifiedName& qualname() const override;
  bool call(Stack&, c10::function_ref<void(const mobile::Code&)>) override;

  // NOTE: the APIs below is dangerous: if you call append_instruction with
  // dbg_handle and then call it without; then the dbg_handle will become
  // misaligned. Therefore only use ONE variant at time.
  void append_instruction(OpCode op, int X, int N, int64_t dbg_handle);
  void append_instruction(OpCode op, int X, int N);
  bool append_operator(
      const std::string& name,
      const std::string& overload_name,
      const c10::optional<int>& num_specified_args,
      int64_t model_version); /* TODO: T90339189 deprecate all v3 when v3 models
                                are removed */
  void append_constant(const c10::IValue& constant);
  void append_type(const c10::TypePtr& type);
  void append_function(mobile::Function& func);

  void set_register_size(size_t size);

  int64_t get_debug_handle(size_t pc) const;
  const std::shared_ptr<Code> get_code() const;

  torch::jit::Function& setSchema(c10::FunctionSchema schema) override;
  bool hasSchema() const;
  const c10::FunctionSchema& getSchema() const override;

  // Returns the debug handle corresponding to where the execution
  // is halted due to exception.
  // If no corresponding debug handle is found then -1 is returned.
  const std::vector<int64_t>& getExceptionDebugHandles() const;
  static Function& registerFunc(
      const std::string qualified_name,
      const std::vector<Instruction>& instructions,
      const std::vector<c10::IValue> constants,
      const std::vector<c10::TypePtr> types,
      const google::int64 register_size);

 private:
  c10::QualifiedName name_;
  std::shared_ptr<Code> code_;
  at::optional<c10::FunctionSchema> schema_; // (byte-code version 4+)
};

c10::optional<std::function<void(Stack&)>> makeOperatorFunction(
    c10::OperatorName opname,
    c10::optional<int> num_specified_args,
    int64_t model_version);

} // namespace mobile
} // namespace jit
} // namespace torch<|MERGE_RESOLUTION|>--- conflicted
+++ resolved
@@ -15,10 +15,7 @@
 
 namespace mobile {
 struct Code;
-<<<<<<< HEAD
 struct Instruction;
-=======
->>>>>>> bdaf50f3
 
 class TORCH_API Function : public torch::jit::Function {
  public:
