--- conflicted
+++ resolved
@@ -307,17 +307,9 @@
   rewriter.runOnGraph(graph, torch::jit::graph_rewrite_helper::isClampFusable);
 }
 
-<<<<<<< HEAD
-void runCanonicalOptimizations(
-    script::Module& module,
-    const std::unordered_set<std::string>& methods_to_optimize) {
-  for (const std::string& method : methods_to_optimize) {
-    auto graph = module.get_method(method).graph();
-=======
 void runCanonicalOptimizations(script::Module& module) {
   for (const auto& method : module.get_methods()) {
     auto graph = method.graph();
->>>>>>> 98fcdb80
     // Not sure if we have models running on mobile that require loop unrolling.
     // Perhaps language/speech models? Conservatively setting that to false.
     runOptimization(graph, false /* no loop unrolling */);
@@ -374,31 +366,7 @@
 script::Module optimizeForMobile(
     const script::Module& m,
     const std::set<MobileOptimizerType>& optimization_blocklist,
-    const std::vector<std::string>& preserved_methods,
-    const std::vector<std::string>& methods_to_optimize_arg) {
-  std::unordered_set<std::string> methods_to_optimize(
-      methods_to_optimize_arg.begin(), methods_to_optimize_arg.end());
-
-  // Forward is optimized by default if it exists
-  bool optimize_forward = false;
-  if (m.find_method("forward")) {
-    optimize_forward = true;
-    methods_to_optimize.insert("forward");
-  }
-  TORCH_INTERNAL_ASSERT(
-      methods_to_optimize.size() > 0,
-      "Model must either define forward, or pass in at least 1 function to optimize");
-
-  // Preserve all functions we intend to optimize
-  // Need to keep the optimized_set separate because there are often
-  // methods that need to be preserved, but wouldnt need optimization
-  // Convert to set and back to remove duplicates
-  std::unordered_set<std::string> preserved_set(
-      preserved_methods.begin(), preserved_methods.end());
-  preserved_set.insert(methods_to_optimize.begin(), methods_to_optimize.end());
-  std::vector<std::string> preserved_list(
-      preserved_set.begin(), preserved_set.end());
-
+    const std::vector<std::string>& preserved_methods) {
   auto cloned_module = m.clone();
   cloned_module.eval();
 
@@ -408,66 +376,44 @@
 
   // Many optimizations require a frozen module, but ConvBatchNorm requires
   // an unfrozen module
-<<<<<<< HEAD
-  cloned_module = freeze_module(cloned_module, preserved_list);
-
-  if (!optimization_blocklist.count(
-          MobileOptimizerType::INSERT_FOLD_PREPACK_OPS) &&
-      optimize_forward) {
-=======
   cloned_module = freeze_module(cloned_module, preserved_methods);
 
   if (!optimization_blocklist.count(
           MobileOptimizerType::INSERT_FOLD_PREPACK_OPS)) {
     // TODO fix duplication caused by referencing same op across multiple
     // functions
->>>>>>> 98fcdb80
     insertPrePackedOps(cloned_module);
-    cloned_module = freeze_module(cloned_module, preserved_list);
+    cloned_module = freeze_module(cloned_module, preserved_methods);
     fusePrePackedLinearConvWithClamp(cloned_module);
     FoldPrePackingOps(cloned_module);
   }
 
   if (!optimization_blocklist.count(
           MobileOptimizerType::HOIST_CONV_PACKED_PARAMS) &&
-<<<<<<< HEAD
-      optimize_forward) {
-=======
       cloned_module.find_method("forward")) {
->>>>>>> 98fcdb80
     // freeze again in case it was not done in previous optional passes
-    cloned_module = freeze_module(cloned_module, preserved_list);
+    cloned_module = freeze_module(cloned_module, preserved_methods);
     HoistConvPackedParams(cloned_module);
     // and freeze yet again to remove the empty QuantizedConv modules
-    cloned_module = freeze_module(cloned_module, preserved_list);
+    cloned_module = freeze_module(cloned_module, preserved_methods);
   }
 
   // Run canonical optimizations post freezing
   // since freezing inlines the graph. Otherwise we
   // will have to explicitly call Inlining pass.
-  runCanonicalOptimizations(cloned_module, methods_to_optimize);
+  runCanonicalOptimizations(cloned_module);
 
   if (!optimization_blocklist.count(MobileOptimizerType::REMOVE_DROPOUT)) {
-<<<<<<< HEAD
-    for (const std::string& method : methods_to_optimize) {
-      auto graph = cloned_module.get_method(method).graph();
-=======
     for (const auto& method : cloned_module.get_methods()) {
       auto graph = method.graph();
->>>>>>> 98fcdb80
       // Module must be not be in training mode but optimize calls eval()
       removeDropout(graph);
     }
   }
 
   if (!optimization_blocklist.count(MobileOptimizerType::FUSE_ADD_RELU)) {
-<<<<<<< HEAD
-    for (const std::string& method : methods_to_optimize) {
-      auto graph = cloned_module.get_method(method).graph();
-=======
     for (const auto& method : cloned_module.get_methods()) {
       auto graph = method.graph();
->>>>>>> 98fcdb80
       FuseAddRelu(graph);
     }
   }
@@ -500,8 +446,7 @@
 script::Module optimizeForMobile(
     const script::Module& module,
     const std::set<MobileOptimizerType>& blocklist,
-    const std::vector<std::string>& preserved_methods,
-    const std::vector<std::string>& methods_to_optimize) {
+    const std::vector<std::string>& preserved_methods) {
   TORCH_INTERNAL_ASSERT(
       "Mobile optimization only available with XNNPACK at the moment. "
       "XNNPACK is not enabled. Please build with USE_XNNPACK=1");
