#include <ATen/core/interned_strings.h>
#include <ATen/core/jit_type.h>
#include <c10/core/Device.h>
#include <c10/util/ArrayRef.h>
#include <c10/util/Optional.h>
#include <torch/csrc/jit/ir/ir.h>
#include <torch/csrc/jit/jit_log.h>
#include <torch/csrc/jit/passes/device_type_analysis.h>
#include <torch/library.h>
#include <memory>

namespace torch {
namespace jit {

namespace {

using Tensor = at::Tensor;
using Device = at::Device;

using PropRule = std::function<bool(Node*)>;
/*
A Propagation Rule takes the Node, and
applies the relevant properties to the Tensor outputs
of the Node (based on the rule itself)

Returns: Bool indicating if anything was changed
*/

bool setDeviceType(Value* value, c10::optional<Device> device) {
  auto tensor_type = value->type()->cast<TensorType>();
  TORCH_INTERNAL_ASSERT(tensor_type, "Expecting a tensor type");
  bool changed = tensor_type->device() != device;
  value->setType(tensor_type->withDevice(device));
  return changed;
}

bool setReturnsToDevice(Node* n, c10::optional<Device> device) {
  bool changed = false;
  for (Value* out : n->outputs()) {
    auto tensor_type = out->type()->cast<TensorType>();
    if (!tensor_type) {
      continue;
    }
    changed |= setDeviceType(out, device);
  }
  return changed;
}

bool propWithNoDevice(Node* n) {
  // Figure out what the common device to propagate is
  c10::optional<Device> device;
  bool device_is_zerodim = false;

  for (Value* inp : n->inputs()) {
    auto tensor_type = inp->type()->cast<TensorType>();
    if (!tensor_type) {
      continue;
    }

    bool tensor_is_zerodim = tensor_type->symbolic_sizes().rank().value_or(-1) == 0;
    if (device) {
      if (tensor_type->device().has_value()) {
        auto cur_device = tensor_type->device().value();
        if (device != cur_device){
          if (device_is_zerodim && tensor_is_zerodim){
            // Bail on the both is zero_dim case
            return setReturnsToDevice(n, c10::nullopt);
          }
          if (!device_is_zerodim && !tensor_is_zerodim){
            // Bail on the type not match case
            return setReturnsToDevice(n, c10::nullopt);
          }
          if (device_is_zerodim && !tensor_is_zerodim){
            device = tensor_type->device();
            device_is_zerodim = false;
          }
          // If tensor_is_zerodim  && !device_is_zerodim, do nothing
        }
      }
    } else if(tensor_type->device()) {
      device = tensor_type->device();
      device_is_zerodim = tensor_is_zerodim;
    }
  }

  return setReturnsToDevice(n, device);
}

bool defaultDeviceProp(Node* n) {
  // Detecting of the op has a device object argument
  // as there is implicit string conversion to device
  auto schema = n->maybeSchema();
  if (!schema) {
    return false;
  }
  auto arguments = schema->arguments();
  auto input_vec = n->inputs();
  for (int i = 0; i < arguments.size(); i++) {
    Argument& argument = arguments[i];
    if (DeviceObjType::get()->isSubtypeOf(argument.type())) {
      // Optional args are filled in by torchscript with default val
      auto input_val = toIValue(n->inputs().at(i));
      if (!input_val.has_value()) {
        // Can't propagate if there is a dynamic device type
        return false;
      }
      if (input_val->isNone()) {
        continue;
      }
      if (!input_val->isDevice()){
        // Bail on union types
        return false;
      }
      TORCH_INTERNAL_ASSERT(input_val->isDevice())
      Device device = input_val->toDevice();
      return setReturnsToDevice(n, device);
    }
  }
  return propWithNoDevice(n);
}

struct DeviceTypePropagationPass {
  explicit DeviceTypePropagationPass(std::shared_ptr<Graph> graph)
      : graph_(std::move(graph)) {
    buildRuleRegistry();
  }

  // returns true if at least one node has its scalar type set on a tensor node
  bool run() {
    at::ArrayRef<Block*> blocks = graph_->block();
    for (auto block : blocks) {
      processBlock(block);
    }
    return changed_;
  }

 private:
  void processBlock(Block* block) {
    GRAPH_DEBUG("processBlock");
    for (auto it = block->nodes().begin(); it != block->nodes().end(); it++) {
      processNode(*it);
    }
  }

  void processNode(Node* n) {
    GRAPH_DEBUG("processNode");
    switch (n->kind()) {
      case prim::If:
        // return processIf(n);
      case prim::Loop:
      case prim::CallMethod:
      case prim::CallFunction:
        return; // Not handled for now
      default:
        break;
    }

    bool has_tensor_output =
        std::any_of(n->outputs().begin(), n->outputs().end(), [](Value* v) {
          return (bool)v->type()->cast<TensorType>();
        });

    if (!has_tensor_output) {
      // if output contains no tensor, nothing to propagate
      return;
    }

    switch (n->kind()) {
      case prim::Constant:
        // This is already been propagated by something else in freezing
      case prim::ListConstruct:
      case prim::ListUnpack:
        return;  // Not handled for now
      default:
        if (n->kind().is_aten()) {
          return processAtenOps(n);
        } else {
          return;  // Not handled for now
        }
    }
  }

  // for efficiency
  void processAtenOps(Node* n) {
    GRAPH_DEBUG("processAtenOps");
    GRAPH_DEBUG("case = ", n->kind(), " ", *n);
    // Custom Rule Matching
    auto op = n->maybeOperator();
    if (!op) {
<<<<<<< HEAD
      return;
    }
    auto prop_fn = device_prop_registry_->find(*op);
    if (prop_fn) {
      PropRule rule = *prop_fn;
      changed_ |= rule(n);
=======
>>>>>>> db506a20
      return;
    }
    changed_ |= defaultDeviceProp(n);
  }


  std::shared_ptr<Graph> graph_;
  bool changed_ = false;
};

} // anonymous namespace

// This analysis propagates input device types (if any) throughout the
// graph.
bool DeviceTypePropagation(std::shared_ptr<Graph> graph) {
  DeviceTypePropagationPass tp = DeviceTypePropagationPass(graph);
  bool changed = tp.run();
  if (changed) {
    GRAPH_DUMP("After TensorPropertyPropagation pass:", graph);
  }
  return changed;
}

} // namespace jit
} // namespace torch<|MERGE_RESOLUTION|>--- conflicted
+++ resolved
@@ -187,15 +187,6 @@
     // Custom Rule Matching
     auto op = n->maybeOperator();
     if (!op) {
-<<<<<<< HEAD
-      return;
-    }
-    auto prop_fn = device_prop_registry_->find(*op);
-    if (prop_fn) {
-      PropRule rule = *prop_fn;
-      changed_ |= rule(n);
-=======
->>>>>>> db506a20
       return;
     }
     changed_ |= defaultDeviceProp(n);
