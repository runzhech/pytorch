#include <torch/csrc/jit/runtime/static/impl.h>

#include <ATen/MemoryOverlap.h>
#include <ATen/core/interned_strings.h>
#include <ATen/record_function.h>
#include <c10/core/CPUAllocator.h>
#include <c10/core/InferenceMode.h>
#include <c10/macros/Macros.h>
#include <c10/util/MaybeOwned.h>
#include <c10/util/irange.h>
#include <caffe2/core/scope_guard.h>
#include <caffe2/core/timer.h>
#include <torch/csrc/jit/ir/alias_analysis.h>
#include <torch/csrc/jit/jit_log.h>
#include <torch/csrc/jit/passes/canonicalize.h>
#include <torch/csrc/jit/passes/dead_code_elimination.h>
#include <torch/csrc/jit/passes/eliminate_no_ops.h>
#include <torch/csrc/jit/passes/freeze_module.h>
#include <torch/csrc/jit/passes/remove_mutation.h>
#include <torch/csrc/jit/passes/subgraph_rewrite.h>
#include <torch/csrc/jit/passes/variadic_ops.h>
#include <torch/csrc/jit/runtime/graph_iterator.h>
#include <torch/csrc/jit/runtime/static/memory_planner.h>
#include <torch/csrc/jit/runtime/static/ops.h>
#include <torch/csrc/jit/runtime/static/passes.h>
#include <torch/csrc/jit/runtime/vararg_functions.h>
#include <iterator>
#include <sstream>
#include <stdexcept>

#ifdef FBCODE_CAFFE2
#include <folly/dynamic.h>
#include <folly/json.h>
#endif

// used in test only
C10_DEFINE_bool(
    static_runtime_disable_debug_memory_overlap_check,
    false,
    "If true, disable the memory overlap check in debug mode in ProcessedNode::run()");

namespace torch {
namespace jit {

// A manually curated set of ops that are disallowed in static runtime.
// These are rarely-used ops. Disallowing them typically eliminates
// corner cases in graph optimizations, allowing for more aggressive
// optimizations and better performance.
bool isUnsupportedOp(const NodeKind& kind) {
  return kind == aten::__is__ || kind == aten::__isnot__;
}

// graph must be frozen or canEnableStaticRuntime would return false
// if there's any prim::CallMethod op left in the graph
bool canEnableStaticRuntime(const std::shared_ptr<torch::jit::Graph>& graph) {
  // check for sub-blocks
  bool can_support = true;
  bool has_blocks = false;
  for (auto* node : graph->block()->nodes()) {
    if (node->blocks().size() > 0) {
      has_blocks = true;
      VLOG(1) << "Found nested sub-blocks in graph at node: "
              << PrintNode(node);
    }
    const auto kind = node->kind();
    if (kind == prim::Constant) {
      continue;
    }
    // check if can get op from Node
    const Operator* op = node->maybeOperator();
    if (isUnsupportedOp(kind) || (!op && !nativeOpIsRegistered(kind))) {
      can_support = false;
      LOG(WARNING) << "Found unsupported op: " << kind.toQualString();
    }
  }
  if (has_blocks) {
    LOG(WARNING)
        << "Found nested sub-block in graph. Static Runtime doesn't support nested sub-blocks.";
    can_support = false;
  }
  return can_support;
}

std::string dumpValueSet(
    const FastSet<const Value*>& value_set,
    const char* set_name) {
  std::ostringstream oss;
  oss << set_name << ": {";
  for (const auto* val : value_set) {
    oss << "%" << val->debugName() << ", ";
  }
  oss << "}";
  return oss.str();
}

namespace {

void OptimizeGraph(
    std::shared_ptr<torch::jit::Graph>& graph,
    const StaticModuleOptions& opts) {
  GRAPH_DUMP("Before optimizations: ", graph);
  Inline(*graph);
  ConstantPropagation(graph);
  Canonicalize(graph);
  ConstantPropagation(graph);
  RemoveTensorMutation(graph);
  ConstantPropagation(graph);
  EliminateDeadCode(graph);
  FuseInferenceOpsForSparseNN(graph);
  UseVariadicCat(graph);
  UseVariadicStack(graph);
  EliminateTrivialEquallySplit(graph);

  if (opts.enable_out_variant) {
    UseVariadicOp(
        graph,
        fromQualString("fb::sigrid_transforms_torch_bind"),
        fromQualString("fb::variadic_sigrid_transforms_torch_bind"));
    FuseSignLog1P(graph);

    // TODO: we can avoid this guard by moving operations
    // to exposed folders.
#ifdef FBCODE_CAFFE2
    ReplaceWithCopy(graph);
    FuseListUnpack(graph);
    EnableStaticRuntimeLayerNorm(graph);
#endif
  }

  ConstantPropagation(graph);
  RemoveImmutableInputDictLookups(graph);
  UseVariadicTupleUnpack(graph);
  UseVariadicGroupedAccessor(graph);
  EliminateNoOps(
      graph, /* custom_ops */ {fromQualString("fb::scale_gradient")});
<<<<<<< HEAD
  ForceNonEmptyOutputs(*graph);
  AddIncrefs(*graph);
=======
  CreateOwnedRefs(*graph);
>>>>>>> c9911875
  GRAPH_DUMP("Final graph after optimizations: ", graph);
}

// remove unused input 0 from graph
bool RemoveSelfFromGraphInput(std::shared_ptr<torch::jit::Graph>& graph) {
  if (graph->inputs().at(0)->type()->is_module()) {
    if (graph->inputs().at(0)->hasUses()) {
      return false;
    }
    graph->eraseInput(0);
  }
  return true;
}

// remove "self" from function schema
c10::FunctionSchema RemoveSelfFromSchema(const c10::FunctionSchema& s) {
  TORCH_CHECK(s.arguments().size() >= 1 && s.arguments()[0].name() == "self");
  std::vector<Argument> args({s.arguments().begin() + 1, s.arguments().end()});
  return s.cloneWithArguments(args);
}

std::vector<Value*> valueVecFromFastSet(const FastSet<const Value*>& s) {
  std::vector<Value*> result;
  result.reserve(s.size());
  for (auto* v : s) {
    // NOLINTNEXTLINE(cppcoreguidelines-pro-type-const-cast)
    result.emplace_back(const_cast<Value*>(v));
  }
  return result;
}

bool mayContainAlias(
    const AliasDb& db,
    const FastSet<const Value*>& a,
    const FastSet<const Value*>& b) {
  return db.mayContainAlias(valueVecFromFastSet(a), valueVecFromFastSet(b));
}

void PrepareGraphForStaticModule(
    std::shared_ptr<torch::jit::Graph> graph,
    const StaticModuleOptions& opts) {
  TORCH_CHECK(canEnableStaticRuntime(graph));
  OptimizeGraph(graph, opts);
}

std::pair<std::shared_ptr<Graph>, c10::optional<Module>> PrepareForStaticModule(
    const torch::jit::Module& m,
    bool is_frozen,
    const StaticModuleOptions& opts) {
  LOG(INFO) << "StaticModuleOptions: cleanup_activations "
            << opts.cleanup_activations << ", enable_out_variant "
            << opts.enable_out_variant << ", optimize_memory "
            << opts.optimize_memory << ", manage_output_tensors "
            << opts.manage_output_tensors;

  Module module = m.copy();
  if (!is_frozen) {
    module.eval();
    module = freeze_module(module);
  }

  Method method = module.get_method("forward");
  auto graph = module.get_method("forward").graph();

  PrepareGraphForStaticModule(graph, opts);

  return std::make_pair(graph, module);
}

std::pair<std::shared_ptr<Graph>, c10::optional<Module>> PrepareForStaticModule(
    std::shared_ptr<torch::jit::Graph> graph,
    const StaticModuleOptions& opts) {
  PrepareGraphForStaticModule(graph, opts);
  return std::make_pair(graph, c10::nullopt);
}

} // namespace

void ValueGroup::init(const Block& block, const AliasDb& db) {
  external_aliases_.clear();
  output_aliases_.clear();
  // Build `input_or_constant_aliases` as we look through nodes forwardly from
  // the graph's inputs and add aliases of the inputs being created by the
  // nodes.
  external_aliases_.insert(block.inputs().begin(), block.inputs().end());
  for (const auto* node : block.nodes()) {
    if (node->kind() == prim::Constant) {
      for (const auto* output : node->outputs()) {
        external_aliases_.insert(output);
      }
    }
  }
  for (const auto* node : block.nodes()) {
    if (node->kind() == prim::Constant) {
      // Constants are already in `input_or_constant_aliases`.
      continue;
    }
    for (const auto* v : node->outputs()) {
      if (mayContainAlias(db, {v}, external_aliases_)) {
        external_aliases_.insert(v);
      }
    }
  }

  // Build `output_aliases` as we look through nodes reversely so that we can
  // start from the output values, and follow the flows backwardly from there.
  output_aliases_.insert(block.outputs().begin(), block.outputs().end());
  for (const auto* node : block.nodes().reverse()) {
    if (node->kind() == prim::Constant) {
      // Constants cannot create any aliases.
      continue;
    }
    for (const auto* v : node->outputs()) {
      // Add values that can aliase input/constant values. Note some output
      // aliases may end up in this category via collection objects (e.g.,
      // Tuple).
      if (mayContainAlias(db, {v}, external_aliases_)) {
        external_aliases_.insert(v);
        continue;
      }
      if (mayContainAlias(db, {v}, output_aliases_)) {
        output_aliases_.insert(v);
      }
    }
  }
}

namespace {

bool containTensorsOnly(at::ArrayRef<Value*> values) {
  // return true only if all outputs are tensors
  return std::all_of(values.begin(), values.end(), [](const Value* value) {
    return value->type()->castRaw<TensorType>() != nullptr;
  });
}

bool mayContainAlias(const Value* v1, const Value* v2, const AliasDb& db) {
  // AliasDb is not const-correct here, so we have to const_cast
  // NOLINTNEXTLINE(cppcoreguidelines-pro-type-const-cast)
  return db.mayContainAlias(const_cast<Value*>(v1), const_cast<Value*>(v2));
}

bool isPureFunction(const Node* node) {
  auto* schema = node->maybeSchema();
  return schema &&
      schema->aliasAnalysis() == c10::AliasAnalysisKind::PURE_FUNCTION;
}

} // namespace

ManagedTensorRanges::ManagedTensorRanges(
    Block* block,
    const AliasDb& alias_db,
    const FastSet<const Value*>& managed_tensor_values) {
  const std::vector<Node*> nodes(block->nodes().begin(), block->nodes().end());
  const FastSet<const Value*> graph_inputs(
      block->inputs().begin(), block->inputs().end());

  auto isUntrackedValue = [&alias_db, &graph_inputs](const Value* value) {
    return !alias_db.isMutableType(value) ||
        graph_inputs.find(value) != graph_inputs.end();
  };

  const auto num_nodes = nodes.size();
  for (const auto i : c10::irange(num_nodes)) {
    auto* node = nodes[i];
    for (auto* input : node->inputs()) {
      auto* lifetime = getLifetime(input);
      if (!lifetime) {
        DCHECK(isUntrackedValue(input));
        continue;
      }
      DCHECK(lifetime->end <= i);
      lifetime->end = i;
    }
    for (auto* output : node->outputs()) {
      if (!alias_db.isMutableType(output)) {
        continue;
      }
      value_lifetimes_.emplace(output, Lifetime(i, i));
    }
  }
  for (auto* graph_output : block->outputs()) {
    auto* lifetime = getLifetime(graph_output);
    if (!lifetime) {
      DCHECK(isUntrackedValue(graph_output));
      continue;
    }
    lifetime->end = num_nodes;
  }

  // Handle aliases. Aliases may extend a Value*'s lifetime. If a node
  // has an input and output that may alias each other, set the input's
  // lifetime end to max(input.lifetime_end, output.lifetime_end). Iterate
  // backwards to handle chains of aliases.
  for (const auto* node : block->nodes().reverse()) {
    if (isPureFunction(node)) {
      // If the node is a pure function, it doesn't create any aliases,
      // so we can safely skip it.
      continue;
    }

    auto inputs = collectValuesWithTrackedLifetimes(node->inputs());
    auto outputs = collectValuesWithTrackedLifetimes(node->outputs());
    for (auto* input : inputs) {
      auto* input_lifetime = getLifetime(input);
      DCHECK(input_lifetime != nullptr);
      for (auto* output : outputs) {
        if (mayContainAlias(input, output, alias_db)) {
          auto* output_lifetime = getLifetime(output);
          DCHECK(output_lifetime != nullptr);
          input_lifetime->end =
              std::max(output_lifetime->end, input_lifetime->end);
        }
      }
    }
  }
  for (auto* managed_tensor : managed_tensor_values) {
    auto* lifetime = getLifetime(managed_tensor);
    DCHECK(lifetime && lifetime->end <= num_nodes);
    // NOLINTNEXTLINE(cppcoreguidelines-init-variables)
    Node* freeing_node;
    if (lifetime->end == num_nodes) {
      freeing_node = block->return_node();
    } else {
      freeing_node = nodes[lifetime->end];
    }
    node_to_newly_free_tensors_[freeing_node].emplace_back(managed_tensor);
  }
}

bool ManagedTensorRanges::nodeFreesManagedTensors(Node* node) const {
  auto it = node_to_newly_free_tensors_.find(node);
  return it != node_to_newly_free_tensors_.end() && !it->second.empty();
}

const std::vector<const Value*>& ManagedTensorRanges::
    availableTensorValuesAfterNode(Node* node) const {
  return node_to_newly_free_tensors_.at(node);
}

bool ManagedTensorRanges::lifetimesOverlap(const Value* v1, const Value* v2)
    const {
  const auto* v1_lifetime = getLifetime(v1);
  const auto* v2_lifetime = getLifetime(v2);
  if (!v1_lifetime || !v2_lifetime) {
    return false;
  }

  if (v1_lifetime->start < v2_lifetime->start) {
    return v1_lifetime->end >= v2_lifetime->start;
  }
  return v2_lifetime->end >= v1_lifetime->start;
}

const ManagedTensorRanges::Lifetime* ManagedTensorRanges::getLifetime(
    const Value* value) const {
  auto it = value_lifetimes_.find(value);
  if (it != value_lifetimes_.end()) {
    return &it->second;
  }
  return nullptr;
}

ManagedTensorRanges::Lifetime* ManagedTensorRanges::getLifetime(
    const Value* value) {
  // const_cast is safe here, this is just a way to avoid code duplication
  // between the const/non-const versions of getLifetime.

  // NOLINTNEXTLINE(cppcoreguidelines-pro-type-const-cast)
  const auto* const_this = const_cast<const ManagedTensorRanges*>(this);

  // NOLINTNEXTLINE(cppcoreguidelines-pro-type-const-cast)
  return const_cast<ManagedTensorRanges::Lifetime*>(
      const_this->getLifetime(value));
}

std::vector<const Value*> ManagedTensorRanges::
    collectValuesWithTrackedLifetimes(at::ArrayRef<const Value*> values) {
  std::vector<const Value*> mutable_values;
  mutable_values.reserve(values.size());
  std::copy_if(
      values.begin(),
      values.end(),
      std::back_inserter(mutable_values),
      [this](const Value* value) { return getLifetime(value) != nullptr; });
  return mutable_values;
}

StaticModule::StaticModule(
    std::shared_ptr<torch::jit::Graph> g,
    const StaticModuleOptions& opts)
    : StaticModule(PrepareForStaticModule(g->copy(), opts), opts) {}

StaticModule::StaticModule(
    const torch::jit::Module& m,
    bool is_frozen,
    const StaticModuleOptions& opts)
    : StaticModule(PrepareForStaticModule(m, is_frozen, opts), opts) {}

StaticModule::StaticModule(
    std::pair<std::shared_ptr<torch::jit::Graph>, c10::optional<Module>>
        graph_and_module,
    const StaticModuleOptions& opts)
    : opts_(opts),
      graph_(std::move(graph_and_module.first)),
      module_(std::move(graph_and_module.second)) {
  // check opt flags
  if (opts.manage_output_tensors) {
    TORCH_CHECK(
        opts_.enable_out_variant,
        "When manage_output_tensors is true, enable_out_variant must be set to true");
  }
  if (opts_.optimize_memory) {
    TORCH_CHECK(
        opts_.enable_out_variant,
        "When optimize_memory is true, enable_out_variant must be set to true");
  }

  // handle schema
  if (module_.has_value()) {
    Method method = module_->get_method("forward");
    if (RemoveSelfFromGraphInput(graph_)) {
      schema_ = RemoveSelfFromSchema(method.function().getSchema());
      module_ = c10::nullopt;
    } else {
      schema_ = method.function().getSchema();
    }
  }

  {
    size_t nodes_size = 0, constants_size = 0;
    for (Node* node : graph_->nodes()) {
      ++(node->kind() == prim::Constant ? constants_size : nodes_size);
    }

    constants_.reserve(constants_size);
    functions_.reserve(nodes_size);
  }

  // Create ProcessedFunction instances first to freeze their addresses to pass
  // to ProcessedNode.
  AliasDb alias_db(
      graph_, /*isFrozen=*/false, /*enablePreciseTupleContainerAnalysis=*/true);
  GRAPH_DEBUG("AliasDb: ", alias_db.toString());

  FastMap<const Value*, uint32_t> value_to_index;
  prepareFunctionsAndConstants(graph_->block(), alias_db, value_to_index);

  const auto constants_index_offset = 0;
  const auto values_index_offset = constants_index_offset + constants().size();
  value_buffer_size_ = values_index_offset;

  std::vector<uint32_t> node_output_idx_map;
  value_buffer_size_ += prepareBlocksAndOutputIndices(
      graph_->block(),
      values_index_offset,
      node_output_idx_map,
      value_to_index);

  prepareProcessedNodes(
      graph_->block(), node_output_idx_map, value_to_index, alias_db);

  for (auto& block : blocks_) {
    block.prepare_for_memory_planner(alias_db, opts);
  }
}

size_t StaticModule::prepareBlocksAndOutputIndices(
    Block* block,
    const size_t start_idx,
    std::vector<uint32_t>& node_output_idx_map,
    FastMap<const Value*, uint32_t>& value_to_index) {
  const auto block_idx = blocks_.size();
  blocks_.emplace_back(start_idx, block);

  const auto num_inputs = block->inputs().size();
  for (const auto i : c10::irange(num_inputs)) {
    value_to_index.emplace(block->inputs()[i], start_idx + i);
  }
  auto cur_idx = start_idx + num_inputs;

  for (auto* node : block->nodes()) {
    for (auto* sub_block : node->blocks()) {
      cur_idx += prepareBlocksAndOutputIndices(
          sub_block, cur_idx, node_output_idx_map, value_to_index);
    }

    if (node->kind() == prim::Constant) {
      continue;
    }

    node_output_idx_map.push_back(cur_idx);
    TORCH_CHECK(
        cur_idx < (1 << 16),
        "outputs offset in values table",
        cur_idx,
        " would overflow 2-byte index storage");

    const auto num_outputs = node->outputs().size();
    for (const auto i : c10::irange(num_outputs)) {
      value_to_index.emplace(node->outputs()[i], cur_idx + i);
    }
    cur_idx += num_outputs;
  }

  std::vector<uint32_t> output_indices;
  output_indices.reserve(block->outputs().size());
  for (auto* output : block->outputs()) {
    auto output_idx = value_to_index.at(output);
    output_indices.push_back(output_idx);
  }

  blocks_[block_idx].set_output_indices(std::move(output_indices));
  return cur_idx - start_idx;
}

void StaticModule::prepareFunctionsAndConstants(
    Block* block,
    const AliasDb& alias_db,
    FastMap<const Value*, uint32_t>& value_to_index) {
  for (auto* node : block->nodes()) {
    for (auto* sub_block : node->blocks()) {
      prepareFunctionsAndConstants(sub_block, alias_db, value_to_index);
    }

    if (node->kind() == prim::Constant) {
      auto* v = node->output();
      TORCH_CHECK(v->type()->kind() != FunctionType::Kind);
      value_to_index.emplace(v, constants_.size());
      constants_.emplace_back(toIValue(v).value());
      continue;
    }

    // see [Check and correct bad schema alias info at runtime]
    bool check_outputs_for_overlap =
        !alias_db.mayContainAlias(node->inputs(), node->outputs()) &&
        containTensorsOnly(node->outputs());
    // new ProcessedFunction
    functions_.emplace_back(
        node, opts_.enable_out_variant, check_outputs_for_overlap);
  }
}

std::pair<size_t, size_t> StaticModule::prepareProcessedNodes(
    Block* block,
    const std::vector<uint32_t>& node_output_idx_map,
    const FastMap<const Value*, uint32_t>& value_to_index,
    const AliasDb& alias_db,
    size_t node_idx,
    size_t block_idx) {
  const auto block_start = block_idx;
  const auto node_start = node_idx;

  auto& block_info = blocks_[block_idx++];
  std::vector<ProcessedNode> nodes;
  FastMap<Node*, bool> node_has_out_variant;

  for (auto* node : block->nodes()) {
    if (node->kind() == prim::Constant) {
      continue;
    }

    for (auto* sub_block : node->blocks()) {
      auto processed_count = prepareProcessedNodes(
          sub_block,
          node_output_idx_map,
          value_to_index,
          alias_db,
          node_idx,
          block_idx);
      node_idx += processed_count.first;
      block_idx += processed_count.second;
    }
    ProcessedNodeInputs input_indices(node->inputs().size());
    for (const auto input_idx : c10::irange(node->inputs().size())) {
      Value* const input = node->inputs()[input_idx];
      auto input_ivalue_idx = value_to_index.at(input);
      TORCH_CHECK(
          input_ivalue_idx < (1 << 16),
          "input index in values table ",
          input_ivalue_idx,
          " would overflow 2-byte index storage");
      input_indices[input_idx] = input_ivalue_idx;
    }

    ProcessedFunction* fn = &functions_[node_idx];
    // create a new ProcessedNode
    nodes.emplace_back(
        node, fn, std::move(input_indices), node_output_idx_map[node_idx]);

    node_has_out_variant.emplace(node, nodes.back().has_out_variant());
    ++node_idx;
  }

  block_info.set_nodes(std::move(nodes), node_has_out_variant);
  block_info.init_value_group(alias_db);

  return {node_idx - node_start, block_idx - block_start};
}

void BlockInfo::set_nodes(
    std::vector<ProcessedNode> nodes,
    const FastMap<Node*, bool>& node_has_out_variant) {
  nodes_ = std::move(nodes);

  for (auto& node : nodes_) {
    if (node.num_outputs() == 1 &&
        isOptimizableContainerType(node.node(), node_has_out_variant)) {
      node_is_optimizable_container_type_.emplace(node.node());
    }
  }
}
void BlockInfo::prepare_for_memory_planner(
    const AliasDb& alias_db,
    const StaticModuleOptions& opts) {
  if (!opts.enable_out_variant) {
    return;
  }

  // Never manage graph outputs so that we can do std::move(output_ivalue).
  // This does not affect performance if the graph returns a collection object.
  FastSet<const Value*> graph_output_values(
      block_->outputs().begin(), block_->outputs().end());

  // collect register indices of outputs of ops with out variant
  for (ProcessedNode& pnode : nodes_) {
    if (!pnode.has_out_variant()) {
      continue;
    }
    auto outputs = pnode.node()->outputs();
    for (const auto i : c10::irange(outputs.size())) {
      const Value* out_v = outputs[i];
      // Types are stored in the underlying TorchScript IR
      bool is_tensor_type = out_v->type()->castRaw<TensorType>();
      if (opts.manage_output_tensors && is_tensor_type &&
          graph_output_values.find(out_v) == graph_output_values.end() &&
          value_group_.isOutputAlias(out_v)) {
        managed_output_tensor_values_.insert(out_v);
        continue;
      }
      if (value_group_.isAlwaysAlive(out_v)) {
        continue;
      }
      if (is_tensor_type) {
        managed_tensor_values_.insert(out_v);
      } else if (node_is_optimizable_container_type(pnode.node())) {
        // We "leak" certain container types because their allocations
        // take a long time
        leaked_values_.insert(out_v);
      }
    }
  }

  for (const Value* output : block_->outputs()) {
    managed_tensor_values_.erase(output);
  }
  GRAPH_DEBUG("managed_tensor_values: ", dumpValueSet(managed_tensor_values_));
  GRAPH_DEBUG(
      "managed_output_tensor_values_: ",
      dumpValueSet(managed_output_tensor_values_));

  managed_tensor_ranges_ =
      ManagedTensorRanges(block_, alias_db, managed_tensor_values_);
}

const StaticModuleOptions& StaticModule::opts() const {
  return opts_;
}

size_t StaticModule::num_outputs() const {
  return graph_->outputs().size();
}

size_t StaticModule::num_inputs() const {
  return graph_->inputs().size();
}

StaticRuntime& StaticModule::runtime() {
  if (!cached_runtime_) {
    cached_runtime_ = std::make_unique<StaticRuntime>(*this);
  }
  return *cached_runtime_;
}

Node* StaticModule::findNodeWithKindForTesting(const std::string& kind) const {
  for (auto& block_info : blocks_) {
    for (auto& pnode : block_info.nodes()) {
      if (pnode.node()->kind().toQualString() == kind) {
        return pnode.node();
      }
    }
  }
  return nullptr;
}

c10::IValue StaticModule::operator()(
    const std::vector<c10::IValue>& args,
    const KeywordArgs& kwargs) {
  return runtime()(args, kwargs);
}

c10::IValue StaticModule::operator()(
    std::vector<c10::IValue>&& args,
    const KeywordArgs& kwargs) {
  return runtime()(std::move(args), kwargs);
}

StaticRuntimeBlockRunner::StaticRuntimeBlockRunner(
    const StaticModule& sm,
    std::vector<IValue>& values,
    const size_t block_idx)
    : static_module_(sm),
      block_info_(static_module_.block_info(block_idx)),
      manage_output_tensors_enabled_(sm.opts().manage_output_tensors),
      is_root_block_(block_idx == 0),
      values_(values),
      nodes_(block_info_.nodes()),
      inputs_begin_(block_info_.block_inputs_idx()) {
  for (auto& n : nodes_) {
    n.set_values(values_.data());
  }

  for (auto index : block_info_.block_output_indices()) {
    outputs_.emplace_back(&values_[index]);
  }

  if (block_idx != 0) {
    manage_output_tensors_enabled_ = false;
  }
}

StaticRuntimeBlockRunner::~StaticRuntimeBlockRunner() = default;

void StaticRuntimeBlockRunner::set_inputs(
    const std::vector<IValue>& args,
    const KeywordArgs& kwargs) {
  if (!kwargs.empty()) {
    TORCH_CHECK(is_root_block_, "Got kwargs for non-root block runner.");

    TORCH_CHECK(
        static_module_.schema(),
        "Schema is not available. Consider creating the Static Runtime "
        "with StaticModule(const torch::jit::Module& m) instead.");
    std::vector<c10::IValue> stack;
    stack.reserve(static_module_.num_inputs());
    if (static_module_.first_input_is_self()) {
      stack.emplace_back(static_module_.module()._ivalue());
    }
    stack.insert(stack.end(), args.begin(), args.end());

    static_module_.schema()->checkAndNormalizeInputs(stack, kwargs);
    DCHECK_EQ(static_module_.num_inputs(), stack.size());
    for (const auto i : c10::irange(stack.size())) {
      Input(i) = std::move(stack[i]);
    }
  } else {
    if (is_root_block_ && static_module_.first_input_is_self()) {
      Input(0) = static_module_.module()._ivalue();
      DCHECK_EQ(static_module_.num_inputs(), args.size() + 1);
      for (const auto i : c10::irange(args.size())) {
        Input(i + 1) = args[i];
      }
    } else {
      DCHECK_EQ(block_info_.num_inputs(), args.size());
      for (const auto i : c10::irange(args.size())) {
        Input(i) = args[i];
      }
    }
  }
}

void StaticRuntimeBlockRunner::set_inputs(
    std::vector<IValue>&& args,
    const KeywordArgs& kwargs) {
  if (!kwargs.empty()) {
    TORCH_CHECK(is_root_block_, "Got kwargs for non-root block runner.");

    // This is not ideal
    TORCH_CHECK(
        static_module_.schema(),
        "Schema is not available. Consider creating the Static Runtime "
        "with StaticModule(const torch::jit::Module& m) instead.");
    std::vector<c10::IValue> stack;
    stack.reserve(static_module_.num_inputs());
    if (static_module_.first_input_is_self()) {
      stack.emplace_back(static_module_.module()._ivalue());
    }
    stack.insert(
        stack.end(),
        std::make_move_iterator(args.begin()),
        std::make_move_iterator(args.end()));

    static_module_.schema()->checkAndNormalizeInputs(stack, kwargs);
    DCHECK_EQ(static_module_.num_inputs(), stack.size());
    for (const auto i : c10::irange(stack.size())) {
      Input(i) = std::move(stack[i]);
    }
  } else {
    if (is_root_block_ && static_module_.first_input_is_self()) {
      Input(0) = static_module_.module()._ivalue();
      DCHECK_EQ(block_info_.num_inputs(), args.size() + 1);
      for (const auto i : c10::irange(args.size())) {
        Input(i + 1) = std::move(args[i]);
      }
    } else {
      DCHECK_EQ(block_info_.num_inputs(), args.size());
      for (const auto i : c10::irange(args.size())) {
        Input(i) = std::move(args[i]);
      }
    }
  }
}

void StaticRuntimeBlockRunner::create_memory_planner() {
  if (!planner_) {
    planner_ = std::make_unique<MemoryPlanner>(
        this,
        block_info_,
        static_module_.opts().enable_out_variant,
        manage_output_tensors_enabled_,
        static_module_.opts().optimize_memory);
  }
}

namespace {

void destroyNodeOutputs(ProcessedNode& p_node) {
  const auto borrows_outputs = borrowsOutputs(p_node.node()->kind());
  for (const auto i : c10::irange(p_node.num_outputs())) {
    auto& output = p_node.Output(i);
    if (doesNotHeapAllocateWhenStoredInIValue(*output.type())) {
      continue;
    }

    if (borrows_outputs) {
      // NB: No need to incref here. This codepath is only hit if the run didn't
      // finish, so we shouldn't be returning anything to the client.
      c10::MaybeOwnedTraits<IValue>::destroyBorrow(output);
    } else {
      output = IValue();
    }
  }
}

} // namespace

void StaticRuntimeBlockRunner::clean_up_intermediate_ivalues() noexcept {
  for (auto& p_node : nodes_) {
    destroyNodeOutputs(p_node);
  }
}

void StaticRuntimeBlockRunner::resetMemory() noexcept {
  planner_.reset();
  clean_up_input_ivalues();
  clean_up_intermediate_ivalues();
}

c10::IValue StaticRuntimeBlockRunner::move_outputs_to_tuple(
    uint32_t num_outputs) {
#ifndef NDEBUG
  for (const auto i : c10::irange(num_outputs)) {
    // The exact output tensor should never be managed.
    DCHECK(!isManagedOutputTensor(*outputs_[i]));
  }
#endif
  switch (num_outputs) {
    case 1:
      return c10::ivalue::Tuple::create(std::move(*outputs_[0]));
    case 2:
      return c10::ivalue::Tuple::create(
          std::move(*outputs_[0]), std::move(*outputs_[1]));
    case 3:
      return c10::ivalue::Tuple::create(
          std::move(*outputs_[0]),
          std::move(*outputs_[1]),
          std::move(*outputs_[2]));
    default: {
      std::vector<c10::IValue> outputs;
      outputs.reserve(num_outputs);
      for (const auto i : c10::irange(num_outputs)) {
        // use move here. Otherwise, clean up outputs_[i] explicitly
        outputs.emplace_back(std::move(*outputs_[i]));
      }
      return c10::ivalue::Tuple::create(std::move(outputs));
    }
  }
}

/// [Check and correct bad schema alias info at runtime]
/// Static runtime relies on the operator schema's alias info to be correct for
/// memory planning. Because it's hard to enforce the alias info to be correct,
/// we need to do runtime detection for accidental aliases that do not comply
/// with the schema. Only aliases of managed tensors are problematic. To avoid
/// runtime crashes, we can add runtime detection and force the op to comply
/// with its schema by cloning the alias. Because all managed tensors' data_ptrs
/// are part of the internal buffer that the MemoryPlanner allocates, we can
/// check aliases by checking the memory overlap with this internal buffer. But
/// a tensor's storage can be resized during inferenceso we need another way to
/// handle the resized case.
///
/// There are two ways for incorrect schema to break memory planning. Let's look
/// at two examples:
///
/// Example 1:
/// @code
///   def forward(x):
///     a = x + x
///     b = bad_op(a)  # b ends up aliasing a incorrectly
///     return (b)
/// @endcode
/// bad_op: its schema says it returns a new Tensor, but it actually returns an
/// alias. In this case, the memory planner would recognize `a` as a managed
/// tensor and clean up its memory before returning `b`. But `b` is actually an
/// alias of `a`, when `a`'s data_ptr get reset, `b`'s data_ptr gets reset too.
///
/// Example 2:
/// @code
///   def forward(x):
///     a = x + x
///     a2 = bad_op(a) # a2 ends up alias a incorrectly
///     b = a + a
///     c = b * b # c shares storage with a
///     d = c + 2 # d shares storage with b
///     e = a2 * a2
///     return (d, e)
/// @endcode
/// With the memory reuse algorithm, `c` could end up sharing storage with `a`,
/// but because of bad_op, `a2` now aliases `a`. `c` overwrites `a` and
/// therefore `a2`, leading to the wrong results. We solve this problem with two
/// steps. Note this doesn't happen with the current memory reuse algorithm
/// because of the way it's implemented. Things could change with a different
/// implementation.
///
/// Step 1, annotate the ProcessedNodes with a flag `check_memory_overlap_` set
/// to true if its outputs do not alias its inputs as indicated by the AliasDb
/// and all of its outputs are Tensors. Then at runtime, we check that the
/// nodes' output tensors do not overlap with the internal buffer that the
/// MemoryPlanner allocates. For latency concerns, we only run this check for
/// fallback ops. The schemas of native ops and out variants are vetted and
/// enforced with static runtime unit tests. For the first iteration, we do a
/// full memory overlap check with
/// ProcessedNode::verify_and_correct_memory_overlap() because the internal
/// buffer doesn't exist yet.
///
/// Step 2, if a managed tensor gets resized during inference, it gets a new
/// data_ptr which is not from the buffer. We can tackle this corner case by
/// delaying the deallocation of the managed tensors to after the outputs are no
/// longer used (essentially merging the internal/output buffers into one).
/// Before the merging is implemented, we add another flag `overlap_detected_`
/// to flag any node with overlap detected in Step 1 and do a full memory
/// overlap check if the fast check (by checking memory overlap with internal
/// buffer) fails. There is still a corner case that fails with the added flag.
/// If a resize is triggered at the same time as the op creating an alias at the
/// same time, the current checks would fail to detect the alias.
///
/// There is another case of failure that step 2 can prevent. With
/// StaticModule::opts().cleanup_activations = false, the returned Static
/// Runtime instance in the instance pool can be re-entered while an unintended
/// output tensor's alias is still being used by the client (in the
/// multi-threaded setting). This can only be prevented by delaying the
/// deallocation and returning the Static Runtime instance after the client is
/// done with the outputs.

void StaticRuntimeBlockRunner::verify_and_correct_memory_overlap(
    ProcessedNode& n) {
  // The slow check can be removed once the internal/output buffers are merged
  if (C10_UNLIKELY(n.check_outputs_for_memory_overlap())) {
    if (C10_UNLIKELY(!planner_ && static_module_.opts().cleanup_activations)) {
      // slow check, for first iter only with cleanup_activations = true
      n.verify_and_correct_memory_overlap();
    } else if (planner_) {
      bool overlap_detected_with_fast_check = false;
      for (size_t i = 0; i < n.outputs().size(); i++) {
        at::Tensor& t = n.Output(i).toTensor();
        if (planner_->overlapWithInternalBuffer(t.data_ptr())) {
          DLOG(INFO) << "Detected alias for node: " << PrintNode(n.node());
          n.Output(i) = at::native::clone(t, c10::nullopt);
          // set flag if overlap detected
          overlap_detected_with_fast_check = true;
          n.set_outputs_memory_overlap_detected();
        }
      }
      if (n.outputs_memory_overlap_detected() &&
          !overlap_detected_with_fast_check) {
        // slow check. Only run when the fast check fails.
        n.verify_and_correct_memory_overlap();
      }
    }
  }
}

StaticRuntimeBlockRunner::Deallocator::~Deallocator() {
  // Assume cleanup cannot throw.
  cleanupImpl();
#ifndef NDEBUG
  block_runner_.check_for_memory_leak(/*output_returned*/ false);
#endif
}

void StaticRuntimeBlockRunner::Deallocator::cleanupImpl() {
  if (block_runner_.static_module_.opts().cleanup_activations) {
    // MemoryPlanner is created after the first invocation of `run()`. This
    // is done intentionally because MemoryPlanner uses `Tensor` sizes of
    // the previous `run()` for memory planning of subsequent runs
    if (C10_LIKELY(finished_)) {
      block_runner_.create_memory_planner();
    }

    if (C10_LIKELY(block_runner_.planner_)) {
      block_runner_.planner_->deallocate();
    } else {
      // This is the first run, and it didn't finish, so we can't use a
      // `MemoryPlanner` to deallocate stuff. Just reset everything mannually.
      block_runner_.resetMemory();
    }
    // clean up owning refs of input tensors
    block_runner_.clean_up_input_ivalues();
    if (C10_UNLIKELY(!finished_)) {
      block_runner_.deallocateOutputTensors();
    }
  }
}

template <typename IValueList>
c10::IValue StaticRuntimeBlockRunner::run_impl(
    IValueList&& args,
    const KeywordArgs& kwargs) {
  // We assume inference workloads, so we do not need
  // autograd. Enabling this is a significant win on dispatcher
  // overhead because it saves a round of dispatch for at least some
  // functions, such as resize_ and resize_as_.
  c10::InferenceMode mode;

  {
    auto on_exit = Deallocator(*this);

    if (planner_) {
      DCHECK(!manage_output_tensors_enabled_ || checkOutputTensorMemoryLeaks());
      planner_->allocate();
    }

    set_inputs(std::forward<IValueList>(args), kwargs);

    for (auto& n : nodes_) {
      // LOG(INFO) << "Running node: " << PrintNode(n.node());
      n.run();
      // Check for incorrect schema alias info.
      verify_and_correct_memory_overlap(n);
    }
    on_exit.setFinished();
  }

  // no need to keep references of outputs in static runtime anymore
  if (block_info_.num_outputs() > 1) {
    return move_outputs_to_tuple(block_info_.num_outputs());
  }

  DCHECK(check_for_memory_leak(/*output_returned*/ false));
  // The exact output tensor should never be managed.
  DCHECK(!isManagedOutputTensor(*outputs_[0]));

  // use move here. Otherwise, clean up outputs_[0] explicitly
  return std::move(*outputs_[0]);
}

template <typename IValueList>
c10::IValue StaticRuntimeBlockRunner::run_impl_record_functions(
    IValueList&& args,
    const KeywordArgs& kwargs) {
  bool pre_sampled = false;
  if (C10_UNLIKELY(at::shouldRunRecordFunction(&pre_sampled))) {
    at::RecordFunction guard(
        at::RecordScope::TORCHSCRIPT_FUNCTION, pre_sampled);
    if (guard.isActive()) {
      if (guard.needsInputs()) {
        guard.before("forward", &args);
      } else {
        guard.before("forward");
      }
    }
    return run_impl(std::forward<IValueList>(args), kwargs);
  }
  return run_impl(std::forward<IValueList>(args), kwargs);
}

c10::IValue StaticRuntimeBlockRunner::operator()(
    const std::vector<c10::IValue>& args,
    const KeywordArgs& kwargs) {
#ifdef PYTORCH_DISABLE_NET_PROFILING
  return run_impl(args, kwargs);
#else
  return run_impl_record_functions(args, kwargs);
#endif
}

c10::IValue StaticRuntimeBlockRunner::operator()(
    std::vector<c10::IValue>&& args,
    const KeywordArgs& kwargs) {
#ifdef PYTORCH_DISABLE_NET_PROFILING
  return run_impl(std::move(args), kwargs);
#else
  return run_impl_record_functions(std::move(args), kwargs);
#endif
}

namespace {

std::string generate_latency_json(const std::string& label, double millis) {
#ifdef FBCODE_CAFFE2
  folly::dynamic json = folly::dynamic::object();
  json["type"] = label;
  json["metric"] = "latency";
  json["unit"] = "ms";
  json["value"] = millis;
  return "PyTorchObserver " + folly::toJson(json);
#else
  return "";
#endif
}

} // namespace

void StaticRuntimeBlockRunner::benchmark(
    const std::vector<std::vector<c10::IValue>>& args_list,
    const std::vector<KeywordArgs>& kwargs_list,
    const int warmup_runs,
    const int main_runs,
    bool print_per_node_time,
    bool generate_ai_pep_output) {
  TORCH_CHECK(
      kwargs_list.size() == 0 || args_list.size() == kwargs_list.size());
  std::cout << "Input size: " << args_list.size() << std::endl;
  if (args_list.size() == 0) {
    return;
  }
  float time_per_iter =
      benchmark_model(args_list, kwargs_list, warmup_runs, main_runs);
  std::cout << "Static runtime ms per iter: " << time_per_iter
            << ". Iters per second: " << 1000.0 / time_per_iter << std::endl;

  IndividualMetrics results =
      benchmark_individual_ops(args_list, kwargs_list, warmup_runs, main_runs);

  if (print_per_node_time) {
    for (const auto i : c10::irange(nodes_.size())) {
      const Node* node = nodes_[i].node();
      std::cout << "Node #" << i << ": " << results.time_per_node[i]
                << " ms/iter, ";
      node->print(std::cout, 0, nullptr, false);
    }
  }

  std::vector<std::pair<std::string, double>> time_per_node_type_vec{
      results.time_per_node_type.begin(), results.time_per_node_type.end()};
  std::sort(
      time_per_node_type_vec.begin(),
      time_per_node_type_vec.end(),
      [](auto& left, auto& right) { return left.second > right.second; });

  std::cout << "Time per node type:" << std::endl;
  for (const auto& p : time_per_node_type_vec) {
    const std::string& kind = p.first;
    const double ms = p.second;
    std::cout << std::setw(15) << ms << " ms. " << std::setw(10)
              << results.percent_per_node_type[kind] << "%. " << kind << " ("
              << results.instances_per_node_type[kind] << " nodes";
    if (results.out_nodes.count(kind)) {
      std::cout << ", out variant)" << std::endl;
    } else if (results.native_nodes.count(kind)) {
      std::cout << ", native)" << std::endl;
    } else {
      std::cout << ")" << std::endl;
    }

    if (generate_ai_pep_output) {
      LOG(INFO) << generate_latency_json(kind, ms);
    }
  }
  if (generate_ai_pep_output) {
    LOG(INFO) << generate_latency_json(
        "static_runtime_first_iter", results.first_iter_time);
  }
  std::cout << std::setw(15) << results.total_time << " ms. in Total"
            << std::endl;
  std::cout << "StaticRuntimeBlockRunner setup time: " << results.setup_time
            << " ms" << std::endl;
  std::cout << "Memory allocation time: " << results.memory_alloc_time
            << " ms\n";
  std::cout << "Memory deallocation time: " << results.memory_dealloc_time
            << " ms" << std::endl;
  std::cout << "Outputs deallocation time: " << results.output_dealloc_time
            << " ms" << std::endl;
  std::cout << "First iter time: " << results.first_iter_time << " ms"
            << std::endl;
  std::cout << "Number of operators: " << nodes_.size() << std::endl;

  if (planner_) {
    std::cout << "Total number of managed tensors: "
              << planner_->total_num_managed_tensors() << std::endl;
    std::cout << "Total number of managed output tensors: "
              << planner_->total_num_managed_output_tensors() << std::endl;
    std::cout << "Total number of unmanaged values: "
              << planner_->total_num_unmanaged() << std::endl;
    std::cout << "Number of unmanaged values requiring cleanup: "
              << planner_->num_unmanaged_non_scalars() << std::endl;
    std::cout << "Number of unmanaged values not requiring cleanup: "
              << planner_->num_unmanaged_scalars() << std::endl;
    std::cout << "Total memory managed: " << planner_->total_managed()
              << " bytes" << std::endl;
    if (static_module_.opts().optimize_memory) {
      std::cout << "Total number of reused tensors: "
                << planner_->total_reused_tensors() << std::endl;
    }
    std::cout << "Total number of 'out' variant nodes/total number of nodes: "
              << results.out_nodes_count << "/" << results.total_nodes_count
              << " ("
              << 100.0 * (results.out_nodes_count) /
            static_cast<float>(results.total_nodes_count)
              << "%)" << std::endl;
  }
  check_for_memory_leak();

#ifndef NDEBUG
  KeywordArgs empty_kwargs;
  display_nodes(
      args_list[0], kwargs_list.size() > 0 ? kwargs_list[0] : empty_kwargs);
#endif
}

float StaticRuntimeBlockRunner::benchmark_model(
    const std::vector<std::vector<c10::IValue>>& args_list,
    const std::vector<KeywordArgs>& kwargs_list,
    const int warmup_runs,
    const int main_runs) {
  TORCH_CHECK(warmup_runs >= 0 && main_runs >= 1);
  TORCH_CHECK(
      kwargs_list.size() == 0 || args_list.size() == kwargs_list.size());

  const bool is_kwargs_empty = kwargs_list.size() == 0;
  const KeywordArgs empty_kwargs;
  for (const auto i : c10::irange(warmup_runs)) {
    (void)i; // Suppress unused variable warning
    for (const auto j : c10::irange(args_list.size())) {
      operator()(args_list[j], is_kwargs_empty ? empty_kwargs : kwargs_list[j]);
      if (manage_output_tensors_enabled_) {
        deallocateOutputTensors();
      }
    }
  }
  caffe2::Timer timer;
  for (const auto i : c10::irange(main_runs)) {
    (void)i; // Suppress unused variable warning
    for (const auto j : c10::irange(args_list.size())) {
      operator()(args_list[j], is_kwargs_empty ? empty_kwargs : kwargs_list[j]);
      if (manage_output_tensors_enabled_) {
        deallocateOutputTensors();
      }
    }
  }
  float millis = timer.MilliSeconds();
  return millis / (static_cast<float>(main_runs) * args_list.size());
}

bool display_ivalue(const IValue& iv) {
  if (iv.isTensor()) {
    std::cout << "Tensor " << iv.toTensor().toString() << " {";
    for (const auto i : c10::irange(iv.toTensor().sizes().size())) {
      std::cout << iv.toTensor().sizes()[i];
      if (iv.toTensor().sizes().size() > i + 1) {
        std::cout << ", ";
      }
    }
    std::cout << "}\n";
    return true;
  } else if (iv.isTensorList()) {
    std::cout << "TensorList {" << iv.toTensorList().size() << "}\n";
    return true;
  } else if (iv.isGenericDict()) {
    std::cout << "Dict {" << iv.toGenericDict().size() << "}\n";
    return true;
  } else if (iv.isTuple()) {
    std::cout << "Tuple {" << iv.toTupleRef().elements().size() << "}\n";
    return true;
  } else if (iv.isInt()) {
    std::cout << "int {" << iv.toInt() << "}\n";
    return true;
  } else if (iv.isBool()) {
    std::cout << "bool {" << iv.toBool() << "}\n";
    return true;
  } else if (iv.isDouble()) {
    std::cout << "double {" << iv.toDouble() << "}\n";
    return true;
  }
  return false;
}

void display_pnode_info(const ProcessedNode& pnode) {
  pnode.node()->print(std::cout, 0, nullptr, false);
  for (const auto i : c10::irange(pnode.num_inputs())) {
    std::cout << "\ti" << i << ": ";
    if (!display_ivalue(pnode.Input(i))) {
      std::cout << *(pnode.node()->inputs()[i]->type()) << '\n';
    }
  }
  const auto outputs = pnode.outputs();
  for (const auto i : c10::irange(outputs.size())) {
    std::cout << "\to" << i << ": ";
    if (!display_ivalue(outputs[i])) {
      std::cout << *(pnode.node()->outputs()[i]->type()) << '\n';
    }
  }
}

void StaticRuntimeBlockRunner::display_nodes(
    const std::vector<c10::IValue>& args,
    const KeywordArgs& kwargs) {
  c10::InferenceMode mode;

  auto on_exit = Deallocator(*this);

  if (planner_) {
    planner_->allocate();
  }
  set_inputs(args, kwargs);

  for (auto& node : nodes_) {
    node.run();
    display_pnode_info(node);
  }
  on_exit.setFinished();
}

StaticRuntimeBlockRunner::IndividualMetrics StaticRuntimeBlockRunner::
    benchmark_individual_ops(
        const std::vector<std::vector<c10::IValue>>& args_list,
        const std::vector<KeywordArgs>& kwargs_list,
        const int warmup_runs,
        const int main_runs) {
  TORCH_CHECK(
      kwargs_list.size() == 0 || args_list.size() == kwargs_list.size());
  TORCH_CHECK(warmup_runs >= 1 && main_runs >= 1);
  if (args_list.size() == 0) {
    return {};
  }

  const bool is_kwargs_empty = kwargs_list.size() == 0;
  const KeywordArgs empty_kwargs;
  bool manage_output_tensors = static_module_.opts().manage_output_tensors;
  // See comment on above use of InferenceMode for
  // explanation.
  c10::InferenceMode mode;

  IndividualMetrics results;
  results.time_per_node.resize(nodes_.size(), 0);

  // setup time
  caffe2::Timer timer;

  set_inputs(args_list[0], is_kwargs_empty ? empty_kwargs : kwargs_list[0]);

  results.setup_time = timer.MilliSeconds();

  // The first iteration profiles each node's output Tensors' sizes and
  // initializes the memory planner with the profile information. Folllowing
  // iterations just use the already established memory planning.
  timer.Start();
  operator()(args_list[0], is_kwargs_empty ? empty_kwargs : kwargs_list[0]);
  if (manage_output_tensors) {
    deallocateOutputTensors();
  }
  results.first_iter_time = timer.MilliSeconds();

  // warmup runs
  for (const auto i : c10::irange(warmup_runs - 1)) {
    (void)i; // Suppress unused variable warning
    for (const auto j : c10::irange(args_list.size())) {
      operator()(args_list[j], is_kwargs_empty ? empty_kwargs : kwargs_list[j]);
      if (manage_output_tensors) {
        deallocateOutputTensors();
      }
    }
  }

  // main runs
  for (const auto i : c10::irange(main_runs)) {
    (void)i; // Suppress unused variable warning

    for (const auto j : c10::irange(args_list.size())) {
      set_inputs(args_list[j], is_kwargs_empty ? empty_kwargs : kwargs_list[j]);

      timer.Start();
      if (planner_) {
        planner_->allocate();
      }
      float millis = timer.MilliSeconds();
      results.memory_alloc_time += millis;

      for (const auto k : c10::irange(nodes_.size())) {
        timer.Start();
        nodes_[k].run();
        millis = timer.MilliSeconds();
        results.time_per_node[k] += millis;
      }
      timer.Start();
      if (static_module_.opts().cleanup_activations) {
        create_memory_planner();
        planner_->deallocate();
        // clean up owning refs of input tensors
        clean_up_input_ivalues();
      }
      if (manage_output_tensors) {
        deallocateOutputTensors();
      }
      millis = timer.MilliSeconds();
      results.memory_dealloc_time += millis;

      timer.Start();
      // no need to keep references of outputs in static runtime anymore
      c10::IValue output;
      if (static_module_.num_outputs() > 1) {
        output = move_outputs_to_tuple(static_module_.num_outputs());
      }

      DCHECK(check_for_memory_leak(/*output_returned*/ false));

      // use move here. Otherwise, clean up outputs_[0] explicitly
      output = std::move(*outputs_[0]);
      // release outputs explicitly to measure the time it takes
      output = IValue();
      millis = timer.MilliSeconds();
      results.output_dealloc_time += millis;
    }
  }

  // post processing
  const float num_total_iters =
      (static_cast<float>(main_runs) * args_list.size());
  for (const auto i : c10::irange(nodes_.size())) {
    const Node* node = nodes_[i].node();
    std::string kind = std::string(node->kind().toQualString());
    results.time_per_node[i] /= num_total_iters;
    results.time_per_node_type[kind] += results.time_per_node[i];
    results.instances_per_node_type[kind]++;
    if (nodes_[i].has_out_variant()) {
      results.out_nodes.insert(kind);
      results.out_nodes_count++;
    } else if (nodes_[i].has_native()) {
      results.native_nodes.insert(kind);
    }
    results.total_time += results.time_per_node[i];
  }
  results.total_nodes_count = nodes_.size();
  results.memory_alloc_time /= num_total_iters;
  results.memory_dealloc_time /= num_total_iters;
  results.output_dealloc_time /= num_total_iters;
  for (const auto& p : results.time_per_node_type) {
    const std::string& kind = p.first;
    results.percent_per_node_type[kind] = p.second / results.total_time * 100;
  }
  return results;
}

bool StaticRuntimeBlockRunner::check_for_memory_leak(bool output_returned) {
  if (!static_module_.opts().cleanup_activations) {
    return true;
  }

  // check for inputs
  for (const auto i : c10::irange(block_info_.num_inputs())) {
    TORCH_CHECK(
        values_[i + block_info_.block_inputs_idx()].isNone(),
        "Input ",
        i,
        " was not cleaned up");
  }
  FastSet<const IValue*> output_ivalues(outputs_.begin(), outputs_.end());
  for (const auto n : c10::irange(nodes_.size())) {
    auto& pnode = nodes_[n];
    for (const auto i : c10::irange(pnode.num_outputs())) {
      const IValue* ival = &pnode.Output(i);
      const Value* val = pnode.node()->output(i);
      if (planner_ && isManagedOutputTensorValue(val)) {
        // `ival` contains a managed output tensor that the runtime doesn't
        // reclaim at the end of an iteration, but the client does so
        // by explicitly calling
        // `StaticRuntimeBlockRunner::deallocateOutputTensors`.
        continue;
      }
      const std::string error_msg = "Output " + c10::to_string(i) + ", %" +
          val->debugName() + " of node " + c10::to_string(n) +
          " was not cleaned up";
      if (output_ivalues.count(ival) == 0) {
        // check for intermediates
        if (!ival->isNone()) {
          TORCH_CHECK(
              ival->isTensor() ||
                  block_info_.node_is_optimizable_container_type(
                      pnode.node()) ||
                  doesNotHeapAllocateWhenStoredInIValue(*val->type()),
              error_msg);
          if (ival->isTensor()) {
            const auto& t = ival->toTensor();
            if (t.defined()) {
              auto* storage_impl = t.storage().unsafeGetStorageImpl();
              TORCH_CHECK(
                  storage_impl->data() == nullptr ||
                      (planner_ &&
                       planner_->isManagedStorageImpl(storage_impl)),
                  error_msg);
            }
          }
        }
      } else {
        // check for outputs
        if (output_returned) {
          TORCH_CHECK(ival->isNone(), error_msg);
        }
      }
    }
  }
  VLOG(1) << "Finished checking for memory leak";
  return true;
}

void StaticRuntimeBlockRunner::deallocateOutputTensors() {
  if (!static_module_.opts().manage_output_tensors) {
    TORCH_CHECK(
        !planner_ || planner_->numOutputBufferBytes() == 0,
        "manage_output_tensors is disabled, but output tensor buffer is not empty.");
    return;
  }
  if (planner_) {
    planner_->deallocateOutputTensors();
    DCHECK(checkOutputTensorMemoryLeaks());
  }
}

bool StaticRuntimeBlockRunner::checkOutputTensorMemoryLeaks() {
  if (!static_module_.opts().manage_output_tensors || !planner_) {
    return true;
  }
  for (const auto n : c10::irange(nodes_.size())) {
    auto& pnode = nodes_[n];
    for (const auto i : c10::irange(pnode.num_outputs())) {
      const IValue* ival = &pnode.Output(i);
      const Value* val = pnode.node()->output(i);
      if (!isManagedOutputTensorValue(val)) {
        continue;
      }
      const auto& t = ival->toTensor();
      if (t.defined()) {
        auto* storage_impl = t.storage().unsafeGetStorageImpl();
        const std::string error_msg = "Output " + c10::to_string(i) + ", %" +
            val->debugName() + " of node " + c10::to_string(n) +
            " was not cleaned up";
        TORCH_CHECK(storage_impl->data() == nullptr, error_msg);
      }
    }
  }
  VLOG(1) << "Finished checking for memory leak from output tensors";
  return true;
}

bool StaticRuntimeBlockRunner::isManagedOutputTensor(
    const IValue& ivalue) const {
  return planner_ && planner_->isManagedOutputTensor(ivalue);
}

bool StaticRuntimeBlockRunner::isManagedOutputTensorValue(
    const Value* value) const {
  // It's possible that manage_output_tensors_ was disabled after initializing
  // managed_output_tensor_values, so we have to check that flag here.
  if (!planner_ || !manage_output_tensors_enabled_) {
    return false;
  }
  const auto& managed_outputs = block_info_.managed_output_tensor_values();
  return managed_outputs.find(value) != managed_outputs.end();
}

void StaticRuntimeBlockRunner::disableManageOutputTensors() {
  if (!manage_output_tensors_enabled_) {
    return;
  }
  manage_output_tensors_enabled_ = false;
  if (!planner_) {
    return;
  }
  // Reset all IValues and destruct planner_ so that it can be reconstructed in
  // the next run.
  for (auto& n : nodes_) {
    for (const auto i : c10::irange(n.outputs().size())) {
      n.Output(i) = IValue();
    }
  }
  planner_.reset();
}

size_t StaticRuntimeBlockRunner::init_sub_blocks(
    const StaticModule& sm,
    std::vector<IValue>& values,
    size_t block_idx) {
  const auto block_idx_start = block_idx;
  for (auto& pnode : nodes_) {
    auto* node = pnode.node();
    auto& blocks = pnode.blocks();

    for (size_t i = 0; i < node->blocks().size(); ++i) {
      blocks.push_back(
          std::make_shared<StaticRuntimeBlockRunner>(sm, values, ++block_idx));
      block_idx += blocks.back()->init_sub_blocks(sm, values, block_idx);
    }
  }
  const auto num_processed_blocks = block_idx - block_idx_start;
  return num_processed_blocks;
}

ProcessedFunction::ProcessedFunction(
    Node* node,
    bool enable_out_variant,
    bool check_memory_overlap)
    : check_memory_overlap_(check_memory_overlap) {
  if (enable_out_variant) {
    f_ = getOutOfPlaceOperation(node);
    if (f_) {
      kind_ = ProcessedFunction::Kind::kOutVariant;
      // do not check memory overlap for out variants
      check_memory_overlap_ = false;
      VLOG(1) << "Switch to out variant for node: " << PrintNode(node);
      return;
    }
  }
  {
    f_ = getNativeOperation(node);
    if (f_) {
      kind_ = ProcessedFunction::Kind::kNativeFunction;
#ifdef NDEBUG
      // skip this check in opt mode because these ops are better vetted
      check_memory_overlap_ = false;
#endif
      VLOG(1) << "Switch to native impl for node: " << PrintNode(node);
      return;
    }
  }
  {
    const Operator& op = node->getOperator();
    f_ = [node_op = op.getOperation(node),
          has_var_args = hasVarArgs(node)](ProcessedNode* pnode) mutable {
      std::vector<IValue> stack;
      const size_t size = pnode->num_inputs();
      stack.reserve(size + has_var_args);
      for (const auto i : c10::irange(size)) {
        stack.emplace_back(pnode->Input(i));
      }
      // Need to store the number of inputs in stack for variadic ops.
      if (has_var_args) {
        stack.emplace_back(static_cast<int>(size));
      }
      node_op(stack);
      DCHECK_EQ(stack.size(), pnode->num_outputs());
      for (const auto i : c10::irange(pnode->num_outputs())) {
        pnode->Output(i) = std::move(stack[i]);
      }
    };
    kind_ = ProcessedFunction::Kind::kInterpreterFallback;
    VLOG(1) << "Fallback interpreter for node: " << PrintNode(node);
  }
}

ProcessedNode::ProcessedNode(
    Node* node,
    ProcessedFunction* fn,
    ProcessedNodeInputs inputs,
    uint16_t outputs_offset)
    : node_(node),
      fn_(fn),
      inputs_(std::move(inputs)),
      outputs_offset_(outputs_offset)
#ifndef PYTORCH_DISABLE_PER_OP_PROFILING
      ,
      op_name_(node->kind().toQualString())
#endif
{
  TORCH_CHECK(
      node->outputs().size() < (1 << (sizeof(num_outputs_) * 8)),
      node->outputs().size(),
      " outputs to ProcessedNode ",
      node->kind().toQualString(),
      " is too many to use 2-byte indexing");
  num_outputs_ = node->outputs().size();
}

std::vector<IValue> ProcessedNode::inputs_ivalue_vec() const {
  std::vector<IValue> result;
  result.reserve(inputs_.size());
  for (const auto idx : c10::irange(num_inputs())) {
    result.emplace_back(Input(idx));
  }
  return result;
}

void ProcessedNode::run() {
#ifndef PYTORCH_DISABLE_PER_OP_PROFILING
  bool pre_sampled = false;
  if (C10_UNLIKELY(at::shouldRunRecordFunction(&pre_sampled))) {
    at::RecordFunction guard(at::RecordScope::FUNCTION, pre_sampled);
    if (guard.isActive()) {
      if (guard.needsInputs()) {
        guard.before(get_op_name(), inputs_ivalue_vec());
      } else {
        guard.before(get_op_name());
      }
    }
    fn_->run(this);
  } else {
    fn_->run(this);
  }
#else
  fn_->run(this);
#endif
#ifndef NDEBUG
  if (FLAGS_static_runtime_disable_debug_memory_overlap_check) {
    // run check but do not enforce
    verify_no_memory_overlap();
  } else {
    DCHECK(verify_no_memory_overlap());
  }
#endif
}

static bool checkNoMemoryOverlap(const at::Tensor& a, const at::Tensor& b) {
  at::MemOverlapStatus status = at::get_overlap_status(a, b);
  if (status == at::MemOverlapStatus::FULL ||
      status == at::MemOverlapStatus::PARTIAL) {
    return false;
  }
  if (status == at::MemOverlapStatus::TOO_HARD) {
    VLOG(1) << "Detected TOO_HARD memory overlap status";
  }
  return true;
}

bool ProcessedNode::verify_no_memory_overlap(bool force_check) const {
  const static std::array<c10::Symbol, 4> special_case_ops = {
      fromQualString("prim::TypeCheck"),
      fromQualString("static_runtime::VarTupleUnpack"),
      fromQualString("static_runtime::dict_unpack"),
      fromQualString("static_runtime::create_owned_ref")};
  if (!force_check &&
      std::find(
          begin(special_case_ops), end(special_case_ops), node()->kind()) !=
          end(special_case_ops)) {
    return true;
  }

  return verify_outputs_dont_overlap_each_other() &&
      verify_inputs_dont_overlap_outputs(force_check);
}

bool ProcessedNode::verify_outputs_dont_overlap_each_other() const {
  for (const auto i : c10::irange(num_outputs_)) {
    if (!Output(i).isTensor()) {
      continue;
    }
    const auto& out0_t = Output(i).toTensor();
    for (const auto j : c10::irange(i + 1, num_outputs_)) {
      if (!Output(j).isTensor()) {
        continue;
      }
      const auto& out1_t = Output(j).toTensor();
      if (!checkNoMemoryOverlap(out0_t, out1_t)) {
        LOG(INFO) << "Node output " << i << " overlaps with output " << j
                  << ", " << PrintNode(node_);
        return false;
      }
    }
  }
  return true;
}

bool ProcessedNode::verify_inputs_dont_overlap_outputs(bool force_check) const {
  auto schema = node()->maybeSchema();
  // skip memory overlap check for mutable or view ops with only one output
  bool skip_check = !schema ||
      ((schema->is_mutable() || !fn_->checkMemoryOverlap()) &&
       num_outputs_ == 1);
  if (!force_check && skip_check) {
    if (!schema) {
      VLOG(2) << "Detected that op schema is null";
      return true;
    }
    VLOG(2) << "schema->is_mutable: " << schema->is_mutable()
            << ", fn_->checkMemoryOverlap: " << fn_->checkMemoryOverlap()
            << ", num_outputs_: " << num_outputs_;
    return true;
  }

  for (const auto i : c10::irange(inputs_.size())) {
    const IValue* in = &Input(i);
    if (!in->isTensor()) {
      continue;
    }
    const auto& in_t = in->toTensor();
    for (const auto j : c10::irange(num_outputs_)) {
      const IValue& out = Output(j);
      if (!out.isTensor()) {
        continue;
      }
      const auto& out_t = out.toTensor();
      if (!checkNoMemoryOverlap(in_t, out_t)) {
        LOG(INFO) << "Node input " << i << " overlaps with output " << j << ", "
                  << PrintNode(node_);
        LOG(INFO) << *schema;
        return false;
      }
    }
  }
  return true;
}

void ProcessedNode::verify_and_correct_memory_overlap() {
  for (const auto i : c10::irange(inputs_.size())) {
    const IValue& in = Input(i);
    if (!in.isTensor()) {
      continue;
    }
    const auto& in_t = in.toTensor();
    for (const auto j : c10::irange(num_outputs_)) {
      const auto& out_t = Output(j).toTensor();
      if (!checkNoMemoryOverlap(in_t, out_t)) {
        DLOG(INFO) << "Detected alias for node: " << PrintNode(node());
        Output(i) = at::native::clone(out_t, c10::nullopt);
        set_outputs_memory_overlap_detected();
      }
    }
  }
}

StaticRuntime::StaticRuntime(const StaticModule& sm) {
  values_.resize(sm.value_buffer_size());
  std::copy(sm.constants().begin(), sm.constants().end(), values_.begin());

  block_ = std::make_unique<StaticRuntimeBlockRunner>(sm, values_, 0);
  block_->init_sub_blocks(sm, values_, 0);
}

c10::IValue StaticRuntime::operator()(
    const std::vector<c10::IValue>& args,
    const KeywordArgs& kwargs) {
  return (*block_)(args, kwargs);
}

c10::IValue StaticRuntime::operator()(
    std::vector<c10::IValue>&& args,
    const KeywordArgs& kwargs) {
  return (*block_)(std::move(args), kwargs);
}

bool StaticRuntime::check_for_memory_leak(bool output_returned) {
  return block_->check_for_memory_leak(output_returned);
}

bool StaticRuntime::checkOutputTensorMemoryLeaks() {
  return block_->checkOutputTensorMemoryLeaks();
}

void StaticRuntime::deallocateOutputTensors() {
  block_->deallocateOutputTensors();
}

bool StaticRuntime::isManagedOutputTensor(const IValue& ivalue) const {
  return block_->isManagedOutputTensor(ivalue);
}

void StaticRuntime::disableManageOutputTensors() {
  block_->disableManageOutputTensors();
}

const MemoryPlanner* StaticRuntime::get_memory_planner() const {
  return block_->get_memory_planner();
}

} // namespace jit
} // namespace torch<|MERGE_RESOLUTION|>--- conflicted
+++ resolved
@@ -133,12 +133,8 @@
   UseVariadicGroupedAccessor(graph);
   EliminateNoOps(
       graph, /* custom_ops */ {fromQualString("fb::scale_gradient")});
-<<<<<<< HEAD
+  CreateOwnedRefs(*graph);
   ForceNonEmptyOutputs(*graph);
-  AddIncrefs(*graph);
-=======
-  CreateOwnedRefs(*graph);
->>>>>>> c9911875
   GRAPH_DUMP("Final graph after optimizations: ", graph);
 }
 
