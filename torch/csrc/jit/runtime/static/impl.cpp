#include <torch/csrc/jit/runtime/static/impl.h>

#include <ATen/MemoryOverlap.h>
#include <ATen/core/interned_strings.h>
#include <ATen/record_function.h>
#include <c10/core/CPUAllocator.h>
#include <c10/core/InferenceMode.h>
#include <c10/util/irange.h>
#include <caffe2/core/scope_guard.h>
#include <caffe2/core/timer.h>
#include <torch/csrc/jit/ir/alias_analysis.h>
#include <torch/csrc/jit/jit_log.h>
#include <torch/csrc/jit/passes/canonicalize.h>
#include <torch/csrc/jit/passes/dead_code_elimination.h>
#include <torch/csrc/jit/passes/freeze_module.h>
#include <torch/csrc/jit/passes/remove_mutation.h>
#include <torch/csrc/jit/passes/subgraph_rewrite.h>
#include <torch/csrc/jit/passes/variadic_ops.h>
#include <torch/csrc/jit/runtime/static/memory_planner.h>
#include <torch/csrc/jit/runtime/static/ops.h>
#include <torch/csrc/jit/runtime/static/passes.h>
#include <torch/csrc/jit/runtime/vararg_functions.h>
<<<<<<< HEAD
=======
#include <iterator>
>>>>>>> fae1c0a4
#include <sstream>
#include <stdexcept>

#ifdef FBCODE_CAFFE2
#include <folly/dynamic.h>
#include <folly/json.h>
#endif

namespace torch {
namespace jit {

// graph must be frozen or canEnableStaticRuntime would return false if there's
// any prim::CallMethod op left in the graph
bool canEnableStaticRuntime(const std::shared_ptr<torch::jit::Graph>& graph) {
  // check for sub-blocks
  bool can_support = true;
  bool has_blocks = false;
  for (auto* node : graph->block()->nodes()) {
    if (node->blocks().size() > 0) {
      has_blocks = true;
      VLOG(1) << "Found nested sub-blocks in graph at node: "
              << PrintNode(node);
    }
    if (node->kind() == prim::Constant) {
      continue;
    }
    // check if can get op from Node
    const Operator* op = node->maybeOperator();
    if (!op && !nativeOpIsRegistered(node->kind())) {
      can_support = false;
      LOG(WARNING) << "Found unsupported op: " << node->kind().toQualString();
    }
  }
  if (has_blocks) {
    LOG(WARNING)
        << "Found nested sub-block in graph. Static Runtime doesn't support nested sub-blocks.";
    can_support = false;
  }
  return can_support;
}

std::string dumpValueSet(
    const FastSet<const Value*>& value_set,
    const char* set_name) {
  std::ostringstream oss;
  oss << set_name << ": {";
  for (const auto* val : value_set) {
    oss << "%" << val->debugName() << ", ";
  }
  oss << "}";
  return oss.str();
}

namespace {

void OptimizeGraph(
    std::shared_ptr<torch::jit::Graph>& graph,
    const StaticModuleOptions& opts) {
  GRAPH_DUMP("Before optimizations: ", graph);
  Inline(*graph);
  ConstantPropagation(graph);
  Canonicalize(graph);
  ConstantPropagation(graph);
  RemoveTensorMutation(graph);
  ConstantPropagation(graph);
  EliminateDeadCode(graph);
  FuseInferenceOpsForSparseNN(graph);
  UseVariadicCat(graph);
  UseVariadicStack(graph);

  if (opts.enable_out_variant) {
    UseVariadicOp(
        graph,
        fromQualString("fb::sigrid_transforms_torch_bind"),
        fromQualString("fb::variadic_sigrid_transforms_torch_bind"));
    FuseSignLog1P(graph);

    // TODO: we can avoid this guard by moving operations
    // to exposed folders.
#ifdef FBCODE_CAFFE2
    ReplaceWithCopy(graph);
    FuseListUnpack(graph);
    FuseListUnpackV2(graph);
    EnableStaticRuntimeLayerNorm(graph);
#endif
  }

  ConstantPropagation(graph);
  RemoveImmutableInputDictLookups(graph);
  UseVariadicTupleUnpack(graph);
  UseVariadicGroupedAccessor(graph);
  GRAPH_DUMP("Final graph after optimizations: ", graph);
}

// remove unused input 0 from graph
bool RemoveSelfFromGraphInput(std::shared_ptr<torch::jit::Graph>& graph) {
  if (graph->inputs().at(0)->type()->is_module()) {
    if (graph->inputs().at(0)->hasUses()) {
      return false;
    }
    graph->eraseInput(0);
  }
  return true;
}

// remove "self" from function schema
c10::FunctionSchema RemoveSelfFromSchema(const c10::FunctionSchema& s) {
  TORCH_CHECK(s.arguments().size() >= 1 && s.arguments()[0].name() == "self");
  std::vector<Argument> args({s.arguments().begin() + 1, s.arguments().end()});
  return s.cloneWithArguments(args);
}

std::vector<Value*> valueVecFromFastSet(const FastSet<const Value*>& s) {
  std::vector<Value*> result;
  result.reserve(s.size());
  for (auto* v : s) {
    // NOLINTNEXTLINE(cppcoreguidelines-pro-type-const-cast)
    result.emplace_back(const_cast<Value*>(v));
  }
  return result;
}

bool mayContainAlias(AliasDb& db, const Value* a, const Value* b) {
  // NOLINTNEXTLINE(cppcoreguidelines-pro-type-const-cast)
  return db.mayContainAlias(const_cast<Value*>(a), const_cast<Value*>(b));
}

bool mayContainAlias(
    AliasDb& db,
    const FastSet<const Value*>& a,
    const FastSet<const Value*>& b) {
  return db.mayContainAlias(valueVecFromFastSet(a), valueVecFromFastSet(b));
}

//  Map each value to all values that are alive at the same time.
using LivenessMap = FastMap<const Value*, FastSet<const Value*>>;

std::string dumpLivenessMap(const LivenessMap& liveness_map) {
  std::ostringstream oss;
  oss << "{";
  for (const auto& p : liveness_map) {
    oss << "{%" << p.first->debugName() << ": {";
    for (const auto* val : p.second) {
      oss << "%" << val->debugName() << ", ";
    }
    oss << "}},\n";
  }
  oss << "}";
  return oss.str();
}

//  The algorithm does a traversal of the execution graph
//  while keeping track of the live values.
LivenessMap GetLivenessMap(
    const std::shared_ptr<torch::jit::Graph>& graph,
    const ValueGroup& value_group,
    AliasDb& db) {
  // map a Value to a set of Values that overlap live-ranges with the Value's
  FastMap<const Value*, FastSet<const Value*>> liveness_map;

  // map Values to its creation order in graph (Note: only traverse top-level
  // nodes such that nodes under control-flows are represented by top-level
  // block nodes)
  std::vector<const Value*> values_in_creation_order;
  FastMap<const Value*, size_t> values_to_idx_in_creation_order;
  for (const auto* node : graph->nodes()) {
    values_to_idx_in_creation_order.reserve(
        values_to_idx_in_creation_order.size() + node->outputs().size());
    for (const auto* v : node->outputs()) {
      values_to_idx_in_creation_order.emplace(
          v, values_in_creation_order.size());
      values_in_creation_order.emplace_back(v);
    }
  }

  // presence of a Value in live_values_use_chain means the Value alive
  // Value mapped to set of Nodes that may use the Value (i.e., use-chain of
  // Value)
  FastMap<const Value*, FastSet<const Node*>> live_values_use_chain;
  // Node mapped to set of Values that the Node may use (i.e., def-chain of node
  // inputs)
  FastMap<const Node*, FastSet<const Value*>> live_nodes_def_chain;

  // add v to the current liveness_map
  std::function<void(const Value* v)> add_live_value_fn = [&](const Value* v) {
    if (liveness_map.count(v)) {
      return;
    }

    auto& v_live_set = liveness_map[v] = {};

    v_live_set.reserve(live_values_use_chain.size());
    for (const auto& live_v : live_values_use_chain) {
      v_live_set.insert(live_v.first);
      liveness_map[live_v.first].insert(v);
    }

    // only add values to the live set if they
    // have deps, otherwise they die immediately
    if (v->uses().size()) {
      live_values_use_chain[v] = FastSet<const Node*>(v->uses().size());
      // record the relationship between v (Value) and its uses (Node)
      for (const auto& u : v->uses()) {
        const auto* node = u.user;
        live_values_use_chain[v].insert(node);
        live_nodes_def_chain[node].insert(v);
      }
    }

    // FIXME(penguin): the following alias refinement seems to assume
    // that `v` refers to a new  tensor created by the node that defines
    // v, thus other Values "before" the node that defines `v` cannot
    // possibly be aliased to `v`.
    // TODO(penguin): Is it a limitation of TS alias analysis
    // so that we need to do such refinement? If so, better improve
    // alias analysis so that we dont need this special handling here
    //
    // Refine aliases of v by include only those created after v
    std::vector<const Value*> refined_aliases;
    auto idx = values_to_idx_in_creation_order[v];
    for (; idx < values_in_creation_order.size(); ++idx) {
      auto* alias_v = values_in_creation_order[idx];
      if (mayContainAlias(db, v, alias_v)) {
        refined_aliases.emplace_back(alias_v);
      }
    }
    // for all the values in the alias set,
    // we set them "alive"
    for (auto* aliased_v : refined_aliases) {
      GRAPH_DEBUG("aliased_v: %", aliased_v->debugName());
      add_live_value_fn(aliased_v);
    }
  };

  auto remove_dead_values = [&](const Node* node) {
    auto find = live_nodes_def_chain.find(node);
    if (find != live_nodes_def_chain.end()) {
      for (const auto* v : find->second) {
        live_values_use_chain[v].erase(node);
        if (!live_values_use_chain[v].size()) {
          // v is now dead
          live_values_use_chain.erase(v);
        }
      }
    }
  };

  for (const auto* node : graph->nodes()) {
    for (const auto* v : node->outputs()) {
      if (!value_group.isAlwaysAlive(v)) {
        add_live_value_fn(v);
      }
    }

    remove_dead_values(node);
  }
  GRAPH_DEBUG("LivenessMap: ", dumpLivenessMap(liveness_map));

  for (const auto& v : live_values_use_chain) {
    TORCH_CHECK(
        value_group.isAlwaysAlive(v.first),
        v.first->debugName(),
        "is not in the value_group.isAlwaysAlive group");
  }

  auto insert_all_pairs_in_liveness_map =
      [&](at::ArrayRef<const Value*> values) {
        for (size_t i = 0; !values.empty() && i < values.size() - 1; ++i) {
          auto value_it = liveness_map.find(values[i]);
          if (value_it == liveness_map.end()) {
            continue;
          }
          for (size_t j = i + 1; j < values.size(); ++j) {
            auto value2_it = liveness_map.find(values[j]);
            if (value2_it != liveness_map.end()) {
              value_it->second.insert(values[j]);
              value2_it->second.insert(values[i]);
            }
          }
        }
      };

  for (const auto* node : graph->nodes()) {
    auto inputs = node->inputs();
    auto outputs = node->outputs();
    for (const auto* input : inputs) {
      for (const auto* output : outputs) {
        auto input_it = liveness_map.find(input);
        if (input_it == liveness_map.end()) {
          continue;
        }
        auto output_it = liveness_map.find(output);
        if (output_it == liveness_map.end()) {
          continue;
        }
        input_it->second.insert(output);
        output_it->second.insert(input);
      }
    }

    // All inputs should be alive at the same time.
    insert_all_pairs_in_liveness_map(inputs);

    // All outputs should be alive at the same time.
    insert_all_pairs_in_liveness_map(outputs);
  };

  return liveness_map;
};

// Collect the set of Values that are candidates for memory planning:
//   - Values that are used in in-place operators (i.e., _out variants), and
//   - excluding those that are either inputs or outputs of
//     non in-place operators
//
// Returns
//   first: Values that are candidates for memory planning
//   second: A deterministc order of all values
std::pair<std::vector<const Value*>, std::vector<const Value*>>
GetMemoryPlanningCandidates(
    const std::shared_ptr<torch::jit::Graph>& graph,
    const FastMap<Node*, bool>& node_has_out_variant) {
  // for determinism
  FastSet<const Value*> seen_values;
  std::vector<const Value*> all_values;
  FastSet<const Value*> can_reuse;
  // values used by unsupported ops (as either inputs or outputs)
  // these need to be removed from "can_reuse" after analyzing all nodes
  FastSet<const Value*> cannot_reuse;
  for (auto* n : graph->nodes()) {
    bool can_reuse_inputs_outputs =
        canReuseInputsOutputs(n, node_has_out_variant);
    for (const auto* v : n->inputs()) {
      if (!seen_values.count(v)) {
        all_values.emplace_back(v);
        seen_values.insert(v);
      }
      if (can_reuse_inputs_outputs) {
        can_reuse.insert(v);
      } else {
        cannot_reuse.insert(v);
      }
    }
    for (const auto* v : n->outputs()) {
      all_values.emplace_back(v);
      seen_values.insert(v);
      if (can_reuse_inputs_outputs) {
        can_reuse.insert(v);
      } else {
        cannot_reuse.insert(v);
      }
    }
  }
  for (const auto* v : cannot_reuse) {
    can_reuse.erase(v);
  }
  // find a deterministic order
  std::vector<const Value*> optimizable;
  for (const auto* v : all_values) {
    if (can_reuse.count(v)) {
      optimizable.emplace_back(v);
      can_reuse.erase(v);
    }
  }
  return std::make_pair(optimizable, all_values);
}

// Equipped with a liveness map we can allocate memory to
// ivalues, reusing memory along the way. However, we are
// constrained by the set of optimizable_values
// (inputs/outputs of out variants). Inputs/outputs of view ops
// can't be reused.
//
// Algorithm:
// # clusters of values sharing the same memory
// # are called "value_to_same_storage_values" in the implementation
// # inserting into a cluster denotes sharing memory.
//
// clusters = {}
// for all v in optimzable_values:
//   for all cluster in clusters: # can we insert into cluster?
//     for all live_v in live_during(v):
//        if cluster.contains(live_v):
//          skip to next custer
//     cluster.add(v)
//     skip to next v
//   if no cluster found:
//     clusters.add(cluster{v})
//
//
// NB: This is a deterministic implementation, which makes it easier to tune
// and debug.
FastMap<const Value*, std::vector<const Value*>> GenerateSameStorageValues(
    const LivenessMap& alive_during,
    const ValueGroup& value_group,
    const std::pair<std::vector<const Value*>, std::vector<const Value*>>&
        optimizable,
    AliasDb& db) {
  const auto& optimizable_values = optimizable.first;
  const auto& all_values = optimizable.second;

  // map Value* to a set Value* that can share the same storage with it
  FastMap<const Value*, std::vector<const Value*>> same_storage_values;

  // make new_v and old_v map to the same storage (i.e., add to each other's
  // same_storage_values set)
  auto share_storage_fn = [&](const Value* new_v, const Value* old_v) {
    if (new_v == old_v) {
      return;
    }
    DCHECK(same_storage_values.count(old_v));
    FastSet<const Value*> seen;
    std::vector<const Value*> values;
    for (auto* v : same_storage_values.at(old_v)) {
      if (seen.count(v)) {
        continue;
      }
      seen.insert(v);
      values.emplace_back(v);
    }
    for (auto* v : same_storage_values.at(new_v)) {
      if (seen.count(v)) {
        continue;
      }
      seen.insert(v);
      values.emplace_back(v);
    }
    for (const auto* v : values) {
      same_storage_values[v] = values;
    }
  };

  // initialize with known same_storage_values (aliasing values)
  for (const auto* v : all_values) {
    if (!same_storage_values.count(v)) {
      same_storage_values[v] = {v};
    }
    // skip always alive values (alias inputs/outputs/weights)
    if (value_group.isAlwaysAlive(v)) {
      continue;
    }
    for (const auto& p : same_storage_values) {
      // NB: this means we cannot optimize operations that "sometimes alias"
      // TODO: add a more robust check of this behavior at runtime
      // FIXME (penguin): this handling makes v and MayAlias(v) share the
      // same storage, which is not correct.
      if (db.mayAlias(p.first, v)) {
        share_storage_fn(v, p.first);
      }
    }
  }

  // to preserve determinism
  std::vector<const Value*> seen;

  auto compute_liveset_fn = [&alive_during, &same_storage_values](
                                FastSet<const Value*>& live, const Value* v) {
    for (const auto* sv : same_storage_values.at(v)) {
      const auto& l = alive_during.count(sv) ? alive_during.at(sv)
                                             : FastSet<const Value*>{};
      live.insert(l.begin(), l.end());
    }
  };

  // check if same_storage_values[s] intersects with live
  auto intersect_fn = [&same_storage_values](
                          FastSet<const Value*>& live, const Value* s) {
    bool intersect = false;
    for (const auto* v : same_storage_values.at(s)) {
      if (live.count(v)) {
        intersect = true;
        break;
      }
    }
    return intersect;
  };

  for (const auto* v : optimizable_values) {
    if (value_group.isAlwaysAlive(v)) {
      continue;
    }
    // get values that are live during the lifetime of v
    FastSet<const Value*> live;
    compute_liveset_fn(live, v);
    for (const auto* s : seen) {
      // if live(same_storage_values[v]) and same_storage_values[s]
      // do not overlap, then s and v can share the same storage
      if (!intersect_fn(live, s) && !value_group.isAlwaysAlive(s)) {
        share_storage_fn(v, s);
        // since s is added to same_storage_values[v], live needs
        // to be recomputed, so bail out here
        break;
      }
    }
    seen.emplace_back(v);
  }

  return same_storage_values;
}

void PrepareGraphForStaticModule(
    std::shared_ptr<torch::jit::Graph> graph,
    const StaticModuleOptions& opts) {
  TORCH_CHECK(canEnableStaticRuntime(graph));
  OptimizeGraph(graph, opts);
}

std::pair<std::shared_ptr<Graph>, c10::optional<Module>> PrepareForStaticModule(
    const torch::jit::Module& m,
    bool is_frozen,
    const StaticModuleOptions& opts) {
  VLOG(1) << "StaticModuleOptions: cleanup_activations "
          << opts.cleanup_activations << ", enable_out_variant "
          << opts.enable_out_variant << ", optimize_memory "
          << opts.optimize_memory << ", manage_output_tensors "
          << opts.manage_output_tensors;

  Module module = m.copy();
  if (!is_frozen) {
    module.eval();
    module = freeze_module(module);
  }

  Method method = module.get_method("forward");
  auto graph = module.get_method("forward").graph();

  PrepareGraphForStaticModule(graph, opts);

  return std::make_pair(graph, module);
}

std::pair<std::shared_ptr<Graph>, c10::optional<Module>> PrepareForStaticModule(
    std::shared_ptr<torch::jit::Graph> graph,
    const StaticModuleOptions& opts) {
  PrepareGraphForStaticModule(graph, opts);
  return std::make_pair(graph, c10::nullopt);
}

} // namespace

void ValueGroup::init(
    const std::shared_ptr<torch::jit::Graph>& graph,
    AliasDb& db) {
  external_aliases_.clear();
  output_aliases_.clear();
  // Build `input_or_constant_aliases` as we look through nodes forwardly from
  // the graph's inputs and add aliases of the inputs being created by the
  // nodes.
  external_aliases_.insert(graph->inputs().begin(), graph->inputs().end());
  for (const auto* node : graph->nodes()) {
    if (node->kind() == prim::Constant) {
      for (const auto* output : node->outputs()) {
        external_aliases_.insert(output);
      }
    }
  }
  for (const auto* node : graph->nodes()) {
    if (node->kind() == prim::Constant) {
      // Constants are already in `input_or_constant_aliases`.
      continue;
    }
    for (const auto* v : node->outputs()) {
      if (mayContainAlias(db, {v}, external_aliases_)) {
        external_aliases_.insert(v);
      }
    }
  }

  // Build `output_aliases` as we look through nodes reversely so that we can
  // start from the output values, and follow the flows backwardly from there.
  output_aliases_.insert(graph->outputs().begin(), graph->outputs().end());
  for (const auto* node : graph->nodes().reverse()) {
    if (node->kind() == prim::Constant) {
      // Constants cannot create any aliases.
      continue;
    }
    for (const auto* v : node->outputs()) {
      // Add values that can aliase input/constant values. Note some output
      // aliases may end up in this category via collection objects (e.g.,
      // Tuple).
      if (mayContainAlias(db, {v}, external_aliases_)) {
        external_aliases_.insert(v);
        continue;
      }
      if (mayContainAlias(db, {v}, output_aliases_)) {
        output_aliases_.insert(v);
      }
    }
  }
}

StaticModule::StaticModule(
    std::shared_ptr<torch::jit::Graph> g,
    const StaticModuleOptions& opts)
    : StaticModule(PrepareForStaticModule(g->copy(), opts), opts) {}

StaticModule::StaticModule(
    const torch::jit::Module& m,
    bool is_frozen,
    const StaticModuleOptions& opts)
    : StaticModule(PrepareForStaticModule(m, is_frozen, opts), opts) {}

StaticModule::StaticModule(
    std::pair<std::shared_ptr<torch::jit::Graph>, c10::optional<Module>>
        graph_and_module,
    const StaticModuleOptions& opts)
    : opts_(opts),
      graph_(std::move(graph_and_module.first)),
      module_(std::move(graph_and_module.second)) {
  // check opt flags
  if (opts.manage_output_tensors) {
    TORCH_CHECK(
        opts_.enable_out_variant,
        "When manage_output_tensors is true, enable_out_variant must be set to true");
  }
  if (opts_.optimize_memory) {
    TORCH_CHECK(
        opts_.enable_out_variant,
        "When optimize_memory is true, enable_out_variant must be set to true");
  }

  // handle schema
  if (module_.has_value()) {
    Method method = module_->get_method("forward");
    schema_ = method.function().getSchema();
    if (RemoveSelfFromGraphInput(graph_)) {
      schema_ = RemoveSelfFromSchema(method.function().getSchema());
    } else {
      first_input_is_self_ = true;
      schema_ = method.function().getSchema();
    }
  }

  // map Value* to IValue (from inputs or prim::Constant) or null
  FastMap<Value*, IValue*> value_to_ivalue;
  // map Value* to its SSA definition IR
  FastMap<Value*, DefInfo> value_to_ssa_def;

  // N inputs map to the first N entries in storage
  for (const auto i : c10::irange(graph_->inputs().size())) {
    Value* input = graph_->inputs()[i];
    value_to_ivalue[input] = nullptr;
    value_to_ssa_def[input] = std::make_pair(INPUT_VALUE, i);
  }

  // NB: before optimizing the order of execution, ensure that the
  // memory optimization pass (LivenessMap) is
  // aware of the new order!

  // Fill constants first, so we have a std::vector<IValue> we can reference
  // later
  for (Node* node : graph_->nodes()) {
    if (node->kind() != prim::Constant) {
      continue;
    }
    auto* v = node->output();
    TORCH_CHECK(v->type()->kind() != FunctionType::Kind);
    constants_.emplace_back(toIValue(v).value());
  }
  {
    // construct SSA definition for constant nodes
    int i = 0;
    for (Node* node : graph_->nodes()) {
      if (node->kind() != prim::Constant) {
        continue;
      }
      auto* v = node->output();
      value_to_ssa_def[v] = std::make_pair(CONSTANT_VALUE, i);
      value_to_ivalue[v] = &(constants_[i++]);
    }
  }

  // construct SSA definition for non-constant nodes
  int node_idx = 0;
  FastMap<Node*, bool> node_has_out_variant;
  for (Node* node : graph_->nodes()) {
    if (node->kind() == prim::Constant) {
      continue;
    }
    auto ivalue_inputs =
        std::make_unique<const IValue*[]>(node->inputs().size());
    std::vector<DefInfo> input_ssa_defs;
    size_t idx = 0;
    for (Value* input : node->inputs()) {
      ivalue_inputs[idx++] = value_to_ivalue.at(input);
      input_ssa_defs.emplace_back(value_to_ssa_def.at(input));
    }
    node_inputs_ssa_def_map_[node_idx] = input_ssa_defs;
    nodes_.emplace_back(
        node, std::move(ivalue_inputs), idx, opts.enable_out_variant);
    node_has_out_variant.emplace(node, nodes_.back().has_out_variant());
    for (const auto i : c10::irange(node->outputs().size())) {
      value_to_ivalue[node->outputs()[i]] = nullptr;
      value_to_ssa_def[node->outputs()[i]] = std::make_pair(node_idx, i);
    }
    node_idx++;
  }
  for (auto& pnode : nodes_) {
    if (pnode.outputs().size() == 1 &&
        isOptimizableContainerType(pnode.node(), node_has_out_variant)) {
      node_is_optimizable_container_type_.emplace(pnode.node());
    }
  }
  for (auto output : graph_->outputs()) {
    output_ssa_defs_.emplace_back(value_to_ssa_def[output]);
  }

  // Prepare for memory planning
  AliasDb alias_db(
      graph_, /*isFrozen=*/false, /*enablePreciseTupleContainerAnalysis=*/true);
  value_group_.init(graph_, alias_db);
  GRAPH_DEBUG(value_group_.toString());

  if (opts_.optimize_memory) {
    auto lm = GetLivenessMap(graph_, value_group_, alias_db);
    auto values = GetMemoryPlanningCandidates(graph_, node_has_out_variant);
    value_to_same_storage_values_ =
        GenerateSameStorageValues(lm, value_group_, values, alias_db);
  }
}

const StaticModuleOptions& StaticModule::opts() const {
  return opts_;
}

size_t StaticModule::num_outputs() const {
  return graph_->outputs().size();
}

size_t StaticModule::num_inputs() const {
  return graph_->inputs().size();
}

StaticRuntime& StaticModule::runtime() {
  if (!cached_runtime_) {
    cached_runtime_ = std::make_unique<StaticRuntime>(*this);
  }
  return *cached_runtime_;
}

c10::IValue StaticModule::operator()(
    c10::ArrayRef<c10::IValue> args,
    const std::unordered_map<std::string, c10::IValue>& kwargs) {
  return runtime()(args, kwargs);
}

c10::IValue StaticModule::operator()(
    std::vector<c10::IValue>&& args,
    const std::unordered_map<std::string, c10::IValue>& kwargs) {
  return runtime()(std::move(args), kwargs);
}

StaticRuntime::StaticRuntime(const StaticModule& sm) : static_module_(sm) {
  // NB: create unchanging std::vector<IValue>s we can reference
  inputs_.resize(sm.num_inputs());
  nodes_.resize(sm.nodes().size());

  for (const auto idx : c10::irange(sm.nodes().size())) {
    const auto& n_ref = sm.nodes()[idx];
    nodes_[idx] = n_ref; // copy the node
    auto& n = nodes_[idx];
    // hook up the inputs

    for (const auto i : c10::irange(n.inputs().size())) {
      if (n.inputs()[i] == nullptr) {
        int node_idx = 0;
        int out_idx = 0;
        std::tie(node_idx, out_idx) = sm.index_map().at(idx)[i];
        DCHECK(out_idx >= 0);
        // input
        if (node_idx == StaticModule::INPUT_VALUE) {
          n.set_input(i, &inputs_[out_idx]);
        } else if (node_idx == StaticModule::CONSTANT_VALUE) {
          n.set_input(i, &sm.constants()[out_idx]);
        } else {
          DCHECK(node_idx >= 0);
          n.set_input(i, &(nodes_[node_idx].Output(out_idx)));
        }
      }
    }
  }

  for (const auto& index_pair : sm.output_indices()) {
    int node_idx = 0;
    int out_idx = 0;
    std::tie(node_idx, out_idx) = index_pair;
    if (node_idx == StaticModule::INPUT_VALUE) {
      outputs_.emplace_back(&inputs_[out_idx]);
    } else if (node_idx == StaticModule::CONSTANT_VALUE) {
      // This is a very rare case where const correctness
      // breaks -- the user is returning a constant from
      // the graph.
      // NOLINTNEXTLINE(cppcoreguidelines-pro-type-const-cast)
      outputs_.emplace_back(const_cast<IValue*>(&sm.constants()[out_idx]));
    } else {
      auto* out = &nodes_[node_idx].Output(out_idx);
      outputs_.emplace_back(out);
    }
  }
}

StaticRuntime::~StaticRuntime() = default;

void StaticRuntime::set_inputs(
    const std::vector<IValue>& args,
    const std::unordered_map<std::string, c10::IValue>& kwargs) {
  if (!kwargs.empty()) {
    // This is not ideal
    TORCH_CHECK(
        static_module_.schema(),
        "Schema is not available. Consider creating the Static Runtime "
        "with StaticModule(const torch::jit::Module& m) instead.");
    std::vector<c10::IValue> stack;
    stack.reserve(inputs_.size());
    if (static_module_.first_input_is_self()) {
      stack.emplace_back(static_module_.module()._ivalue());
    }
    stack.insert(stack.end(), args.begin(), args.end());

    static_module_.schema()->checkAndNormalizeInputs(stack, kwargs);
    DCHECK_EQ(inputs_.size(), stack.size());
    for (const auto i : c10::irange(stack.size())) {
      Input(i) = std::move(stack[i]);
    }
  } else {
    if (static_module_.first_input_is_self()) {
      Input(0) = static_module_.module()._ivalue();
      DCHECK_EQ(inputs_.size(), args.size() + 1);
      for (const auto i : c10::irange(args.size())) {
        Input(i + 1) = args[i];
      }
    } else {
      DCHECK_EQ(inputs_.size(), args.size());
      for (const auto i : c10::irange(args.size())) {
        Input(i) = args[i];
      }
    }
  }
}

void StaticRuntime::set_inputs(
<<<<<<< HEAD
    c10::ArrayRef<c10::IValue> args,
=======
    std::vector<IValue>&& args,
>>>>>>> fae1c0a4
    const std::unordered_map<std::string, c10::IValue>& kwargs) {
  if (!kwargs.empty()) {
    // This is not ideal
    TORCH_CHECK(
        static_module_.schema(),
        "Schema is not available. Consider creating the Static Runtime "
        "with StaticModule(const torch::jit::Module& m) instead.");
    std::vector<c10::IValue> stack;
    stack.reserve(inputs_.size());
    if (static_module_.first_input_is_self()) {
      stack.emplace_back(static_module_.module()._ivalue());
    }
    stack.insert(
        stack.end(),
        std::make_move_iterator(args.begin()),
        std::make_move_iterator(args.end()));

    static_module_.schema()->checkAndNormalizeInputs(stack, kwargs);
    DCHECK_EQ(inputs_.size(), stack.size());
    for (const auto i : c10::irange(stack.size())) {
      Input(i) = std::move(stack[i]);
    }
  } else {
    if (static_module_.first_input_is_self()) {
      Input(0) = static_module_.module()._ivalue();
      DCHECK_EQ(inputs_.size(), args.size() + 1);
      for (const auto i : c10::irange(args.size())) {
        Input(i + 1) = std::move(args[i]);
      }
    } else {
      DCHECK_EQ(inputs_.size(), args.size());
      for (const auto i : c10::irange(args.size())) {
        Input(i) = std::move(args[i]);
      }
    }
  }
}

<<<<<<< HEAD
c10::IValue StaticRuntime::operator()(
    c10::ArrayRef<c10::IValue> args,
=======
template <typename IValueList>
c10::IValue StaticRuntime::run_impl(
    IValueList&& args,
>>>>>>> fae1c0a4
    const std::unordered_map<std::string, c10::IValue>& kwargs) {
  // We assume inference workloads, so we do not need
  // autograd. Enabling this is a significant win on dispatcher
  // overhead because it saves a round of dispatch for at least some
  // functions, such as resize_ and resize_as_.
  c10::InferenceMode mode;

  if (planner_) {
    DCHECK(
        !static_module_.opts().manage_output_tensors ||
        checkOutputTensorMemoryLeaks());
    planner_->allocate();
  }

  set_inputs(std::forward<IValueList>(args), kwargs);

  // NB: before optimizing the order of execution, ensure that the
  // memory optimization pass (LivenessMap) is
  // aware of the new order!
  for (auto& n : nodes_) {
    // LOG(INFO) << "Running node: " << PrintNode(n.node());
    n.run();
  }

  if (static_module_.opts().cleanup_activations) {
    // MemoryPlanner is created after the first invocation of `run()`. This is
    // done intentionally because MemoryPlanner uses `Tensor` sizes of the
    // previous `run()` for memory planning of subsequent runs
    if (!planner_) {
      planner_ = std::make_unique<MemoryPlanner>(
          this,
          static_module_.values_share_same_storage(),
          static_module_.value_group(),
          static_module_.opts().enable_out_variant,
          static_module_.opts().manage_output_tensors);
    }
    planner_->deallocate();
    // clean up owning refs of input tensors
    clean_up_input_ivalues();
  }

  // no need to keep references of outputs in static runtime anymore
  if (static_module_.num_outputs() > 1) {
    std::vector<c10::IValue> outputs;
    outputs.reserve(static_module_.num_outputs());
    for (const auto i : c10::irange(static_module_.num_outputs())) {
      // The exact output tensor should never be managed.
      DCHECK(!isManagedOutputTensor(*outputs_[i]));
      // use move here. Otherwise, clean up outputs_[i] explicitly
      outputs.emplace_back(std::move(*outputs_[i]));
    }
    return c10::ivalue::Tuple::create(std::move(outputs));
  }
#ifndef NDEBUG
  check_for_memory_leak(false);
#endif
  // The exact output tensor should never be managed.
  DCHECK(!isManagedOutputTensor(*outputs_[0]));
  // use move here. Otherwise, clean up outputs_[0] explicitly
  return std::move(*outputs_[0]);
}

c10::IValue StaticRuntime::operator()(
    const std::vector<c10::IValue>& args,
    const std::unordered_map<std::string, c10::IValue>& kwargs) {
  return run_impl(args, kwargs);
}

c10::IValue StaticRuntime::operator()(
    std::vector<c10::IValue>&& args,
    const std::unordered_map<std::string, c10::IValue>& kwargs) {
  return run_impl(std::move(args), kwargs);
}

namespace {

std::string generate_latency_json(const std::string& label, double millis) {
#ifdef FBCODE_CAFFE2
  folly::dynamic json = folly::dynamic::object();
  json["type"] = label;
  json["metric"] = "latency";
  json["unit"] = "ms";
  json["value"] = millis;
  return "PyTorchObserver " + folly::toJson(json);
#else
  return "";
#endif
}

} // namespace

void StaticRuntime::benchmark(
    c10::ArrayRef<c10::IValue> args,
    const std::unordered_map<std::string, c10::IValue>& kwargs,
    const int warmup_runs,
    const int main_runs,
    bool print_per_node_time,
    bool generate_ai_pep_output) {
  float time_per_iter = benchmark_model(args, kwargs, warmup_runs, main_runs);
  std::cout << "Static runtime ms per iter: " << time_per_iter
            << ". Iters per second: " << 1000.0 / time_per_iter << std::endl;

  IndividualMetrics results =
      benchmark_individual_ops(args, kwargs, warmup_runs, main_runs);

  if (print_per_node_time) {
    for (const auto i : c10::irange(nodes_.size())) {
      const Node* node = nodes_[i].node();
      std::cout << "Node #" << i << ": " << results.time_per_node[i]
                << " ms/iter, ";
      node->print(std::cout, 0, nullptr, false);
    }
  }

  std::vector<std::pair<std::string, double>> time_per_node_type_vec{
      results.time_per_node_type.begin(), results.time_per_node_type.end()};
  std::sort(
      time_per_node_type_vec.begin(),
      time_per_node_type_vec.end(),
      [](auto& left, auto& right) { return left.second > right.second; });

  std::cout << "Time per node type:" << std::endl;
  for (const auto& p : time_per_node_type_vec) {
    const std::string& kind = p.first;
    const double ms = p.second;
    std::cout << std::setw(15) << ms << " ms. " << std::setw(10)
              << results.percent_per_node_type[kind] << "%. " << kind << " ("
              << results.instances_per_node_type[kind] << " nodes";
    if (results.out_nodes.count(kind)) {
      std::cout << ", out variant)" << std::endl;
    } else if (results.native_nodes.count(kind)) {
      std::cout << ", native)" << std::endl;
    } else {
      std::cout << ")" << std::endl;
    }

    if (generate_ai_pep_output) {
      LOG(INFO) << generate_latency_json(kind, ms);
    }
  }
  if (generate_ai_pep_output) {
    LOG(INFO) << generate_latency_json(
        "static_runtime_first_iter", results.first_iter_time);
  }
  std::cout << std::setw(15) << results.total_time << " ms. in Total"
            << std::endl;
  std::cout << "StaticRuntime setup time: " << results.setup_time << " ms"
            << std::endl;
  std::cout << "Memory allocation time: " << results.memory_alloc_time
            << " ms\n";
  std::cout << "Memory deallocation time: " << results.memory_dealloc_time
            << " ms" << std::endl;
  std::cout << "Outputs deallocation time: " << results.output_dealloc_time
            << " ms" << std::endl;
  std::cout << "First iter time: " << results.first_iter_time << " ms"
            << std::endl;

  if (planner_) {
    std::cout << "Total number of managed tensors: "
              << planner_->total_num_managed_tensors() << std::endl;
    std::cout << "Total number of managed output tensors: "
              << planner_->total_num_managed_output_tensors() << std::endl;
    std::cout << "Total number of unmanaged values: "
              << planner_->total_num_unmanaged() << std::endl;
    std::cout << "Total memory managed: " << planner_->total_managed()
              << " bytes" << std::endl;
    if (static_module_.opts().optimize_memory) {
      std::cout << "Total number of reused tensors: "
                << planner_->total_reused_tensors() << std::endl;
    }
    std::cout << "Total number of 'out' variant nodes/total number of nodes: "
              << results.out_nodes_count << "/" << results.total_nodes_count
              << " ("
              << 100.0 * (results.out_nodes_count) /
            static_cast<float>(results.total_nodes_count)
              << "%)" << std::endl;
  }
  check_for_memory_leak();

#ifndef NDEBUG
  display_nodes(args, kwargs);
#endif
}

float StaticRuntime::benchmark_model(
    c10::ArrayRef<c10::IValue> args,
    const std::unordered_map<std::string, c10::IValue>& kwargs,
    const int warmup_runs,
    const int main_runs) {
  TORCH_CHECK(warmup_runs >= 0 && main_runs >= 1);

  for (const auto i : c10::irange(warmup_runs)) {
    (void)i; // Suppress unused variable warning
    operator()(args, kwargs);
  }
  caffe2::Timer timer;
  for (const auto i : c10::irange(main_runs)) {
    (void)i; // Suppress unused variable warning
    operator()(args, kwargs);
  }
  float millis = timer.MilliSeconds();
  return millis / static_cast<float>(main_runs);
}

bool display_ivalue(const IValue& iv) {
  if (iv.isTensor()) {
    std::cout << "Tensor " << iv.toTensor().toString() << " {";
    for (const auto i : c10::irange(iv.toTensor().sizes().size())) {
      std::cout << iv.toTensor().sizes()[i];
      if (iv.toTensor().sizes().size() > i + 1) {
        std::cout << ", ";
      }
    }
    std::cout << "}\n";
    return true;
  } else if (iv.isTensorList()) {
    std::cout << "TensorList {" << iv.toTensorList().size() << "}\n";
    return true;
  } else if (iv.isGenericDict()) {
    std::cout << "Dict {" << iv.toGenericDict().size() << "}\n";
    return true;
  } else if (iv.isTuple()) {
    std::cout << "Tuple {" << iv.toTuple()->elements().size() << "}\n";
    return true;
  } else if (iv.isInt()) {
    std::cout << "int {" << iv.toInt() << "}\n";
    return true;
  } else if (iv.isBool()) {
    std::cout << "bool {" << iv.toBool() << "}\n";
    return true;
  } else if (iv.isDouble()) {
    std::cout << "double {" << iv.toDouble() << "}\n";
    return true;
  }
  return false;
}

void display_pnode_info(const ProcessedNode& pnode) {
  pnode.node()->print(std::cout, 0, nullptr, false);
  const auto inputs = pnode.inputs();
  for (const auto i : c10::irange(inputs.size())) {
    std::cout << "\ti" << i << ": ";
    if (!display_ivalue(*inputs[i])) {
      std::cout << *(pnode.node()->inputs()[i]->type()) << '\n';
    }
  }
  const auto outputs = pnode.outputs();
  for (const auto i : c10::irange(outputs.size())) {
    std::cout << "\to" << i << ": ";
    if (!display_ivalue(outputs[i])) {
      std::cout << *(pnode.node()->outputs()[i]->type()) << '\n';
    }
  }
}

void StaticRuntime::display_nodes(
    c10::ArrayRef<c10::IValue> args,
    const std::unordered_map<std::string, c10::IValue>& kwargs) {
  c10::InferenceMode mode;
  if (planner_) {
    planner_->allocate();
  }
  set_inputs(args, kwargs);

  for (auto& node : nodes_) {
    node.run();
    display_pnode_info(node);
  }

  if (static_module_.opts().cleanup_activations) {
    // MemoryPlanner is created after the first invocation of `run()`. This is
    // done intentionally because MemoryPlanner uses `Tensor` sizes of the
    // previous `run()` for memory planning of subsequent runs
    if (!planner_) {
      planner_ = std::make_unique<MemoryPlanner>(
          this,
          static_module_.values_share_same_storage(),
          static_module_.value_group(),
          static_module_.opts().enable_out_variant,
          static_module_.opts().manage_output_tensors);
    }
    planner_->deallocate();
    // clean up owning refs of input tensors
    clean_up_input_ivalues();
  }
}

StaticRuntime::IndividualMetrics StaticRuntime::benchmark_individual_ops(
    c10::ArrayRef<c10::IValue> args,
    const std::unordered_map<std::string, c10::IValue>& kwargs,
    const int warmup_runs,
    const int main_runs) {
  TORCH_CHECK(warmup_runs >= 1 && main_runs >= 1);

  // See comment on above use of InferenceMode for
  // explanation.
  c10::InferenceMode mode;

  IndividualMetrics results;
  results.time_per_node.resize(nodes_.size(), 0);

  // setup time
  caffe2::Timer timer;

  set_inputs(args, kwargs);

  results.setup_time = timer.MilliSeconds();

  // The first iteration profiles each node's output Tensors' sizes and
  // initializes the memory planner with the profile information. Folllowing
  // iterations just use the already established memory planning.
  timer.Start();
  operator()(args, kwargs);
  results.first_iter_time = timer.MilliSeconds();

  // warmup runs
  for (const auto i : c10::irange(warmup_runs - 1)) {
    (void)i; // Suppress unused variable warning
    operator()(args, kwargs);
  }

  // main runs
  for (const auto k : c10::irange(main_runs)) {
    (void)k; // Suppress unused variable warning

    set_inputs(args, kwargs);

    timer.Start();
    if (planner_) {
      planner_->allocate();
    }
    float millis = timer.MilliSeconds();
    results.memory_alloc_time += millis;

    for (const auto i : c10::irange(nodes_.size())) {
      timer.Start();
      nodes_[i].run();
      millis = timer.MilliSeconds();
      results.time_per_node[i] += millis;
    }
    timer.Start();
    if (static_module_.opts().cleanup_activations) {
      if (!planner_) {
        planner_ = std::make_unique<MemoryPlanner>(
            this,
            static_module_.values_share_same_storage(),
            static_module_.value_group(),
            static_module_.opts().enable_out_variant,
            static_module_.opts().manage_output_tensors);
      }
      planner_->deallocate();
      // clean up owning refs of input tensors
      clean_up_input_ivalues();
    }
    millis = timer.MilliSeconds();
    results.memory_dealloc_time += millis;

    timer.Start();
    // no need to keep references of outputs in static runtime anymore
    c10::IValue output;
    if (static_module_.num_outputs() > 1) {
      std::vector<c10::IValue> outputs;
      outputs.reserve(static_module_.num_outputs());
      for (const auto i : c10::irange(static_module_.num_outputs())) {
        // use move here. Otherwise, clean up outputs_[i] explicitly
        outputs.emplace_back(std::move(*outputs_[i]));
      }
      output = c10::ivalue::Tuple::create(std::move(outputs));
    }

#ifndef NDEBUG
    check_for_memory_leak(false);
#endif

    // use move here. Otherwise, clean up outputs_[0] explicitly
    output = std::move(*outputs_[0]);
    // release outputs explicitly to measure the time it takes
    output = IValue();
    millis = timer.MilliSeconds();
    results.output_dealloc_time += millis;
  }

  // post processing
  for (const auto i : c10::irange(nodes_.size())) {
    const Node* node = nodes_[i].node();
    std::string kind = std::string(node->kind().toQualString());
    results.time_per_node[i] /= static_cast<float>(main_runs);
    results.time_per_node_type[kind] += results.time_per_node[i];
    results.instances_per_node_type[kind]++;
    if (nodes_[i].has_out_variant()) {
      results.out_nodes.insert(kind);
      results.out_nodes_count++;
    } else if (nodes_[i].has_native()) {
      results.native_nodes.insert(kind);
    }
    results.total_time += results.time_per_node[i];
  }
  results.total_nodes_count = nodes_.size();
  results.memory_alloc_time /= static_cast<float>(main_runs);
  results.memory_dealloc_time /= static_cast<float>(main_runs);
  results.output_dealloc_time /= static_cast<float>(main_runs);
  for (const auto& p : results.time_per_node_type) {
    const std::string& kind = p.first;
    results.percent_per_node_type[kind] = p.second / results.total_time * 100;
  }
  return results;
}

void StaticRuntime::check_for_memory_leak(bool output_returned) {
  if (!static_module_.opts().cleanup_activations) {
    return;
  }

  // check for inputs
  for (const auto i : c10::irange(inputs_.size())) {
    TORCH_CHECK(inputs_[i].isNone(), "Input ", i, " was not cleaned up");
  }
  FastSet<const IValue*> output_ivalues(outputs_.begin(), outputs_.end());
  for (const auto n : c10::irange(nodes_.size())) {
    auto& pnode = nodes_[n];
    for (const auto i : c10::irange(pnode.outputs().size())) {
      const IValue* ival = &pnode.Output(i);
      const Value* val = pnode.node()->output(i);
      if (planner_ && planner_->isManagedOutputTensorValue(val)) {
        // `ival` contains a managed output tensor that the runtime doesn't
        // reclaim at the end of an iteration, but the client does so
        // by explicitly calling `StaticRuntime::deallocateOutputTensors`.
        continue;
      }
      const std::string error_msg = "Output " + c10::to_string(i) + ", %" +
          val->debugName() + " of node " + c10::to_string(n) +
          " was not cleaned up";
      if (output_ivalues.count(ival) == 0) {
        // check for intermediates
        if (!ival->isNone()) {
          TORCH_CHECK(
              ival->isTensor() ||
                  static_module_.is_optimizable_container_type(pnode.node()),
              error_msg);
          if (ival->isTensor()) {
            const auto& t = ival->toTensor();
            if (t.defined()) {
              auto* storage_impl = t.storage().unsafeGetStorageImpl();
              TORCH_CHECK(storage_impl->data() == nullptr, error_msg);
            }
          }
        }
      } else {
        // check for outputs
        if (output_returned) {
          TORCH_CHECK(ival->isNone(), error_msg);
        }
      }
    }
  }
  VLOG(1) << "Finished checking for memory leak";
}

void StaticRuntime::deallocateOutputTensors() {
  if (!static_module_.opts().manage_output_tensors) {
    TORCH_CHECK(
        !planner_ || planner_->numOutputBufferBytes() == 0,
        "manage_output_tensors is disabled, but output tensor buffer is not empty.");
    return;
  }
  if (planner_) {
    planner_->deallocateOutputTensors();
    DCHECK(checkOutputTensorMemoryLeaks());
  }
}

bool StaticRuntime::checkOutputTensorMemoryLeaks() {
  if (!static_module_.opts().manage_output_tensors || !planner_) {
    return true;
  }
  for (const auto n : c10::irange(nodes_.size())) {
    auto& pnode = nodes_[n];
    for (const auto i : c10::irange(pnode.outputs().size())) {
      const IValue* ival = &pnode.Output(i);
      const Value* val = pnode.node()->output(i);
      if (!planner_->isManagedOutputTensorValue(val)) {
        continue;
      }
      const auto& t = ival->toTensor();
      if (t.defined()) {
        auto* storage_impl = t.storage().unsafeGetStorageImpl();
        const std::string error_msg = "Output " + c10::to_string(i) + ", %" +
            val->debugName() + " of node " + c10::to_string(n) +
            " was not cleaned up";
        TORCH_CHECK(storage_impl->data() == nullptr, error_msg);
      }
    }
  }
  VLOG(1) << "Finished checking for memory leak from output tensors";
  return true;
}

bool StaticRuntime::isManagedOutputTensor(const IValue& ivalue) {
  return planner_ && planner_->isManagedOutputTensor(ivalue);
}

ProcessedNode::ProcessedNode(
    Node* node,
    std::unique_ptr<const IValue*[]> inputs,
    size_t inputsSize,
    bool enable_out_variant)
    : node_(node),
      inputs_(std::move(inputs)),
      inputs_size_(inputsSize),
      op_name_(node->kind().toQualString()) {
  // TODO leverage type information
  outputs_size_ = node->outputs().size();
  outputs_ = std::make_unique<IValue[]>(outputs_size_);

  if (enable_out_variant) {
<<<<<<< HEAD
    if ((fn_ = getOutOfPlaceOperation(node))) {
      function_kind_ = FunctionKind::kOutVariant;
=======
    std::function<void(ProcessedNode*)> f = getOutOfPlaceOperation(node);
    if (f) {
      fn_ = {f, FunctionKind::kOutVariant};
>>>>>>> fae1c0a4
      VLOG(1) << "Switch to out variant for node: " << PrintNode(node);
      return;
    }
  }
<<<<<<< HEAD
  if ((fn_ = getNativeOperation(node))) {
    function_kind_ = FunctionKind::kNativeFunction;
    VLOG(1) << "Switch to native impl for node: " << PrintNode(node);
    return;
  }
  {
    const Operator& op = node->getOperator();
    fn_ = [node_op = op.getOperation(node)](ProcessedNode* pnode) mutable {
      std::vector<IValue> stack;
      Node* node = pnode->node_;
      const size_t size = node->inputs().size();
      stack.reserve(size + (hasVarArgs(node) ? 1 : 0));
      for (const auto i : c10::irange(size)) {
        stack.emplace_back(pnode->Input(i));
      }
      // Need to store the number of inputs in stack for variadic ops.
      if (hasVarArgs(node)) {
        stack.emplace_back(static_cast<int>(size));
      }

      node_op(stack);

      DCHECK_EQ(stack.size(), node->outputs().size());
      for (const auto i : c10::irange(node->outputs().size())) {
        pnode->Output(i) = std::move(stack[i]);
      }
    };
    function_kind_ = FunctionKind::kInterpreterFallback;
=======
  {
    std::function<void(ProcessedNode*)> f = getNativeOperation(node);
    if (f) {
      fn_ = {f, FunctionKind::kNativeFunction};
      VLOG(1) << "Switch to native impl for node: " << PrintNode(node);
      return;
    }
  }
  {
    const Operator& op = node->getOperator();
    std::function<void(ProcessedNode*)> f =
        [node_op = op.getOperation(node)](ProcessedNode* pnode) mutable {
          std::vector<IValue> stack;
          Node* node = pnode->node_;
          const size_t size = node->inputs().size();
          stack.reserve(size + (hasVarArgs(node) ? 1 : 0));
          for (const auto i : c10::irange(size)) {
            stack.emplace_back(pnode->Input(i));
          }
          // Need to store the number of inputs in stack for variadic ops.
          if (hasVarArgs(node)) {
            stack.emplace_back(static_cast<int>(size));
          }

          node_op(stack);

          DCHECK_EQ(stack.size(), node->outputs().size());
          for (const auto i : c10::irange(node->outputs().size())) {
            pnode->Output(i) = std::move(stack[i]);
          }
        };
    fn_ = {f, FunctionKind::kInterpreterFallback};
>>>>>>> fae1c0a4
    VLOG(1) << "Fallback interpreter for node: " << PrintNode(node);
  }
}

std::vector<IValue> ProcessedNode::clone_inputs() const {
  std::vector<IValue> result;
  result.reserve(inputs_size_);
  std::transform(
      inputs().begin(),
      inputs().end(),
      std::back_inserter(result),
      [](const IValue* ival) { return *ival; });
  return result;
}

void ProcessedNode::run() {
#ifndef PYTORCH_DISABLE_PER_OP_PROFILING
  bool pre_sampled = false;
  if (C10_UNLIKELY(at::shouldRunRecordFunction(&pre_sampled))) {
    at::RecordFunction guard(at::RecordScope::FUNCTION, pre_sampled);
    if (guard.isActive()) {
      if (guard.needsInputs()) {
        guard.before(get_op_name(), clone_inputs());
      } else {
        guard.before(get_op_name());
      }
    }
<<<<<<< HEAD
    fn_(this);
  } else {
    fn_(this);
  }
#else
  fn_(this);
=======
    fn_.f(this);
  } else {
    fn_.f(this);
  }
#else
  fn_.f(this);
#endif
#ifndef NDEBUG
  verify_no_memory_overlap();
>>>>>>> fae1c0a4
#endif
}

static bool checkNoMemoryOverlap(const at::Tensor& a, const at::Tensor& b) {
  at::MemOverlapStatus status = at::get_overlap_status(a, b);
  if (status == at::MemOverlapStatus::FULL ||
      status == at::MemOverlapStatus::PARTIAL) {
    return false;
  }
  if (status == at::MemOverlapStatus::TOO_HARD) {
    LOG(WARNING) << "Detected TOO_HARD memory overlap status";
  }
  return true;
}

bool ProcessedNode::verify_no_memory_overlap() const {
  for (const auto i : c10::irange(outputs_size_)) {
    if (!outputs_[i].isTensor()) {
      continue;
    }
    const auto& out0_t = outputs_[i].toTensor();
    for (const auto j : c10::irange(i + 1, outputs_size_)) {
      if (!outputs_[j].isTensor()) {
        continue;
      }
      const auto& out1_t = outputs_[j].toTensor();
      if (!checkNoMemoryOverlap(out0_t, out1_t)) {
        LOG(INFO) << "Node output " << i << " overlaps with output " << j
                  << ", " << PrintNode(node_);
        return false;
      }
    }
  }

  auto schema = node()->maybeSchema();
  // skip memory overlap check for mutable ops with only one output
  if (!schema || (schema->is_mutable() && outputs_size_ == 1)) {
    return true;
  }
<<<<<<< HEAD
  for (const IValue* in : inputs()) {
=======
  for (const auto i : c10::irange(inputs_size_)) {
    const IValue* in = &Input(i);
>>>>>>> fae1c0a4
    if (!in->isTensor()) {
      continue;
    }
    const auto& in_t = in->toTensor();
<<<<<<< HEAD
    for (const IValue& out : outputs()) {
=======
    for (const auto j : c10::irange(outputs_size_)) {
      const IValue& out = Output(j);
>>>>>>> fae1c0a4
      if (!out.isTensor()) {
        continue;
      }
      const auto& out_t = out.toTensor();
      if (!checkNoMemoryOverlap(in_t, out_t)) {
        LOG(INFO) << "Node input " << i << " overlaps with output " << j << ", "
                  << PrintNode(node_);
        LOG(INFO) << *schema;
        return false;
      }
    }
  }
  return true;
}

} // namespace jit
} // namespace torch<|MERGE_RESOLUTION|>--- conflicted
+++ resolved
@@ -20,10 +20,7 @@
 #include <torch/csrc/jit/runtime/static/ops.h>
 #include <torch/csrc/jit/runtime/static/passes.h>
 #include <torch/csrc/jit/runtime/vararg_functions.h>
-<<<<<<< HEAD
-=======
 #include <iterator>
->>>>>>> fae1c0a4
 #include <sstream>
 #include <stdexcept>
 
@@ -765,7 +762,7 @@
 }
 
 c10::IValue StaticModule::operator()(
-    c10::ArrayRef<c10::IValue> args,
+    const std::vector<c10::IValue>& args,
     const std::unordered_map<std::string, c10::IValue>& kwargs) {
   return runtime()(args, kwargs);
 }
@@ -865,11 +862,7 @@
 }
 
 void StaticRuntime::set_inputs(
-<<<<<<< HEAD
-    c10::ArrayRef<c10::IValue> args,
-=======
     std::vector<IValue>&& args,
->>>>>>> fae1c0a4
     const std::unordered_map<std::string, c10::IValue>& kwargs) {
   if (!kwargs.empty()) {
     // This is not ideal
@@ -908,14 +901,9 @@
   }
 }
 
-<<<<<<< HEAD
-c10::IValue StaticRuntime::operator()(
-    c10::ArrayRef<c10::IValue> args,
-=======
 template <typename IValueList>
 c10::IValue StaticRuntime::run_impl(
     IValueList&& args,
->>>>>>> fae1c0a4
     const std::unordered_map<std::string, c10::IValue>& kwargs) {
   // We assume inference workloads, so we do not need
   // autograd. Enabling this is a significant win on dispatcher
@@ -1008,7 +996,7 @@
 } // namespace
 
 void StaticRuntime::benchmark(
-    c10::ArrayRef<c10::IValue> args,
+    const std::vector<c10::IValue>& args,
     const std::unordered_map<std::string, c10::IValue>& kwargs,
     const int warmup_runs,
     const int main_runs,
@@ -1101,7 +1089,7 @@
 }
 
 float StaticRuntime::benchmark_model(
-    c10::ArrayRef<c10::IValue> args,
+    const std::vector<c10::IValue>& args,
     const std::unordered_map<std::string, c10::IValue>& kwargs,
     const int warmup_runs,
     const int main_runs) {
@@ -1172,7 +1160,7 @@
 }
 
 void StaticRuntime::display_nodes(
-    c10::ArrayRef<c10::IValue> args,
+    const std::vector<c10::IValue>& args,
     const std::unordered_map<std::string, c10::IValue>& kwargs) {
   c10::InferenceMode mode;
   if (planner_) {
@@ -1204,7 +1192,7 @@
 }
 
 StaticRuntime::IndividualMetrics StaticRuntime::benchmark_individual_ops(
-    c10::ArrayRef<c10::IValue> args,
+    const std::vector<c10::IValue>& args,
     const std::unordered_map<std::string, c10::IValue>& kwargs,
     const int warmup_runs,
     const int main_runs) {
@@ -1431,48 +1419,13 @@
   outputs_ = std::make_unique<IValue[]>(outputs_size_);
 
   if (enable_out_variant) {
-<<<<<<< HEAD
-    if ((fn_ = getOutOfPlaceOperation(node))) {
-      function_kind_ = FunctionKind::kOutVariant;
-=======
     std::function<void(ProcessedNode*)> f = getOutOfPlaceOperation(node);
     if (f) {
       fn_ = {f, FunctionKind::kOutVariant};
->>>>>>> fae1c0a4
       VLOG(1) << "Switch to out variant for node: " << PrintNode(node);
       return;
     }
   }
-<<<<<<< HEAD
-  if ((fn_ = getNativeOperation(node))) {
-    function_kind_ = FunctionKind::kNativeFunction;
-    VLOG(1) << "Switch to native impl for node: " << PrintNode(node);
-    return;
-  }
-  {
-    const Operator& op = node->getOperator();
-    fn_ = [node_op = op.getOperation(node)](ProcessedNode* pnode) mutable {
-      std::vector<IValue> stack;
-      Node* node = pnode->node_;
-      const size_t size = node->inputs().size();
-      stack.reserve(size + (hasVarArgs(node) ? 1 : 0));
-      for (const auto i : c10::irange(size)) {
-        stack.emplace_back(pnode->Input(i));
-      }
-      // Need to store the number of inputs in stack for variadic ops.
-      if (hasVarArgs(node)) {
-        stack.emplace_back(static_cast<int>(size));
-      }
-
-      node_op(stack);
-
-      DCHECK_EQ(stack.size(), node->outputs().size());
-      for (const auto i : c10::irange(node->outputs().size())) {
-        pnode->Output(i) = std::move(stack[i]);
-      }
-    };
-    function_kind_ = FunctionKind::kInterpreterFallback;
-=======
   {
     std::function<void(ProcessedNode*)> f = getNativeOperation(node);
     if (f) {
@@ -1505,7 +1458,6 @@
           }
         };
     fn_ = {f, FunctionKind::kInterpreterFallback};
->>>>>>> fae1c0a4
     VLOG(1) << "Fallback interpreter for node: " << PrintNode(node);
   }
 }
@@ -1533,14 +1485,6 @@
         guard.before(get_op_name());
       }
     }
-<<<<<<< HEAD
-    fn_(this);
-  } else {
-    fn_(this);
-  }
-#else
-  fn_(this);
-=======
     fn_.f(this);
   } else {
     fn_.f(this);
@@ -1550,7 +1494,6 @@
 #endif
 #ifndef NDEBUG
   verify_no_memory_overlap();
->>>>>>> fae1c0a4
 #endif
 }
 
@@ -1590,22 +1533,14 @@
   if (!schema || (schema->is_mutable() && outputs_size_ == 1)) {
     return true;
   }
-<<<<<<< HEAD
-  for (const IValue* in : inputs()) {
-=======
   for (const auto i : c10::irange(inputs_size_)) {
     const IValue* in = &Input(i);
->>>>>>> fae1c0a4
     if (!in->isTensor()) {
       continue;
     }
     const auto& in_t = in->toTensor();
-<<<<<<< HEAD
-    for (const IValue& out : outputs()) {
-=======
     for (const auto j : c10::irange(outputs_size_)) {
       const IValue& out = Output(j);
->>>>>>> fae1c0a4
       if (!out.isTensor()) {
         continue;
       }
