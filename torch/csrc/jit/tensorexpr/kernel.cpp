--- conflicted
+++ resolved
@@ -538,7 +538,7 @@
   std::vector<int64_t> sizes;
   for (size_t i = 0; i < b->ndim(); i++) {
     auto dim = intValue(b->dim(i));
-    TORCH_INTERNAL_ASSERT(dim);
+    TORCH_INTERNAL_ASSERT(dim, buildErrorMessage("Non-constant buf dims"));
     sizes.push_back(*dim);
   }
   return sizes;
@@ -870,27 +870,6 @@
   }
 }
 
-<<<<<<< HEAD
-ExprHandle promoteIntegerToDefaultType(const ExprHandle& e) {
-  auto scalarType = static_cast<c10::ScalarType>(e.dtype().scalar_type());
-  if (!c10::isIntegralType(scalarType, /*includeBool*/ true)) {
-    return e;
-  }
-
-  auto defaultType = c10::typeMetaToScalarType(c10::get_default_dtype());
-
-  // We intend to promote Integers to floating-point types
-  TORCH_INTERNAL_ASSERT(
-      !c10::isIntegralType(defaultType, /*includeBool*/ true));
-
-  return Cast::make(
-      Dtype(
-          static_cast<tensorexpr::ScalarType>(defaultType), e.dtype().lanes()),
-      e);
-}
-
-=======
->>>>>>> e155e752
 ExprHandle promoteHalfToFloat(const ExprHandle& e) {
   auto scalarType = static_cast<c10::ScalarType>(e.dtype().scalar_type());
   auto floatType = static_cast<c10::ScalarType>(tensorexpr::ScalarType::Float);
@@ -1170,7 +1149,8 @@
   std::vector<BufHandle> nonEmptyInputs;
   for (auto buf : bufList) {
     bufInputs.push_back(buf);
-    TORCH_INTERNAL_ASSERT(buf.node()->dims().size() > 0);
+    TORCH_INTERNAL_ASSERT(
+        buf.node()->dims().size() > 0, buildErrorMessage("Invalid buf rank"));
     if (buf.node()->dims().size() == 1 &&
         immediateAs<int>(buf.node()->dim(0)) == 0) {
       continue;
@@ -1382,13 +1362,8 @@
   }
 
   BufHandle ResultBuf("prepacked_conv2d_clamp_run", outputShape, dtype);
-<<<<<<< HEAD
-  BufHandle inp = c10::get<BufHandle>(inputs[0]);
-  BufHandle prepacked = c10::get<BufHandle>(inputs[1]);
-=======
   const BufHandle& inp = c10::get<BufHandle>(inputs[0]);
   const BufHandle& prepacked = c10::get<BufHandle>(inputs[1]);
->>>>>>> e155e752
   StmtPtr s = ExternalCall::make(
       ResultBuf, "nnc_prepacked_conv2d_clamp_run", {inp, prepacked}, {});
   return Tensor(ResultBuf.node(), s);
@@ -1404,13 +1379,8 @@
   }
 
   BufHandle ResultBuf("prepacked_linear_clamp_run", outputShape, dtype);
-<<<<<<< HEAD
-  BufHandle inp = c10::get<BufHandle>(inputs[0]);
-  BufHandle prepacked = c10::get<BufHandle>(inputs[1]);
-=======
   const BufHandle& inp = c10::get<BufHandle>(inputs[0]);
   const BufHandle& prepacked = c10::get<BufHandle>(inputs[1]);
->>>>>>> e155e752
   StmtPtr s = ExternalCall::make(
       ResultBuf, "nnc_prepacked_linear_clamp_run", {inp, prepacked}, {});
   return Tensor(ResultBuf.node(), s);
@@ -1433,7 +1403,9 @@
       auto add_lambda = [](const ExprHandle& lhs, const ExprHandle& rhs) {
         return boolToInteger(lhs) + boolToInteger(rhs);
       };
-      TORCH_INTERNAL_ASSERT(inputs.size() == 2 || inputs.size() == 3);
+      TORCH_INTERNAL_ASSERT(
+          inputs.size() == 2 || inputs.size() == 3,
+          buildErrorMessage("Invalid number of input operands"));
       return (inputs.size() > 2)
           ? computeTwoOperandWithAlpha(
                 "aten_add", inputs, outputShape, outputType, add_lambda)
@@ -1445,7 +1417,9 @@
         // NB: sub isn't supported on boolean, no need to promote to integer.
         return lhs - rhs;
       };
-      TORCH_INTERNAL_ASSERT(inputs.size() == 2 || inputs.size() == 3);
+      TORCH_INTERNAL_ASSERT(
+          inputs.size() == 2 || inputs.size() == 3,
+          buildErrorMessage("Invalid number of input operands"));
       return (inputs.size() > 2)
           ? computeTwoOperandWithAlpha(
                 "aten_sub", inputs, outputShape, outputType, sub_lambda)
@@ -2237,7 +2211,8 @@
           outputShape,
           outputType,
           [outputType](const ExprHandle& a) {
-            TORCH_INTERNAL_ASSERT(outputType);
+            TORCH_INTERNAL_ASSERT(
+                outputType, buildErrorMessage("Output type is null."));
             return Cast::make(ToDtype(*outputType), a);
           });
     } break;
@@ -2357,7 +2332,9 @@
             "aten_transpose",
             c10::fmap<DimArg>(outputShape),
             [&](std::vector<VarHandle> axes) {
-              TORCH_INTERNAL_ASSERT(axes.size() <= 1);
+              TORCH_INTERNAL_ASSERT(
+                  axes.size() <= 1,
+                  buildErrorMessage("Invalid axes size in transpose"));
               return A.load(axes);
             });
       }
@@ -2563,10 +2540,7 @@
   auto outputType = findDtypeForValue(v->node()->output());
   std::vector<ExprHandle> outputShape = sizesForValue(v);
   // handle ops optional arguments
-<<<<<<< HEAD
-=======
   // TODO: Avoid materializing optional tensors
->>>>>>> e155e752
   switch (op) {
     case aten::conv2d: {
       // handle optional bias
@@ -2578,13 +2552,9 @@
             at::zeros({outputShape[1].AsNode<LongImm>()->value()});
         unpacked_constant_tensors_.push_back(bias_tensor);
         BufPtr buf = alloc<Buf>(
-<<<<<<< HEAD
-            "conv2d_bias_opt_", ExprHandleVectorToExprVector(biasShape), dtype);
-=======
             "conv2d_bias_opt_" + sanitizeName(v->debugName()),
             ExprHandleVectorToExprVector(biasShape),
             dtype);
->>>>>>> e155e752
         constants_.push_back({buf, bias_tensor.data_ptr()});
         argInputs[2] = BufHandle(buf);
       }
@@ -3053,7 +3023,10 @@
 
 Tensor TensorExprKernel::convertOutputToCorrectStrides(torch::jit::Value* v) {
   const TensorTypePtr& tt = v->type()->expect<TensorType>();
-  TORCH_INTERNAL_ASSERT(bufs_.count(v));
+  TORCH_INTERNAL_ASSERT(
+      bufs_.count(v),
+      buildErrorMessage(
+          "Ouput tensor has no corresponding bufs in the fuser."));
   BufPtr buf = bufs_.at(v);
 
   // No shape info is present in the graph
@@ -3063,13 +3036,17 @@
     throw malformed_input(msg);
   }
 
-  TORCH_INTERNAL_ASSERT(tt->sizes().concrete_sizes());
+  TORCH_INTERNAL_ASSERT(
+      tt->sizes().concrete_sizes(),
+      buildErrorMessage("Output shapes are unknown."));
   auto sizes = *tt->sizes().concrete_sizes();
   std::vector<int64_t> default_strides = TensorType::contiguousStridesOf(sizes);
   if (!tt->strides().concrete_sizes()) {
     return Tensor(buf, nullptr);
   }
-  TORCH_INTERNAL_ASSERT(tt->strides().concrete_sizes());
+  TORCH_INTERNAL_ASSERT(
+      tt->strides().concrete_sizes(),
+      buildErrorMessage("Output strides are unknown."));
   const std::vector<int64_t> strides = *tt->strides().concrete_sizes();
   // All Tensors in NNC are layed out in default, contiguous layout.
   // If the output is also default contiguous we don't need to do anything
