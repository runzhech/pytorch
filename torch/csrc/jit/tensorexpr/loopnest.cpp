#include <torch/csrc/jit/tensorexpr/loopnest.h>

#include <algorithm>
#include <stdexcept>
#include <typeinfo>
#include <unordered_map>
#include <unordered_set>
#include <vector>

#include <c10/util/Logging.h>
#include <c10/util/irange.h>
#include <c10/util/string_utils.h>

#include <ATen/core/functional.h>
#include <torch/csrc/jit/jit_log.h>
#include <torch/csrc/jit/tensorexpr/analysis.h>
#include <torch/csrc/jit/tensorexpr/bounds_inference.h>
#include <torch/csrc/jit/tensorexpr/eval.h>
#include <torch/csrc/jit/tensorexpr/expr.h>
#include <torch/csrc/jit/tensorexpr/ir.h>
#include <torch/csrc/jit/tensorexpr/ir_cloner.h>
#include <torch/csrc/jit/tensorexpr/ir_mutator.h>
#include <torch/csrc/jit/tensorexpr/ir_printer.h>
#include <torch/csrc/jit/tensorexpr/ir_simplifier.h>
#include <torch/csrc/jit/tensorexpr/ir_verifier.h>
#include <torch/csrc/jit/tensorexpr/tensor.h>

#include <stdexcept>
#include <unordered_map>
#include <unordered_set>
#include <vector>

namespace torch {
namespace jit {
namespace tensorexpr {

LoopNest::LoopNest(const LoopNest& other)
    : root_stmt_(Stmt::clone(other.root_stmt_)),
      output_bufs_(other.output_bufs_) {
  verify(root_stmt_);
}

LoopNest::LoopNest(StmtPtr stmt, std::unordered_set<BufPtr> output_bufs)
    : root_stmt_(stmt), output_bufs_(std::move(output_bufs)) {
  verify(root_stmt_);
}

// NOLINTNEXTLINE(cppcoreguidelines-pro-type-member-init)
LoopNest::LoopNest(
    const std::vector<Tensor>& output_tensors,
    const std::vector<Tensor>& tensors_to_compute) {
  initialize(output_tensors, tensors_to_compute);
  verify(root_stmt_);
}

// NOLINTNEXTLINE(cppcoreguidelines-pro-type-member-init)
LoopNest::LoopNest(const std::vector<Tensor>& output_tensors) {
  initialize(output_tensors, output_tensors);
  verify(root_stmt_);
}

std::vector<BufPtr> LoopNest::getIntermediateBufs() const {
  std::vector<BufPtr> result;
  std::unordered_set<BufPtr> result_set;
  auto input_bufs = getInputBufs();
  auto bufs = NodeFinder<Buf>::find(root_stmt_);
  for (auto buf : bufs) {
    if (!output_bufs_.count(buf) && !input_bufs.count(buf) &&
        !result_set.count(buf)) {
      result.push_back(buf);
      result_set.insert(buf);
    }
  }
  return result;
}

const std::unordered_set<BufPtr> LoopNest::getInputBufs() const {
  std::unordered_set<BufPtr> result;
  auto buf_load_store_uses = findLoadOrStoreUses(root_stmt_);
  for (auto& kv : buf_load_store_uses) {
    bool has_store = false;
    for (auto& use : kv.second) {
      if (use.isStore) {
        has_store = true;
        break;
      }
    }
    if (!has_store) {
      result.insert(kv.first);
    }
  }
  return result;
}

class IndexFlattener : public IRMutator {
 public:
  StmtPtr flatten(StmtPtr s) {
    return s->accept_mutator(this);
  }

  ExprPtr mutate(LoadPtr v) override {
    if (v->indices().size() == 1) {
      return v;
    }
    return alloc<Load>(
        v->dtype(),
        v->buf(),
        std::vector<ExprPtr>({flatten_index(v->buf()->dims(), v->indices())}));
  }

  StmtPtr mutate(StorePtr v) override {
    ExprPtr value = v->value();
    ExprPtr new_value = value->accept_mutator(this);
    if (v->indices().size() == 1 && value == new_value) {
      return v;
    }
    std::vector<ExprPtr> indices = {
        flatten_index(v->buf()->dims(), v->indices())};
    v->set_indices(indices);
    v->set_value(new_value);
    return v;
  }
};

static bool isValidIdentifierChar(char c, size_t pos) {
  return islower(c) || isupper(c) || c == '_' || (pos > 0 && isdigit(c));
}

// replaces all invalid characters with underscore
std::string sanitizeName(const std::string& input_name) {
  std::stringstream sanitized_name;
  for (size_t i = 0; i < input_name.size(); ++i) {
    if (isValidIdentifierChar(input_name[i], i)) {
      sanitized_name << input_name[i];
    } else {
      if (i == 0) {
        // Don't start names with underscore
        sanitized_name << "v";
      }
      sanitized_name << "_";
    }
  }
  return sanitized_name.str();
}

class VarNameSanitizer : public IRMutator {
 public:
  ExprPtr mutate(BufPtr v) override {
    if (seen_bufs_.count(v)) {
      return v;
    }
    const std::string& name = v->name_hint();
    auto new_name = sanitizeName(name);
    if (taken_names_.count(new_name)) {
      new_name = getNextAvailableName(new_name);
    }
    v->set_name_hint(new_name);
    taken_names_.insert(new_name);
    seen_bufs_.insert(v);
    return v;
  }

  ExprPtr mutate(VarPtr v) override {
    if (seen_vars_.count(v)) {
      return v;
    }
    const std::string& name = v->name_hint();
    auto new_name = sanitizeName(name);
    if (taken_names_.count(new_name)) {
      new_name = getNextAvailableName(new_name);
    }
    v->set_name_hint(new_name);
    taken_names_.insert(new_name);
    seen_vars_.insert(v);
    return v;
  }

  StmtPtr mutate(ForPtr v) override {
    auto new_name = getNextAvailableName(getIndexVarNameAtLevel(level_));
    if (seen_index_vars_.count(v->var())) {
      auto new_var = alloc<Var>("", v->var()->dtype());
      Substitute(v, {{v->var(), new_var}});
    }
    v->var()->set_name_hint(new_name);
    seen_index_vars_.insert(v->var());
    seen_vars_.insert(v->var());
    taken_names_.insert(new_name);
    level_++;
    v->body()->accept_mutator(this);
    level_--;
    v->start()->accept_mutator(this);
    v->stop()->accept_mutator(this);
    return v;
  }

  std::string getIndexVarNameAtLevel(int level_) {
    int names_num = index_var_names_.size();
    int counter = level_ / names_num;
    if (counter == 0) {
      return index_var_names_[level_ % names_num];
    } else {
      return index_var_names_[level_ % names_num] + std::to_string(counter);
    }
  }
  std::string getNextAvailableName(const std::string& base_name) {
    std::string name = base_name;
    int counter = 0;
    while (taken_names_.count(name)) {
      counter++;
      name = base_name + "_" + std::to_string(counter);
    }
    return name;
  }

 private:
  std::vector<std::string> index_var_names_ =
      {"i", "j", "k", "l", "m", "n", "o", "p"};
  std::unordered_set<std::string> taken_names_;
  std::unordered_set<VarPtr> seen_index_vars_;
  std::unordered_set<VarPtr> seen_vars_;
  std::unordered_set<BufPtr> seen_bufs_;
  int level_ = 0;
};

StmtPtr LoopNest::sanitizeNames(StmtPtr s) {
  VarNameSanitizer r;
  s->accept_mutator(&r);
  return s;
}

class Vectorizer : public IRMutator {
 public:
  StmtPtr vectorize(ForPtr v) {
    StmtPtr body = v->body();
    VarPtr var = v->var();
    ExprPtr start = v->start();
    ExprPtr stop = v->stop();

    auto start_imm = intValue(start);
    auto stop_imm = intValue(stop);
    if (!start_imm) {
      // Can't vectorize due to non-constant loop start!
      success_ = false;
      return v;
    }

    if (!stop_imm) {
      // Can't vectorize due to non-constant loop stop!
      success_ = false;
      return v;
    }

    var_ = var;
    start_ = immLike(start, *start_imm);
    lanes_ = *stop_imm;

    StmtPtr new_body = body->accept_mutator(this);
    if (new_body == body) {
      // Vectorization failed!
      success_ = false;
      return v;
    }

    return new_body;
  }

  bool success() const {
    return success_;
  }

  ExprPtr mutate(AddPtr v) override {
    std::vector<ExprPtr> inputs = {v->lhs(), v->rhs()};
    return try_vectorize(v, inputs, [&]() {
      return ExprHandle(inputs[0]) + ExprHandle(inputs[1]);
    });
  }

  ExprPtr mutate(SubPtr v) override {
    std::vector<ExprPtr> inputs = {v->lhs(), v->rhs()};
    return try_vectorize(v, inputs, [&]() {
      return ExprHandle(inputs[0]) - ExprHandle(inputs[1]);
    });
  }

  ExprPtr mutate(MulPtr v) override {
    std::vector<ExprPtr> inputs = {v->lhs(), v->rhs()};
    return try_vectorize(v, inputs, [&]() {
      return ExprHandle(inputs[0]) * ExprHandle(inputs[1]);
    });
  }

  ExprPtr mutate(DivPtr v) override {
    std::vector<ExprPtr> inputs = {v->lhs(), v->rhs()};
    return try_vectorize(v, inputs, [&]() {
      return ExprHandle(inputs[0]) / ExprHandle(inputs[1]);
    });
  }

  ExprPtr mutate(ModPtr v) override {
    std::vector<ExprPtr> inputs = {v->lhs(), v->rhs()};
    return try_vectorize(v, inputs, [&]() {
      return ExprHandle(inputs[0]) % ExprHandle(inputs[1]);
    });
  }

  ExprPtr mutate(AndPtr v) override {
    std::vector<ExprPtr> inputs = {v->lhs(), v->rhs()};
    return try_vectorize(v, inputs, [&]() {
      return ExprHandle(inputs[0]) & ExprHandle(inputs[1]);
    });
  }

  ExprPtr mutate(OrPtr v) override {
    std::vector<ExprPtr> inputs = {v->lhs(), v->rhs()};
    return try_vectorize(v, inputs, [&]() {
      return ExprHandle(inputs[0]) | ExprHandle(inputs[1]);
    });
  }

  ExprPtr mutate(XorPtr v) override {
    std::vector<ExprPtr> inputs = {v->lhs(), v->rhs()};
    return try_vectorize(v, inputs, [&]() {
      return ExprHandle(inputs[0]) ^ ExprHandle(inputs[1]);
    });
  }

  ExprPtr mutate(LshiftPtr v) override {
    std::vector<ExprPtr> inputs = {v->lhs(), v->rhs()};
    return try_vectorize(v, inputs, [&]() {
      return ExprHandle(inputs[0]) << ExprHandle(inputs[1]);
    });
  }

  ExprPtr mutate(RshiftPtr v) override {
    std::vector<ExprPtr> inputs = {v->lhs(), v->rhs()};
    return try_vectorize(v, inputs, [&]() {
      return ExprHandle(inputs[0]) >> ExprHandle(inputs[1]);
    });
  }

  ExprPtr mutate(MaxPtr v) override {
    std::vector<ExprPtr> inputs = {v->lhs(), v->rhs()};
    return try_vectorize(v, inputs, [&]() {
      return Max::make(
          ExprHandle(inputs[0]), ExprHandle(inputs[1]), v->propagate_nans());
    });
  }

  ExprPtr mutate(MinPtr v) override {
    std::vector<ExprPtr> inputs = {v->lhs(), v->rhs()};
    return try_vectorize(v, inputs, [&]() {
      return Min::make(
          ExprHandle(inputs[0]), ExprHandle(inputs[1]), v->propagate_nans());
    });
  }

  ExprPtr mutate(CompareSelectPtr v) override {
    std::vector<ExprPtr> inputs = {
        v->lhs(), v->rhs(), v->ret_val1(), v->ret_val2()};
    return try_vectorize(v, inputs, [&]() {
      return CompareSelect::make(
          ExprHandle(inputs[0]),
          ExprHandle(inputs[1]),
          ExprHandle(inputs[2]),
          ExprHandle(inputs[3]),
          v->compare_select_op(),
          v->bias());
    });
  }

  ExprPtr mutate(BitCastPtr v) override {
    std::vector<ExprPtr> inputs = {v->src_value()};
    return try_vectorize(v, inputs, [&]() {
      return BitCast::make(
          Dtype(v->dtype().scalar_type(), lanes_), ExprHandle(inputs[0]));
    });
  }

  ExprPtr mutate(CastPtr v) override {
    std::vector<ExprPtr> inputs = {v->src_value()};
    return try_vectorize(v, inputs, [&]() {
      return Cast::make(
          Dtype(v->dtype().scalar_type(), lanes_), ExprHandle(inputs[0]));
    });
  }

  ExprPtr mutate(VarPtr v) override {
    if (v == var_) {
      return Ramp::make(
                 ExprHandle(start_), ExprHandle(immLike(start_, 1)), lanes_)
          .node();
    }

    return v;
  }

  ExprPtr mutate(RampPtr v) override {
    ExprPtr base = v->base();
    ExprPtr stride = v->stride();

    ExprPtr base_new = base->accept_mutator(this);
    ExprPtr stride_new = stride->accept_mutator(this);

    if (base_new == base && stride_new == stride) {
      return v;
    }

    // Can't vectorize a Ramp!
    success_ = false;
    return v;
  }

  ExprPtr mutate(LoadPtr v) override {
    Dtype dtype(v->dtype().scalar_type(), lanes_);
    BufPtr buf = v->buf();
    std::vector<ExprPtr> inputs = {v->flat_index()};
    return try_vectorize(v, inputs, [&]() {
      return Load::make(dtype, BufHandle(buf), {ExprHandle(inputs[0])});
    });
  }

  ExprPtr mutate(ReduceOpPtr v) override {
    Dtype dtype(v->dtype().scalar_type(), lanes_);

    std::vector<ExprPtr> inputs = {v->body()};

    auto out = try_vectorize(v, inputs, [&]() {
      return ExprHandle(
          alloc<ReduceOp>(inputs[0], v->reduce_args(), v->reducer()));
    });
    return out;
  }

  ExprPtr mutate(BroadcastPtr v) override {
    ExprPtr val = v->value();
    ExprPtr new_val = val->accept_mutator(this);
    if (new_val == val) {
      return v;
    }

    // Can't vectorize a Broadcast!
    success_ = false;
    return v;
  }

  ExprPtr mutate(IfThenElsePtr v) override {
    ExprPtr condition = v->condition();
    ExprPtr new_condition = condition->accept_mutator(this);
    if (new_condition != condition) {
      // Can't vectorize an IfThenElse condition!
      success_ = false;
      return v;
    }

    std::vector<ExprPtr> inputs = {v->true_value(), v->false_value()};
    return try_vectorize(v, inputs, [&]() {
      return IfThenElse::make(
          ExprHandle(condition), ExprHandle(inputs[0]), ExprHandle(inputs[1]));
    });
  }

  ExprPtr mutate(IntrinsicsPtr v) override {
    std::vector<ExprPtr> inputs = v->params();
    return try_vectorize(v, inputs, [&]() {
      return ExprHandle(alloc<Intrinsics>(v->op_type(), inputs));
    });
  }

  StmtPtr mutate(StorePtr v) override {
    BufPtr buf = v->buf();
    std::vector<ExprPtr> inputs = {v->flat_index(), v->value()};
    return try_vectorize(v, inputs, [&]() {
      return Store::make(
          BufHandle(buf), {ExprHandle(inputs[0])}, ExprHandle(inputs[1]));
    });
  }

  StmtPtr mutate(ForPtr v) override {
    VarPtr var = v->var();
    ExprPtr start = v->start();
    ExprPtr stop = v->stop();
    LoopOptions loop_options = v->loop_options();

    ExprPtr new_start = start->accept_mutator(this);
    ExprPtr new_stop = stop->accept_mutator(this);

    if (new_start != start || new_stop != stop) {
      // Can't vectorize nested For with dependent loop bounds!
      success_ = false;
      return v;
    }

    StmtPtr body = v->body();
    StmtPtr new_body = body->accept_mutator(this);

    if (new_body == body) {
      return (ForPtr)v;
    }

    return alloc<For>(var, new_start, new_stop, new_body, loop_options);
  }

  StmtPtr mutate(BlockPtr v) override {
    // IRMutator does in-place mutations. But the logic in vectorization checks
    // for success by looking for a new stmt. So, we override the in-place
    // mutations and create a clone here if any of its statements change.
    // TODO: Can we change the logic of vectorizer so that we don't need this?
    bool any_change = false;
    std::vector<StmtPtr> stmts;
    for (StmtPtr stmt : *v) {
      StmtPtr stmt_new = stmt->accept_mutator(this);
      if (stmt != stmt_new) {
        any_change = true;
      } else {
        stmt_new = Stmt::clone(stmt);
      }
      if (stmt_new) {
        stmts.push_back(stmt_new);
      }
    }
    if (any_change) {
      return alloc<Block>(stmts);
    }
    return v;
  }

  template <typename T>
  ExprPtr try_vectorize(ExprPtr e, std::vector<ExprPtr>& inputs, T&& vec_ctor) {
    bool vectorize = vectorize_inputs(inputs);
    if (vectorize) {
      return vec_ctor().node();
    }

    return e;
  }

  template <typename T>
  StmtPtr try_vectorize(StmtPtr s, std::vector<ExprPtr>& inputs, T&& vec_ctor) {
    bool vectorize = vectorize_inputs(inputs);
    if (vectorize) {
      return vec_ctor();
    }

    return (StmtPtr)s;
  }

  bool vectorize_inputs(std::vector<ExprPtr>& inputs) {
    bool any_vectorized = false;
    std::vector<ExprPtr> new_inputs;

    // Attempt to vectorize each input.
    for (ExprPtr& in : inputs) {
      ExprPtr new_in = in->accept_mutator(this);
      new_inputs.push_back(new_in);
      if (new_in != in) {
        any_vectorized = true;
      }
    }

    // If none of them vectorized, then don't vectorize this.
    if (!any_vectorized) {
      return false;
    }

    // Insert broadcasts for any inputs that weren't vectorized.
    for (size_t i = 0; i < inputs.size(); ++i) {
      if (inputs[i] == new_inputs[i]) {
        inputs[i] = Broadcast::make(ExprHandle(inputs[i]), lanes_).node();
      } else {
        inputs[i] = new_inputs[i];
      }
    }

    // And then vectorize this node.
    return true;
  }

  VarPtr var_ = nullptr;
  int lanes_ = 0;
  ExprPtr start_ = nullptr;
  bool success_ = true;
};

bool LoopNest::vectorize(ForPtr f) {
  BlockPtr b = to<Block>(f->get_parent());
  if (!b) {
    return false;
  }

  // Can't vectorize reduction axes.
  auto reductions = NodeFinder<ReduceOp>::find(f);
  for (auto r : reductions) {
    if (std::find(r->reduce_args().begin(), r->reduce_args().end(), f->var()) !=
        r->reduce_args().end()) {
      return false;
    }
  }

  Vectorizer v;
  StmtPtr new_f = nullptr;
  new_f = Stmt::clone(f);
  normalize(to<For>(new_f));
  new_f = FlattenIndexes(new_f);
  new_f = v.vectorize(to<For>(new_f));
  if (!v.success()) {
    // We clone f before vectorizing. So, any partial vectorization will
    // have modified the clone. In case of an exception, we can continue
    // using f.
    new_f = f;
  }

  if (new_f != f) {
    b->replace_stmt(f, IRSimplifier::simplify(new_f));
    return true;
  }

  // Vectorization was not successful.
  return false;
}

void LoopNest::initialize(
    const std::vector<Tensor>& output_tensors,
    const std::vector<Tensor>& tensors_to_compute) {
  for (auto t : output_tensors) {
    output_bufs_.insert(t.buf());
  }

  std::vector<StmtPtr> loops;
  for (Tensor t : tensors_to_compute) {
    StmtPtr loop = t.stmt();
    if (loop->get_parent()) {
      std::cerr << "Error: creating a loopnest from already used Tensors\n";
      loops = {};
      break;
    }
    // Flatten initializers.
    if (BlockPtr block = to<Block>(loop)) {
      for (auto s : block->stmts()) {
        block->remove_stmt(s);
        loops.push_back(s);
      }
    } else {
      loops.push_back(loop);
    }
  }

  root_stmt_ = alloc<Block>(loops);
}

class FunctionInliner : public IRMutator {
 public:
  FunctionInliner(StorePtr producer, std::unordered_set<BufPtr> outputs)
      : buf_(producer->buf()),
        producer_(producer),
        outputs_(std::move(outputs)) {
    success_ = true;
    for (auto i : producer->indices()) {
      if (auto index_var = to<Var>(i)) {
        index_vars_.insert(index_var);
        producer_index_vars_.push_back(index_var);
      } else {
        // If the index can be a constant, then that dimension must have size 1
        // (since we don't support in-place writes). Resolves issue 52581.
        auto index_val = evalInt(i);
        if (!index_val || *index_val != 0) {
          success_ = false;
          break;
        }
        producer_index_vars_.push_back(nullptr);
      }
    }
  }

  bool success() const {
    return success_;
  }

 private:
  ExprPtr mutate_loads(BufPtr buf, std::vector<ExprPtr> dims) {
    std::vector<VarPtr> index_vars;
    if (buf->ndim() != producer_index_vars_.size()) {
      // Dimensions of producer and consumer expressions do not match in inliner
      // in the fuser
      success_ = false;
      return nullptr;
    }
    for (const auto i : c10::irange(buf->ndim())) {
      VarPtr func_callee_arg = producer_index_vars_.at(i);
      ExprPtr func_caller_param = dims.at(i);
      if (func_callee_arg == nullptr) {
        auto param_val = evalInt(func_caller_param);
        if (!param_val || *param_val != 0) {
          // We are implicitly assuming that if you have an index of 0, that
          // must also be inlined into an index of 0.
          success_ = false;
          return nullptr;
        }
        continue;
      }
      auto iter = inline_mapping_.find(func_callee_arg);
      if (iter != inline_mapping_.end()) {
        // Duplicated variables
        success_ = false;
        return nullptr;
      }
      // Add a mapping for each function parameter to it's source name.
      inline_mapping_[func_callee_arg] = func_caller_param;
      GRAPH_DEBUG(
          "ComputeInline: Inline mapping: ",
          std::to_string(func_callee_arg),
          " -> ",
          std::to_string(func_caller_param));
      index_vars.push_back(func_callee_arg);
    }

    // Call the actual replacement.
    ExprPtr body = producer_->value();
    GRAPH_DEBUG("ComputeInline: Before rewriting body: ", std::to_string(body));
    ExprPtr result = Expr::clone(body)->accept_mutator(this);
    GRAPH_DEBUG(
        "ComputeInline: After rewriting body: ", std::to_string(result));

    // Remove the mappings we created for this function parameters.
    for (auto v : index_vars) {
      for (auto& pair : random_bindings_) {
        if (pair.second.erase(v)) {
          ExprPtr inlined = inline_mapping_[v];
          for (auto nv : VarFinder::find(inlined)) {
            pair.second.insert(nv);
          }
        }
      }
      GRAPH_DEBUG("ComputeInline: Inline mapping: erasing", std::to_string(v));
      inline_mapping_.erase(v);
    }
    return result;
  }

  ExprPtr mutate(LoadPtr v) override {
    if (!success()) {
      return v;
    }
    BufPtr buf = v->buf();
    if (buf != buf_) {
      return IRMutator::mutate(v);
    }

    if (v->indices().size() != buf->ndim()) {
      // Number of indices doesn't match buf rank in the fuser
      success_ = false;
      return v;
    }
    auto result = mutate_loads(buf, v->indices());
    if (!result) {
      // If we don't inline successfully return the given load.
      success_ = false;
      return v;
    }
    return result;
  }

  // Replace the target variable with the caller expressions.
  ExprPtr mutate(VarPtr v) override {
    if (!success()) {
      return v;
    }
    auto iter = inline_mapping_.find(v);
    if (iter == inline_mapping_.end()) {
      return v;
    } else {
      ExprPtr expr = iter->second;
      // Continue to transform the value from the lookup table.
      return expr->accept_mutator(this);
    }
  }

  // Handle random intrinsics which should be cached.
  ExprPtr mutate(IntrinsicsPtr v) override {
    if (!success()) {
      return v;
    }
    if (!in_producer_ || v->op_type() != kRand) {
      return IRMutator::mutate(v);
    }

    // Create a new Let Statement for the random variable, which we can refer
    // to multiple times and resolve the same value (ie. store it in a scalar
    // rather than the Tensor).
    const std::string& name = buf_->name_hint();
    VarPtr new_var = alloc<Var>(name, v->dtype());
    random_bindings_[alloc<Let>(new_var, v)] = index_vars_;
    GRAPH_DEBUG(
        "ComputeInline: created random bindings for ", std::to_string(new_var));
    return new_var;
  }

  // Remove the buffer write from the inlined function.
  StmtPtr mutate(StorePtr v) override {
    if (!success()) {
      return v;
    }
    // If the buf_ is in the outputs set, keep its statement intact. Otherwise,
    // remove it.
    if (v == producer_ && !outputs_.count(buf_)) {
      in_producer_ = true;
      producer_ = to<Store>(IRMutator::mutate(v));
      if (!producer_) {
        // Producer statement for output buf should remain non-null in the fuser
        success_ = false;
        return v;
      }
      in_producer_ = false;
      return nullptr;
    } else {
      return IRMutator::mutate(v);
    }
  }

  // Any Random Instrinsics that were turned into vars must be inserted here.
  StmtPtr mutate(BlockPtr v) override {
    if (!success()) {
      return v;
    }
    std::vector<StmtPtr> stmts;
    for (StmtPtr stmt : *v) {
      StmtPtr stmt_new = stmt->accept_mutator(this);
      if (!stmt_new) {
        continue;
      }

      if (stmt == stmt_new) {
        stmt_new = Stmt::clone(stmt);
      }

      stmts.push_back(stmt_new);
    }

    return Block::make(stmts);
  }

  StmtPtr mutate(ForPtr v) override {
    if (!success()) {
      return v;
    }
    ForPtr res = to<For>(IRMutator::mutate(v));
    if (!res) {
      return nullptr;
    }

    // Find any random bindings that should be defined in this loops body.
    std::vector<LetPtr> bindings_this_loop;
    VarPtr fv = v->var();
    for (auto& pair : random_bindings_) {
      auto& index_var = pair.second;
      if (index_var.erase(fv)) {
        bindings_this_loop.push_back(pair.first);
      }
    }

    for (auto l : bindings_this_loop) {
      res->body()->prepend_stmt(l);
      random_bindings_.erase(l);
    }
    return res;
  }

 private:
  BufPtr buf_;
  StorePtr producer_;

  // Index Vars present in the producer.
  std::unordered_set<VarPtr> index_vars_;
  std::vector<VarPtr> producer_index_vars_;

  std::unordered_map<VarPtr, ExprPtr> inline_mapping_;

  // In the producer's scope - we need to bind any calls to rand().
  bool in_producer_ = false;
  std::unordered_map<LetPtr, std::unordered_set<VarPtr>> random_bindings_;
  std::unordered_set<BufPtr> outputs_;
  bool success_ = true;
};

StmtPtr computeInlineImpl(
    BufPtr b,
    StmtPtr stmt,
    const std::unordered_set<BufPtr>& output_bufs) {
  // If buf is used or defined in an ExternalCall, we cannot inline it
  auto buf_load_store_uses = findLoadOrStoreUses(stmt);
  if (!buf_load_store_uses.count(b)) {
    return nullptr;
  }
  for (auto& use : buf_load_store_uses.at(b)) {
    StmtPtr s = use.s;
    if (to<ExternalCall>(s)) {
      return nullptr;
    }
  }

  // Find producers.
  StorePtr relevant_store{nullptr};
  auto stores = NodeFinder<Store>::find(stmt);
  for (auto s : stores) {
    if (s->buf() == b) {
      auto reductions = NodeFinder<ReduceOp>::find(s);
      if (!reductions.empty()) {
        // Cannot inline a reduction computation
        return nullptr;
      }
      if (relevant_store != nullptr) {
        // Cannot inline Buf with multiple Tensors
        return nullptr;
      }
      relevant_store = s;
    }
  }

  if (!relevant_store) {
    // Cannot find a relevant store to inline a buf in the fuser
    return nullptr;
  }

  GRAPH_DEBUG("ComputeInline: Def: ", std::to_string(relevant_store));
  FunctionInliner inliner(relevant_store, output_bufs);
  auto result = stmt->accept_mutator(&inliner);
  if (inliner.success()) {
    return result;
  }
  return nullptr;
}

bool LoopNest::computeInline(BufPtr b) {
  // Inlining may not always be successful. Since all mutations now happen
  // in-place, an unsuccessful inlining transformation might leave the IR
  // in an invalid state. To get around this problem, we clone the root stmt,
  // try inlining on the clone, and if it succeeds, we proceed to perform
  // inlining on the actual root stmt. This way the root stmt will always be
  // in a valid state.
  auto stmt_copy = Stmt::clone(root_stmt_);
  auto try_inline = computeInlineImpl(b, stmt_copy, output_bufs_);
  if (!try_inline) {
    return false;
  }
  root_stmt_ = computeInlineImpl(b, root_stmt_, output_bufs_);
  return true;
}

bool LoopNest::computeInline(StmtPtr s) {
  auto s_store = to<Store>(s);
  if (s_store == nullptr) {
    // Could not find buffer producer to inline
    return false;
  }
  return computeInline(s_store->buf());
}

// inlining buffers with multiple uses can create duplicated work, which can
// slow down cpu code generation but is enabled on gpu because it avoids
// difficult synchronization logic across blocks. Inlining trivial reads does
// not duplicate work
void LoopNest::inlineIntermediateBufs(bool allow_duplicated_work) {
  std::unordered_set<BufPtr> bufs_to_inline;

  auto intermediate_bufs = getIntermediateBufs();
  if (allow_duplicated_work) {
    bufs_to_inline.insert(intermediate_bufs.begin(), intermediate_bufs.end());
  } else {
    auto buf_load_store_uses = findLoadOrStoreUses(root_stmt_);
    auto input_bufs = getInputBufs();

    for (auto buf : intermediate_bufs) {
      TORCH_INTERNAL_ASSERT(
          buf_load_store_uses.count(buf),
          buildErrorMessage(
              "Could not find uses of buf '" + buf->name_hint() +
              "' in the fuser."));
      std::vector<BufLoadOrStoreUse>& uses = buf_load_store_uses[buf];
      auto stores = c10::filter(
          uses, [](const BufLoadOrStoreUse& use) { return use.isStore; });

      // if the intermediate is the buffer formed from reading in the input
      // tensors, always inline, bc we are not duplicating any work
      // and avoiding an intermediary buffer
      if (stores.size() == 1) {
        if (auto store = to<Store>(stores[0].s)) {
          auto input_as_load = to<Load>(store->value());
          if (input_as_load && input_bufs.count(input_as_load->buf())) {
            bufs_to_inline.insert(buf);
            continue;
          }
        } else {
          // If S is not a store, it must be an ExternalCall.
          TORCH_INTERNAL_ASSERT(
              to<ExternalCall>(stores[0].s),
              buildErrorMessage(
                  "Expected stmt: " + std::to_string(stores[0].s) +
                  "\nto be either a Store or an ExternalCall in the fuser."));
        }
      }

      // all bufs will have at least one store (if they have > 1 they cant be
      // inlined anyway)
      size_t reads = uses.size() - 1;
      // if only one read, we can inline it without duplicating work
      if (reads <= 1) {
        bufs_to_inline.insert(buf);
      }
    }
  }

  if (allow_duplicated_work) {
    bufs_to_inline.insert(output_bufs_.begin(), output_bufs_.end());
  }

  for (auto b : bufs_to_inline) {
    computeInline(b);
  }
}

// TODO: Unify with DepTracker
class LoadOrStoreUseFinder : public IRVisitor {
 public:
  std::unordered_map<BufPtr, std::vector<BufLoadOrStoreUse>> findUses(
      StmtPtr s) {
    uses_.clear();
    s->accept(this);
    return uses_;
  }

 private:
  void visit(StorePtr v) override {
    if (stores_[v->buf()].insert(last_stmt_).second) {
      uses_[v->buf()].push_back({(StmtPtr)v, true});
    }
    last_stmt_ = (StmtPtr)v;
    IRVisitor::visit(v);
  }

  void visit(ExternalCallPtr v) override {
    if (stores_[v->buf()].insert(last_stmt_).second) {
      uses_[v->buf()].push_back({(StmtPtr)v, true});
    }
    last_stmt_ = (StmtPtr)v;

    for (BufPtr input_buf : v->buf_args()) {
      if (loads_[input_buf].insert(last_stmt_).second) {
        uses_[input_buf].push_back({last_stmt_, false});
      }
    }

    IRVisitor::visit(v);
  }

  void visit(LoadPtr v) override {
    if (loads_[v->buf()].insert(last_stmt_).second) {
      uses_[v->buf()].push_back({last_stmt_, false});
    }
    IRVisitor::visit(v);
  }

  StmtPtr last_stmt_ = nullptr;
  std::unordered_map<BufPtr, std::vector<BufLoadOrStoreUse>> uses_;

  // Sets of loads and stores in order to keep the results unique
  std::unordered_map<BufPtr, std::unordered_set<StmtPtr>> loads_;
  std::unordered_map<BufPtr, std::unordered_set<StmtPtr>> stores_;
};

std::unordered_map<BufPtr, std::vector<BufLoadOrStoreUse>> findLoadOrStoreUses(
    StmtPtr s) {
  LoadOrStoreUseFinder uf;
  return uf.findUses(s);
}

class ContainedStmtsFinder : public IRVisitor {
 public:
  // Simply list all Stores and Block that are children of the given stmt
  const std::unordered_set<StmtPtr>& findContainedStmts(StmtPtr s) {
    contained_.clear();
    s->accept(this);
    return contained_;
  }

 private:
  void visit(StorePtr v) override {
    contained_.insert((StmtPtr)v);
    IRVisitor::visit(v);
  }
  void visit(ExternalCallPtr v) override {
    contained_.insert((StmtPtr)v);
    IRVisitor::visit(v);
  }
  void visit(BlockPtr v) override {
    contained_.insert((StmtPtr)v);
    IRVisitor::visit(v);
  }

  std::unordered_set<StmtPtr> contained_;
};

bool containsAll(const std::vector<BufLoadOrStoreUse>& uses, BlockPtr b) {
  std::unordered_set<StmtPtr> not_found;
  for (auto use : uses) {
    not_found.insert(use.s);
  }

  ContainedStmtsFinder csf;
  const std::unordered_set<StmtPtr>& contained = csf.findContainedStmts(b);
  for (auto s : contained) {
    not_found.erase(s);
  }
  return not_found.empty();
}

BlockPtr findParentBlock(StmtPtr s) {
  while (s) {
    if (auto b = to<Block>(s)) {
      return b;
    }
    s = s->get_parent();
  }
  return nullptr;
}

BlockPtr findLowestContainingBlock(const std::vector<BufLoadOrStoreUse>& uses) {
  // TODO: we're not using the most efficient algorithm here for simplicity.
  // Replace with something more performant in case it becomes a bottleneck.
  BlockPtr b = findParentBlock(uses[0].s);
  while (b && !containsAll(uses, b)) {
    b = findParentBlock(b->get_parent());
  }
  return b;
}

class StmtDeleter : public IRMutator {
 public:
  StmtDeleter(const std::unordered_set<StmtPtr>& targets) : targets_(targets) {}

 private:
  StmtPtr mutate(BlockPtr v) override {
    std::vector<StmtPtr> stmts;

    for (auto s : v->stmts()) {
      if (targets_.count(s) == 0) {
        StmtPtr ns = s->accept_mutator(this);
        if (ns) {
          stmts.push_back(Stmt::clone(ns));
        }
      }
    }

    return Block::make(stmts);
  }

  const std::unordered_set<StmtPtr>& targets_;
};

void LoopNest::eliminateDeadStores() {
  using namespace analysis;
  MemDependencyChecker checker(getInputBufs(), getOutputBufs());
  root_stmt_->accept(&checker);

  std::unordered_set<StmtPtr> deadStores;
  std::vector<std::shared_ptr<AccessInfo>> outputAccesses;
  for (auto o : getOutputBufs()) {
    outputAccesses.push_back(checker.output(o));
  }

  for (auto& info : checker.getHistory()) {
    if (!info->isWrite()) {
      continue;
    }
    bool found = false;

    for (auto& output : outputAccesses) {
      if (checker.dependsIndirectly(output, info)) {
        found = true;
        break;
      }
    }

    if (!found) {
      deadStores.insert(info->stmt());
    }
  }

  StmtDeleter deleter(deadStores);
  root_stmt_ = root_stmt_->accept_mutator(&deleter);
}

<<<<<<< HEAD
void LoopNest::prepareForCodegen() {
=======
void LoopNest::prepareForCodegen(
    const c10::optional<std::vector<BufPtr>>& interm_bufs /*= c10::nullopt*/) {
>>>>>>> c60ea4c8
  // Expand reduction ops.
  ReductionExpander reduceExpander;
  root_stmt_ = reduceExpander.expand(root_stmt_);

  root_stmt_ = FlattenIndexes(root_stmt_);
}

namespace {

// This is extended from IRCloner instead of IRMutator because we want all
// the rest of the IR nodes (the ones not touched directly) to be cloned.
class IfThenElseReplacer : public IRCloner {
 public:
  IfThenElseReplacer(IfThenElsePtr to_replace, ExprPtr new_expr)
      : to_replace_(to_replace), new_expr_(new_expr) {}

  ExprPtr mutate(IfThenElsePtr i) override {
    if (i == to_replace_) {
      return new_expr_;
    }
    return IRCloner::mutate(i);
  }

 private:
  IfThenElsePtr to_replace_;
  ExprPtr new_expr_;
};

// Check if the given condition is optimizable.
// Specifically, this function looks for the following pattern:
//    "var < expr"
//
// If this pattern is found, then this function:
//   * sets `cond_var` to `var`,
//   * sets `compared_value` to `expr`, and
//   * returns true.
bool isConditionOptimizable(
    ExprPtr condition,
    VarPtr* cond_var,
    ExprPtr* compared_value) {
  auto cs = to<CompareSelect>(condition);
  if (cs && cs->compare_select_op() == kLT) {
    auto var = to<Var>(cs->lhs());
    if (var) {
      *cond_var = var;
      *compared_value = cs->rhs();
      return true;
    }
  }
  return false;
}

// Checks if the given if-then-else expression is a conditional that is
// generated from `aten::cat`.
//
// The expected format of conditionals is:
//     IfThenElse(var < val1? 1 : 0,
//       IfThenElse (var < val2? 1 : 0,
//         IfThenElse (var < val3? 1 : 0,
//           sub-expr1,
//           sub-expr2),
//         sub-expr3),
//       sub-expr4)
//
// If such a conditional is found, this function also sets:
//   * cond_var to the condition variable found in this expression.
//   * comp_values to the list of compared values in the condition expressions.
//   * sub_exprs to the list of sub-expressions that are the result of this
//     if-then-else expression.
bool isConditionalFromCat(
    IfThenElsePtr ite,
    VarPtr* cond_var,
    std::vector<ExprPtr>* comp_values,
    std::vector<ExprPtr>* sub_exprs) {
  VarPtr var = nullptr;
  // NOLINTNEXTLINE(cppcoreguidelines-init-variables)
  ExprPtr comp_value;
  if (isConditionOptimizable(ite->condition(), &var, &comp_value)) {
    if (*cond_var == nullptr) {
      *cond_var = var;
    } else if (*cond_var != var) {
      // Different condition variables found in nested if-then-else
      // expressions. Can not optimize such cases.
      return false;
    }
    auto true_ite = to<IfThenElse>(ite->true_value());
    if (true_ite) {
      if (!isConditionalFromCat(true_ite, cond_var, comp_values, sub_exprs)) {
        return false;
      }
    } else {
      sub_exprs->push_back(ite->true_value());
    }
    auto false_ite = to<IfThenElse>(ite->false_value());
    if (false_ite) {
      return false;
    }
    comp_values->push_back(comp_value);
    sub_exprs->push_back(ite->false_value());
    return true;
  }
  return false;
}

bool areConstantsAndSorted(const std::vector<ExprPtr>& comp_values) {
  std::vector<int> comp_consts;
  comp_consts.reserve(comp_values.size());
  for (auto c : comp_values) {
    if (!c->isConstant()) {
      return false;
    }
    comp_consts.push_back(immediateAs<int>(c));
  }
  return std::is_sorted(comp_consts.begin(), comp_consts.end());
}

} // namespace

bool LoopNest::optimizeConditionals() {
  // Consider every store in the root_stmt_ and try to optimize the
  // conditionals in that store.
  auto stores = NodeFinder<Store>::find(root_stmt_);
  std::unordered_set<ForPtr> split_fors;
  for (auto store : stores) {
    VarPtr cond_var = nullptr;
    // `comp_values` represent the list of compared values that will be
    // collected as we check for the expected pattern. Since that will
    // only include the RHS of the conditions in the if-then-else expressions
    // we need to start with `0` which is the initial bound, given that we
    // only handle normalized loops (check for this is done below).
    std::vector<ExprPtr> comp_values;
    std::vector<ExprPtr> sub_exprs;
    auto ifthenelse_exprs = NodeFinder<IfThenElse>::find(store);
    if (ifthenelse_exprs.empty()) {
      continue;
    }
    // We only check if the first if-then-else expression in this store
    // corresponds to a conditional of the required format. If there are more
    // than one such conditional, optimizing them requires checking if the
    // conditions are exactly the same across them and handling all of them
    // together. Currently, this is not handled.
    if (!isConditionalFromCat(
            ifthenelse_exprs.front(), &cond_var, &comp_values, &sub_exprs)) {
      continue;
    }
    TORCH_INTERNAL_ASSERT(
        comp_values.size() >= 1,
        buildErrorMessage(
            "Expected at least one expression in optimizeConditional in the fuser."));
    comp_values.insert(comp_values.begin(), immLike(comp_values[0], 0));

    auto fors = getLoopStmtsFor(store);
    if (cond_var != fors.back()->var()) {
      // Currently, we only handle the case where the condition variable
      // is the same as the inner-most loop variable.
      // TODO: Handle all other cases here.
      //
      // In order to handle all other cases, the method `clone_and_replace`
      // called below to clone the body of the loop with a new store needs
      // to recursively handle cloning of the loops and other blocks it
      // contains.
      continue;
    }

    auto for_to_split = fors.back();
    if (!LoopNest::isNormalized(for_to_split)) {
      // Do not optimize this conditional since the condition variable
      // refers to a loop that is not normalized.
      continue;
    }
    if (split_fors.count(for_to_split)) {
      // This loop has already been split while optimizing conditionals
      // earlier.
      //
      // Optimizing multiple conditionals that require splitting the same loop
      // is tricky. It requires checking if the conditions are exactly the same
      // across them and handling all of them together by splitting the loop
      // exactly once.
      //
      // Currently, this case is not supported.
      continue;
    }
    split_fors.insert(for_to_split);

    // `comp_values` needs to include the end bound, which is `for_to_split`
    // stop value.
    comp_values.push_back(for_to_split->stop());

    // Check if all `comp_values` are constants and they are sorted.
    if (!areConstantsAndSorted(comp_values)) {
      continue;
    }

    // Remove all the if-then-else expressions from this store and create
    // one loop per sub-expression.
    std::vector<StmtPtr> split_loops;
    auto cond_to_replace = ifthenelse_exprs.front();
    for (size_t i = 0; i < sub_exprs.size(); ++i) {
      IfThenElseReplacer ifthenelseReplacer(cond_to_replace, sub_exprs[i]);
      auto new_store = store->accept_mutator(&ifthenelseReplacer);
      auto new_for_body =
          for_to_split->body()->clone_and_replace(store, new_store);
      auto new_for = alloc<For>(
          for_to_split->var(),
          comp_values[i],
          comp_values[i + 1],
          new_for_body);
      LoopNest::normalize(new_for);
      split_loops.push_back(new_for);
    }
    auto par = to<Block>(for_to_split->get_parent());
    par->replace_stmt(for_to_split, alloc<Block>(split_loops));
  }
  root_stmt_ = IRSimplifier::simplify(root_stmt_);
  return true;
}

void LoopNest::vectorizeInnerLoops() {
  std::vector<ForPtr> innerLoops;
  std::vector<ForPtr> worklist;

  // Find outer-most For loops
  if (ForPtr rootF = to<For>(root_stmt_)) {
    worklist.push_back(rootF);
  } else if (BlockPtr body = to<Block>(root_stmt_)) {
    std::vector<BlockPtr> blocks = {body};
    while (blocks.size()) {
      BlockPtr b = blocks.back();
      blocks.pop_back();

      for (StmtPtr s : *b) {
        if (ForPtr f = to<For>(s)) {
          worklist.push_back(f);
        } else if (BlockPtr b2 = to<Block>(s)) {
          blocks.push_back(b2);
        }
      }
    }
  }

  // Traverse the For loop nest find inner-most loops, which are
  // vectorization candidates.
  while (worklist.size()) {
    ForPtr f = worklist.back();
    worklist.pop_back();

    bool containsSubLoops = false;
    if (BlockPtr body = to<Block>(f->body())) {
      for (StmtPtr s2 : *body) {
        if (ForPtr f2 = to<For>(s2)) {
          containsSubLoops = true;
          worklist.push_back(f2);
        }
      }
    }

    if (!containsSubLoops) {
      innerLoops.push_back(f);
    }
  }

  // vectorize inner loops.
  for (ForPtr loop : innerLoops) {
    // NOLINTNEXTLINE(cppcoreguidelines-init-variables)
    ForPtr split1;
    // NOLINTNEXTLINE(cppcoreguidelines-init-variables)
    ForPtr tail1;

    static const int kBodyVectorWidth = 8;
    splitWithTail(loop, kBodyVectorWidth, &split1, &tail1);
    vectorize(split1);

    if (tail1) {
      // NOLINTNEXTLINE(cppcoreguidelines-init-variables)
      ForPtr split2;
      // NOLINTNEXTLINE(cppcoreguidelines-init-variables)
      ForPtr tail2;
      static const int kTailVectorWidth = 4;
      splitWithTail(tail1, kTailVectorWidth, &split2, &tail2);
      vectorize(split2);
    }
  }
}

void LoopNest::sliceHead(ForPtr f, int factor, ForPtr* head, ForPtr* tail) {
  if (intValue(f->start()) && intValue(f->stop())) {
    auto start_val = *intValue(f->start());
    auto stop_val = *intValue(f->stop());
    auto size_val = stop_val - start_val;
    if (factor >= size_val) {
      *head = f;
      *tail = nullptr;
      return;
    }
  }

  if (!f) {
    throw malformed_input("sliceHead attempted on null loop", f);
  }

  BlockPtr p = to<Block>(f->get_parent());
  if (!p) {
    throw malformed_input("sliceHead attempted on loop with no parent", p);
  }

  ExprPtr head_end = alloc<Min>(
      alloc<Add>(f->start(), immLike(f->stop(), factor)), f->stop(), true);
  *head = alloc<For>(f->var(), f->start(), head_end, Stmt::clone(f->body()));
  p->insert_stmt_before(*head, f);

  f->set_start(head_end);
  *tail = f;

  if (f->loop_options().is_gpu_block_index() ||
      f->loop_options().is_gpu_thread_index()) {
    LoopNest::normalize(*tail);
  }
}
void LoopNest::sliceHead(ForPtr f, int factor) {
  // NOLINTNEXTLINE(cppcoreguidelines-init-variables)
  ForPtr head, tail;
  sliceHead(f, factor, &head, &tail);
}

void LoopNest::sliceTail(ForPtr f, int factor, ForPtr* head, ForPtr* tail) {
  if (intValue(f->start()) && intValue(f->stop())) {
    auto start_val = *intValue(f->start());
    auto stop_val = *intValue(f->stop());
    auto size_val = stop_val - start_val;
    if (factor >= size_val) {
      *head = nullptr;
      *tail = f;
      return;
    }
  }

  if (!f) {
    throw malformed_input("sliceTail attempted on null loop", f);
  }

  BlockPtr p = to<Block>(f->get_parent());
  if (!p) {
    throw malformed_input("sliceTail attempted on loop with no parent", p);
  }

  ExprPtr tail_start = alloc<Max>(
      f->start(), alloc<Sub>(f->stop(), immLike(f->stop(), factor)), true);
  *tail = alloc<For>(f->var(), tail_start, f->stop(), Stmt::clone(f->body()));
  p->insert_stmt_after(*tail, f);

  f->set_stop(tail_start);
  *head = f;

  if (f->loop_options().is_gpu_block_index() ||
      f->loop_options().is_gpu_thread_index()) {
    LoopNest::normalize(*head);
  }
}
void LoopNest::sliceTail(ForPtr f, int factor) {
  // NOLINTNEXTLINE(cppcoreguidelines-init-variables)
  ForPtr head, tail;
  sliceTail(f, factor, &head, &tail);
}

void LoopNest::splitWithTail(ForPtr f, int factor) {
  // NOLINTNEXTLINE(cppcoreguidelines-init-variables)
  ForPtr inner, tail;
  splitWithTail(f, factor, &inner, &tail);
}

void LoopNest::splitWithTail(
    ForPtr f,
    int factor,
    ForPtr* inner,
    ForPtr* tail) {
  if (!f) {
    throw malformed_input("splitWithTail attempted on null loop", f);
  }

  BlockPtr p = to<Block>(f->get_parent());
  if (!p) {
    throw malformed_input("splitWithTail attempted on loop with no parent", p);
  }

  // Normalize the loop to simplify start and stop bound computation
  normalize(f);

  bool tail_is_needed = true;
  if (intValue(f->start()) && intValue(f->stop())) {
    auto const start_val = *intValue(f->start());
    auto const stop_val = *intValue(f->stop());
    auto const size_val = stop_val - start_val;
    auto const tail_size = size_val % factor;
    if (tail_size == 0) {
      tail_is_needed = false;
    }
  }

  ExprPtr factor_expr = immLike(f->stop(), factor);
  ExprPtr size = alloc<Sub>(f->stop(), f->start());
  ExprPtr split_count = alloc<Div>(size, factor_expr);
  ExprPtr tail_size = alloc<Mod>(size, factor_expr);

  const std::string& loop_var_name = f->var()->name_hint();
  Dtype loop_var_dtype = f->var()->dtype();

  VarPtr i_inner = alloc<Var>(loop_var_name + "_inner", loop_var_dtype);
  VarPtr i_outer = alloc<Var>(loop_var_name + "_outer", loop_var_dtype);

  // x -> x.outer * inner.size + x.inner
  ExprPtr combined_index1 =
      alloc<Add>(alloc<Mul>(i_outer, factor_expr), i_inner);

  if (tail_is_needed) {
    VarPtr i_tail = alloc<Var>(loop_var_name + "_tail", loop_var_dtype);
    // x -> x.tail + outer.size * inner.size
    ExprPtr combined_index2 =
        alloc<Add>(i_tail, alloc<Mul>(split_count, factor_expr));

    StmtPtr body_tail =
        SubstituteInClone(f->body(), {{f->var(), combined_index2}});
    *tail = alloc<For>(i_tail, immLike(tail_size, 0), tail_size, body_tail);

    p->insert_stmt_after(*tail, f);
  } else {
    *tail = nullptr;
  }

  StmtPtr body_inner =
      Substitute(f->removeBody(), {{f->var(), combined_index1}});

  *inner =
      alloc<For>(i_inner, immLike(factor_expr, 0), factor_expr, body_inner);
  // The input loop `f` will be the outer loop after split.
  f->set_var(i_outer);
  f->set_start(immLike(split_count, 0));
  f->set_stop(split_count);
  f->set_body(*inner);
}

void LoopNest::splitWithMask(ForPtr f, int factor) {
  // NOLINTNEXTLINE(cppcoreguidelines-init-variables)
  ForPtr inner;
  splitWithMask(f, factor, &inner);
}

void LoopNest::splitWithMask(ForPtr f, int factor, ForPtr* inner) {
  BlockPtr p = to<Block>(f->get_parent());
  if (!p) {
    std::cerr << "Parent is not a Block!\n";
    return;
  }

  bool tail_is_needed = true;
  ExprPtr start = IRSimplifier::simplify(f->start());
  ExprPtr stop = IRSimplifier::simplify(f->stop());
  if (start->isConstant() && stop->isConstant()) {
    auto start_val = *intValue(start);
    auto stop_val = *intValue(stop);
    auto size_val = stop_val - start_val;
    auto tail_size = size_val % factor;
    if (tail_size == 0) {
      tail_is_needed = false;
    }
  }

  auto factor_expr = immLike(f->stop(), factor);
  ExprPtr size = alloc<Sub>(f->stop(), f->start());
  // split_count = (size + factor - 1) / factor
  ExprPtr split_count = alloc<Div>(
      alloc<Sub>(alloc<Add>(size, factor_expr), immLike(size, 1)), factor_expr);

  const std::string& loop_var_name = f->var()->name_hint();
  Dtype loop_var_dtype = f->var()->dtype();

  VarPtr i_inner = alloc<Var>(loop_var_name + "_inner", loop_var_dtype);
  VarPtr i_outer = alloc<Var>(loop_var_name + "_outer", loop_var_dtype);

  // x -> x.outer * inner.size + x.inner
  ExprPtr combined_index =
      alloc<Add>(alloc<Mul>(i_outer, factor_expr), i_inner);

  StmtPtr body_inner = f->removeBody();
  // TODO: is it ok that we're doing it eagerly? In the other implementation we
  // are only materializing predicates at the last, lowering, step.
  if (tail_is_needed) {
    auto start = intValue(f->start());
    if (!start || *start != 0) {
      throw unimplemented_lowering();
    }

    ExprPtr predicate =
        CompareSelect::make(ExprHandle(f->var()), ExprHandle(f->stop()), kLT)
            .node();
    body_inner = Cond::make(ExprHandle(predicate), body_inner, nullptr);
  }
  body_inner = Substitute(body_inner, {{f->var(), combined_index}});

  *inner =
      alloc<For>(i_inner, immLike(factor_expr, 0), factor_expr, body_inner);
  // The input loop `f` will be the outer loop after split.
  f->set_var(i_outer);
  f->set_start(immLike(split_count, 0));
  f->set_stop(split_count);
  f->set_body(*inner);
}

std::vector<ForPtr> LoopNest::distributeLoop(
    ForPtr loop,
    const std::unordered_set<StmtPtr>& pivots) {
  TORCH_INTERNAL_ASSERT(
      loop,
      buildErrorMessage(
          "Expected non-null loop in distributeLoop in the fuser."));
  auto root = loop->get_parent();
  if (root == nullptr) {
    throw malformed_input("Loop without parent: ", loop);
  }
  auto root_block = to<Block>(root);
  if (root_block == nullptr) {
    throw malformed_input(
        "Loop's parent must be a Block, instead found ", root);
  }

  // Extract bodies for all the loops after distribution.
  std::vector<BlockPtr> new_loop_bodies;
  auto new_loop_body = alloc<Block>(std::vector<StmtPtr>({}));
  while (!loop->body()->empty()) {
    auto s = loop->body()->front();
    loop->body()->remove_stmt(s);
    new_loop_body->append_stmt(s);
    if (pivots.count(s)) {
      new_loop_bodies.push_back(new_loop_body);
      new_loop_body = alloc<Block>(std::vector<StmtPtr>({}));
    }
  }
  if (!new_loop_body->empty()) {
    new_loop_bodies.push_back(new_loop_body);
  }

  // The first loop body has to be in the original loop.
  loop->body()->splice(loop->body()->begin(), new_loop_bodies.front());
  std::vector<ForPtr> new_loops = {loop};

  // Create loops for all the remaining blocks.
  // Add all the new loops to the parent block.
  for (size_t i = 1; i < new_loop_bodies.size(); ++i) {
    auto new_loop = loop->cloneWithNewBody(new_loop_bodies[i]);
    root_block->insert_stmt_after(new_loop, new_loops.back());
    new_loops.push_back(new_loop);
  }

  return new_loops;
}

std::vector<ForPtr> LoopNest::distributeLoop(ForPtr loop) {
  std::unordered_set<StmtPtr> stmtsInBlock(
      loop->body()->begin(), loop->body()->end());
  return distributeLoop(loop, stmtsInBlock);
}

std::vector<ForPtr> LoopNest::distributeLoopAndParents(ForPtr loop) {
  auto parentLoop = getParentLoop(loop);
  auto result = distributeLoop(loop);
  if (parentLoop) {
    return distributeLoopAndParents(parentLoop);
  }
  return result;
}

std::vector<ForPtr> LoopNest::distributeLoopOverInnerLoops(ForPtr loop) {
  auto loops = NodeFinder<For>::find(loop);
  std::unordered_set<StmtPtr> loopsSet(loops.begin(), loops.end());
  return distributeLoop(loop, loopsSet);
}

std::vector<ForPtr> LoopNest::distributeLoopAndParentsOverInnerLoops(
    ForPtr loop) {
  auto parentLoop = getParentLoop(loop);
  auto result = distributeLoopOverInnerLoops(loop);
  if (parentLoop) {
    return distributeLoopAndParentsOverInnerLoops(parentLoop);
  }
  return result;
}

bool areEqual(ExprPtr expr1, ExprPtr expr2) {
  auto diff = IRSimplifier::simplify(alloc<Sub>(expr1, expr2));
  return diff->isConstant() && (immediateAs<int>(diff) == 0);
};

bool doesExprContainAnyVar(
    ExprPtr expr,
    const std::unordered_set<VarPtr>& vars) {
  for (auto v : VarFinder::find(expr)) {
    if (vars.count(v)) {
      return true;
    }
  }
  return false;
}

// Returns true if the given list of indices refer to two accesses
// that are loop-independent w.r.t. the given list of outer loop
// variables.
bool areIndicesLoopIndependent(
    const std::vector<ExprPtr>& expr_list1,
    const std::vector<ExprPtr>& expr_list2,
    const std::unordered_set<VarPtr>& outer_loop_vars) {
  if (expr_list1.size() != expr_list2.size()) {
    return false;
  }
  for (size_t i = 0; i < expr_list1.size(); ++i) {
    auto expr1 = expr_list1[i];
    auto expr2 = expr_list2[i];
    if (doesExprContainAnyVar(expr1, outer_loop_vars) ||
        doesExprContainAnyVar(expr2, outer_loop_vars)) {
      if (!areEqual(expr1, expr2)) {
        return false;
      }
    }
  }
  return true;
}

bool LoopNest::hasLoopCarriedDependence(ForPtr loop) {
  analysis::MemDependencyChecker analyzer;
  loop->accept(&analyzer);

  std::unordered_set<VarPtr> outer_loop_vars = {loop->var()};
  auto outer_loops = LoopNest::getEnclosingLoopNest(loop);
  for (auto l : outer_loops) {
    outer_loop_vars.insert(l->var());
  }

  // High-level algorithm to check if two accesses to a buffer, A and B, one of
  // which is a Store, result in a loop-carried dependence:
  //   1. For every pair of index expressions, Ai and Bi, that refer to a dim
  //      of A and B, if one of the following conditions are satisfied:
  //       a) Ai and Bi are equal (OR)
  //       b) Both Ai and Bi do not contain any outer-loop variables
  //      then, the dependence between A and B is a loop-independent
  //      dependence. This is because, in the case of b), those index
  //      expressions do not affect the ordering of accesses A and B.
  //   2. If condition 1) is not satisfied:
  //       a) if the bounds on the accesses overlap, then this is a
  //          loop-carried dependence.
  //       b) if the bounds on the accesses do not overlap, then there is no
  //          dependence.
  //
  // NOTE: Since we check for equality of index expressions whenever outer
  //     loop variables are involved, this may incorrectly report some cases as
  //     having a loop-carried dependence. It is impractical to handle all
  //     possible cases here, so, we are being conservative and allow for
  //     some false positives. While this will prevent some loop fusion
  //     opportunities, that should be a small fraction of the cases that are
  //     allowed.
  //
  // Implementation:
  //
  // For every pair of statements, S1 and S2, in the loop:
  //  * Get the loads and stores in S1 and S2.
  //  * For every store in S1 and load in S2 to the same buffer, if the index
  //    expressions are not equal and there is an overlap in accesses, return
  //    true to indicate a loop-carried dependence.
  //  * For every load in S1 and store in S2 to the same buffer, if the index
  //    expressions are not equal and there is an overlap in accesses, return
  //    true to indicate a loop-carried dependence.
  //  * For every store in S1 and store in S2 to the same buffer, if the index
  //    expressions are not equal and there is an overlap in accesses, return
  //    true to indicate a loop-carried dependence.
  for (auto it1 = loop->body()->begin(); it1 != loop->body()->end(); ++it1) {
    for (auto it2 = std::next(it1); it2 != loop->body()->end(); ++it2) {
      auto aStores = NodeFinder<Store>::find(*it1);
      auto aLoads = NodeFinder<Load>::find(*it1);
      auto bStores = NodeFinder<Store>::find(*it2);
      auto bLoads = NodeFinder<Load>::find(*it2);
      // ReadAfterWrite
      for (auto& aStore : aStores) {
        for (auto& bLoad : bLoads) {
          if (aStore->buf() == bLoad->buf()) {
            if (!areIndicesLoopIndependent(
                    aStore->indices(), bLoad->indices(), outer_loop_vars)) {
              if (isOverlapping(analyzer, aStore, bLoad)) {
                return true;
              }
            }
          }
        }
      }
      // WriteAfterRead
      for (auto& bStore : bStores) {
        for (auto& aLoad : aLoads) {
          if (bStore->buf() == aLoad->buf()) {
            if (!areIndicesLoopIndependent(
                    bStore->indices(), aLoad->indices(), outer_loop_vars)) {
              if (isOverlapping(analyzer, bStore, aLoad)) {
                return true;
              }
            }
          }
        }
      }
      // WriteAfterWrite
      for (auto& aStore : aStores) {
        for (auto& bStore : bStores) {
          if (aStore->buf() == bStore->buf()) {
            if (!areIndicesLoopIndependent(
                    aStore->indices(), bStore->indices(), outer_loop_vars)) {
              if (isOverlapping(analyzer, aStore, bStore)) {
                return true;
              }
            }
          }
        }
      }
    }
  }
  return false;
}

bool LoopNest::unsafeFuseLoops(
    const std::vector<ForPtr>& loops,
    ForPtr* fused) {
  if (loops.empty()) {
    return false;
  }
  if (loops.size() == 1) {
    *fused = loops.front();
    return true;
  }

  // Check if all the loops have the same parent.
  auto root = loops.front()->get_parent();
  for (auto l : loops) {
    auto par = l->get_parent();
    if (par == nullptr) {
      return false;
    }
    if (par != root) {
      return false;
    }
  }
  auto root_block = to<Block>(root);
  if (root_block == nullptr) {
    return false;
  }

  // Currently, we only handle cases where there are no statements between
  // the given loops in their parents body. We can possibly relax this
  // constraint by allowing statements that do not affect the loops being
  // fused by performing some dependency analysis. TODO.
  auto it = root_block->begin();
  for (; it != root_block->end(); ++it) {
    if (*it == loops.front()) {
      break;
    }
  }
  TORCH_INTERNAL_ASSERT(
      it != root_block->end(),
      buildErrorMessage(
          "Could not find the given loop in the root stmt in unsafeFuseLoop the fuser."));
  for (auto l : loops) {
    if (*it != l) {
      return false;
    }
    ++it;
  }

  auto first_loop = loops.front();
  // Fuse the loops by taking all the statements from the second loops
  // onwards and moving them into the first loop's body.
  // This way the final fused loop will be the same as the first loop.
  for (size_t i = 1; i < loops.size(); ++i) {
    auto body = to<Block>(SubstituteInClone(
        loops[i]->body(), {{loops[i]->var(), first_loop->var()}}));
    first_loop->body()->splice(first_loop->body()->end(), body);
    root_block->remove_stmt(loops[i]);
  }

  *fused = loops.front();
  return true;
}

bool LoopNest::fuseLoops(const std::vector<ForPtr>& loops, ForPtr* fused) {
  if (loops.empty()) {
    return false;
  }
  if (loops.size() == 1) {
    *fused = loops.front();
    return true;
  }

  // Check if bounds are the same for all the loops.
  auto first_loop = loops.front();
  auto first_loop_start = IRSimplifier::simplify(first_loop->start());
  auto first_loop_stop = IRSimplifier::simplify(first_loop->stop());
  for (size_t i = 1; i < loops.size(); ++i) {
    auto curr_loop = loops[i];
    auto curr_loop_start = IRSimplifier::simplify(curr_loop->start());
    auto curr_loop_stop = IRSimplifier::simplify(curr_loop->stop());
    if (!areEqual(curr_loop_start, first_loop_start)) {
      return false;
    }
    if (!areEqual(curr_loop_stop, first_loop_stop)) {
      return false;
    }
  }

  // We need to check if fusing the loops results in a loop-carried dependence.
  // This check can be done only after the loops are fused into one. But if the
  // check is violated, we need to return the given loops in the original form.
  // So, we create a clone of all the loops, fuse them and check for this.
  std::vector<ForPtr> loops_copy;
  loops_copy.reserve(loops.size());
  BlockPtr parent = alloc<Block>(std::vector<StmtPtr>({}));
  for (auto& l : loops) {
    auto l_copy = Stmt::clone(l);
    loops_copy.push_back(to<For>(l_copy));
    parent->append_stmt(l_copy);
  }
  // NOLINTNEXTLINE(cppcoreguidelines-init-variables)
  ForPtr fused_copy;
  bool ret = unsafeFuseLoops(loops_copy, &fused_copy);
  if (!ret || hasLoopCarriedDependence(fused_copy)) {
    return false;
  }

  // Now that all conditions are satisfied, we fuse the given loops.
  return unsafeFuseLoops(loops, fused);
}

ForPtr findOuterFor(ForPtr a, ForPtr b) {
  StmtPtr s = b; // guess b is the latter.
  while (s != nullptr) {
    if (s == a) {
      // yes, b is after a.
      return a;
    }
    s = s->get_parent();
  }

  // check that the two are in the same loop nest.
  s = a;
  while (s != nullptr) {
    if (s == b) {
      // a is after b.
      return b;
    }
    s = s->get_parent();
  }

  // a and b have no relationship.
  return nullptr;
}

void LoopNest::reorderAxis(ForPtr a, ForPtr b) {
  if (a == b) {
    // nothing to do.
    return;
  }
  // find inner and outer.
  ForPtr outer = findOuterFor(a, b);
  if (outer == nullptr) {
    throw std::runtime_error("Reordered a loop not in LoopNest");
  }

  ForPtr inner = a == outer ? b : a;
  std::deque<ForPtr> internal_axes;

  // Find relevant axes, store reversed.
  StmtPtr s = inner;
  while (s != outer) {
    if (ForPtr f = to<For>(s)) {
      internal_axes.push_back(f);
    }

    // NOLINTNEXTLINE(clang-analyzer-core.CallAndMessage)
    s = s->get_parent();
  }

  internal_axes.push_back(outer);

  BlockPtr root = to<Block>(outer->get_parent());
  CHECK(root);

  // Do a shallow copy of the inner blocks.
  BlockPtr body = alloc<Block>(std::vector<StmtPtr>({}));
  body->splice(body->end(), inner->body());

  ForPtr before{outer};
  ForPtr after{nullptr};
  ForPtr last = internal_axes.front();
  StmtPtr newInner = body;

  s = inner;
  while (s != outer) {
    if (auto cond = to<Cond>(s->get_parent())) {
      if (s == cond->true_stmt()) {
        newInner = cond->cloneWithNewBody(newInner);
      } else {
        // s is the false branch of Cond
        newInner = cond->cloneWithNewBodies(
            alloc<Block>(std::vector<StmtPtr>({})), newInner);
      }
    }
    s = s->get_parent();
  }

  // This is the major complexity in loop reordering: handling statements not in
  // the straight line of the reorder. To handle this we partition the tree into
  // the section before the critical path and after the critical path.
  //
  // An example of this pattern is:
  // for i in ..
  //   Statement A
  //   for j in ..
  //     Statement B
  //   Statement C
  //
  // When reordering loop i and j we need to ensure that Statement A and C are
  // still both executed with the loop extents of i, and that the three
  // statements are not reordered (as much as possible).
  for (auto loop : internal_axes) {
    // If the inner loop had a component after the loop we must wrap it in a For
    // loop matching this level of the tree.
    if (after != nullptr) {
      after = loop->cloneWithNewBody(after);
    }

    bool pastMidpoint = false;
    bool hadBeforeStmts = false;
    for (auto I = loop->body()->begin(), E = loop->body()->end(); I != E;) {
      // Be careful not to invalidate the iterator.
      StmtPtr s = *(I++);
      if (s == last) {
        // This is the midpoint.
        loop->body()->remove_stmt(s);
        if (!hadBeforeStmts) {
          // If there were no existing statements this loop does not need  to be
          // preserved and we can roll it into the above loop.
          last = loop;
        }
        pastMidpoint = true;
      } else if (pastMidpoint) {
        // Statements after the reordered path must be moved to a new tree after
        // the reordered statement has occurred to preserve ordering.
        loop->body()->remove_stmt(s);
        if (after == nullptr) {
          after = loop->cloneWithNewBody(s);
        } else {
          after->body()->append_stmt(s);
        }
      } else {
        // We can leave any statements before the reordered loop alone, so long
        // as we preserve the loop structure.
        hadBeforeStmts = true;
      }
    }
  }

  // now we can actually reorder the chosen axes.
  std::swap(internal_axes.front(), internal_axes.back());

  // Create the reordered internals:
  for (auto loop : internal_axes) {
    newInner = loop->cloneWithNewBody(newInner);
  }

  // Append the new statements to the root of the tree.
  if (before->body()->nstmts() == 0) {
    // If the top level is now empty, eliminate it.
    root->replace_stmt(before, newInner);
  } else {
    root->insert_stmt_after(newInner, before);
  }

  if (after) {
    root->insert_stmt_after(after, newInner);
  }
}

bool isTrivialPermutation(const std::vector<size_t>& permutation) {
  for (size_t i = 0; i < permutation.size(); ++i) {
    if (permutation[i] != i) {
      return false;
    }
  }
  return true;
}

bool isValidPermutation(std::vector<size_t> permutation) {
  std::sort(permutation.begin(), permutation.end());
  return isTrivialPermutation(permutation);
}

std::vector<ForPtr> LoopNest::reorder(
    const std::vector<ForPtr>& loops,
    const std::vector<size_t>& permutation) {
  if (loops.size() != permutation.size()) {
    throw malformed_input("invalid permutation size");
  }
  if (isTrivialPermutation(permutation)) {
    return loops;
  }
  if (!isValidPermutation(permutation)) {
    throw malformed_input("invalid permutation for reorder");
  }
  if (loops.size() < 2) {
    return loops;
  }
  if (!areLoopsPerfectlyNested(loops)) {
    throw malformed_input("reorder is only allowed on perfectly nested loops");
  }

  auto parent = to<Block>(loops.front()->get_parent());
  if (parent == nullptr) {
    throw malformed_input("parent of the loops must be a Block");
  }

  // Reorder the loops according to the permutation.
  std::vector<ForPtr> result(loops.size());
  for (size_t i = 0; i < loops.size(); ++i) {
    result[i] = loops[permutation[i]];
  }

  // Remove the bodies from all the loops.
  auto innermost_body = loops.back()->removeBody();
  // We use an empty block statement to replace the outermost loop
  // so that we know the position where the outermost reordered loop
  // is to be inserted.
  auto empty_block = alloc<Block>(std::vector<StmtPtr>({}));
  parent->replace_stmt(loops.front(), empty_block);
  for (size_t i = 1; i < loops.size(); ++i) {
    auto block = to<Block>(loops[i]->get_parent());
    TORCH_INTERNAL_ASSERT(
        block,
        buildErrorMessage(
            "Expected parent stmt to be a non-null Block in reorder transformation the fuser."));
    block->remove_stmt(loops[i]);
  }

  // Set the new bodies after reorder for all the loops.
  for (size_t i = 0; i < result.size() - 1; ++i) {
    result[i]->set_body(result[i + 1]);
  }
  result.back()->set_body(innermost_body);
  parent->replace_stmt(empty_block, result.front());
  return result;
}

ForPtr LoopNest::getLoopAt(ForPtr root, const std::vector<int>& indices) const {
  if (indices.empty()) {
    return root;
  }
  if (root == nullptr) {
    throw malformed_input("root loop is null");
  }

  ForPtr curr = root;
  for (auto i : indices) {
    if (i < 0 || curr->body()->nstmts() <= i) {
      return nullptr;
    }
    std::list<StmtPtr>::iterator stmtp = curr->body()->begin();
    std::advance(stmtp, i);
    curr = to<For>(*stmtp);
    if (curr == nullptr) {
      return nullptr;
    }
  }

  return curr;
}

ForPtr LoopNest::tile(ForPtr x, ForPtr y, int x_factor, int y_factor) {
  auto parent = to<Block>(x->get_parent());
  if (parent == nullptr) {
    throw malformed_input("parent of the loops must be a Block");
  }
  if (!areLoopsPerfectlyNested({x, y})) {
    throw malformed_input("two loops must be perfectly nested");
  }

  // Split x, y axes by x_factor and y_factor
  // NOLINTNEXTLINE(cppcoreguidelines-init-variables)
  ForPtr yi, ytail;
  splitWithTail(y, y_factor, &yi, &ytail);
  // NOLINTNEXTLINE(cppcoreguidelines-init-variables)
  ForPtr xi, xtail;
  splitWithTail(x, x_factor, &xi, &xtail);

  // Distribute xi over yo and ytail so we can manipulate the loop order of {xo,
  // xi, yo, yi}
  auto loops = distributeLoop(xi);

  // For {xi, yo, yi}, reorder the axes to be yo, xi, yi
  xi = loops.front();
  ForPtr yo = to<For>(xi->body()->stmts().front());
  CHECK(yo);
  reorder({xi, yo}, {1, 0});

  // For {xi, ytail}, reorder the axes to be ytail, xi
  if (loops.size() == 2) {
    xi = loops.back();
    ytail = to<For>(xi->body()->stmts().front());
    CHECK(ytail);
    reorder({xi, ytail}, {1, 0});
  }

  return xtail;
}

bool LoopNest::areLoopsPerfectlyNested(const std::vector<ForPtr>& loops) {
  if (loops.size() < 2) {
    return true;
  }
  for (size_t i = 0; i < loops.size() - 1; ++i) {
    auto loop_body = loops[i]->body();
    if (loop_body->nstmts() != 1 || loop_body->front() != loops[i + 1]) {
      return false;
    }
  }
  return true;
}

void LoopNest::unroll(ForPtr f, StmtPtr* unrolled) {
  BlockPtr p = to<Block>(f->get_parent());
  if (!f) {
    throw malformed_input("unroll attempted on null loop");
  } else if (!p) {
    throw malformed_input("unroll attempted on loop with no parent");
  }

  auto start_expr = IRSimplifier::simplify(f->start());
  auto stop_expr = IRSimplifier::simplify(f->stop());
  if (!start_expr->isConstant()) {
    throw std::runtime_error("Can't unroll due to non-constant loop start!");
  }
  if (!stop_expr->isConstant()) {
    throw std::runtime_error("Can't unroll due to non-constant loop stop!");
  }

  std::vector<StmtPtr> unrolled_stmts;
  int start_val = immediateAs<int>(start_expr);
  int stop_val = immediateAs<int>(stop_expr);
  for (int current = start_val; current < stop_val; ++current) {
    for (auto stmt : f->body()->stmts()) {
      unrolled_stmts.push_back(SubstituteInClone(
          stmt, {{f->var(), getImmediateByType(f->var()->dtype(), current)}}));
    }
  }
  *unrolled = alloc<Block>(unrolled_stmts);
  *unrolled = IRSimplifier::simplify(*unrolled);

  p->replace_stmt(f, *unrolled);
}

void LoopNest::unroll(ForPtr f) {
  // NOLINTNEXTLINE(cppcoreguidelines-init-variables)
  StmtPtr unrolled;
  unroll(f, &unrolled);
}

bool LoopNest::isNormalized(ForPtr f) {
  if (f->start()->isConstant()) {
    return immediateAs<int>(f->start()) == 0;
  }
  return false;
}

bool LoopNest::normalize(ForPtr f) {
  if (!f) {
    throw malformed_input("normalize attempted on null loop");
  }

  if (isNormalized(f)) {
    // No need to normalize anymore here.
    return false;
  }

  auto for_body_normalized = Substitute(
      f->body(),
      {{f->var(), (VarHandle(f->var()) + ExprHandle(f->start())).node()}});
  f->set_body(IRSimplifier::simplify(for_body_normalized));
  f->set_stop(IRSimplifier::simplify(alloc<Sub>(f->stop(), f->start())));
  f->set_start(immLike(f->stop(), 0));
  return true;
}

// This function expects that there are 'num' loops perfectly nested within
// and including 'f'.
std::vector<ForPtr> LoopNest::getLoopStmtsInLoopNest(ForPtr f, size_t num) {
  std::vector<ForPtr> loops(num);
  ForPtr curr_for = f;
  loops[0] = curr_for;
  for (size_t i = 1; i < num; ++i) {
    TORCH_INTERNAL_ASSERT(
        curr_for->body()->nstmts() == 1,
        buildErrorMessage("Expected a single stmt in the loop body."));
    curr_for = to<For>(curr_for->body()->front());
    TORCH_INTERNAL_ASSERT(
        curr_for,
        buildErrorMessage("Expected the only child stmt to be a For loop."));
    loops[i] = curr_for;
  }
  return loops;
}

bool LoopNest::flatten(const std::vector<ForPtr>& loops, ForPtr* flattened) {
  if (loops.empty()) {
    throw malformed_input("flatten attempted on empty set of loops");
  }
  BlockPtr p = to<Block>(loops[0]->get_parent());
  if (!p) {
    throw malformed_input("flatten attempted on loops with no parent");
  }

  if (loops.size() == 1) {
    // This loop nest is already flattened.
    *flattened = loops[0];
    return false;
  }

  // Check if all the loops correspond to a perfect loopnest:
  //  * every loop except the inner-most should have only one stmt, the For.
  // Do not flatten, otherwise.
  // This check also ensures we do not flatten reduction loops.
  for (size_t i = 0; i < loops.size() - 1; ++i) {
    if ((loops[i]->body()->nstmts() != 1) ||
        (loops[i]->body()->front() != loops[i + 1])) {
      return false;
    }
  }

  // Normalize the loops before flattening.
  // We need to normalize them from inner-most to outer because once the outer
  // loop is normalized, the given pointers to inner loops point to old code.
  // For the same reason, we can't store the normalized inner loops until after
  // the outer-most loop is normalized.
  // NOLINTNEXTLINE(cppcoreguidelines-init-variables)
  for (size_t i = 0; i < loops.size(); ++i) {
    size_t idx = loops.size() - i - 1;
    LoopNest::normalize(loops[idx]);
  }

  // 'normalized' points to the outer-most loop in the normalized loopnest.
  // Collect all the normalized loops.
  // NOLINTNEXTLINE(clang-analyzer-core.CallAndMessage)
  auto normalized_loops = getLoopStmtsInLoopNest(loops.front(), loops.size());

  auto flat_var = alloc<Var>(
      normalized_loops[0]->var()->name_hint() + "_flat",
      normalized_loops[0]->var()->dtype());
  VarMapping var_mapping;
  ExprPtr stop = immLike(flat_var, 1);
  for (size_t i = 0; i < normalized_loops.size(); ++i) {
    size_t idx = normalized_loops.size() - i - 1;
    auto curr_loop = normalized_loops[idx];
    ExprPtr div = alloc<Div>(flat_var, stop);
    ExprPtr sub_expr = idx == 0 ? div : alloc<Mod>(div, curr_loop->stop());
    var_mapping.push_back(std::make_pair(curr_loop->var(), sub_expr));
    stop = alloc<Mul>(curr_loop->stop(), stop);
  }
  auto flattened_body =
      Substitute(normalized_loops.back()->removeBody(), var_mapping);

  normalized_loops.front()->set_var(flat_var);
  normalized_loops.front()->set_start(immLike(stop, 0));
  normalized_loops.front()->set_stop(stop);
  normalized_loops.front()->set_body(flattened_body);
  *flattened = normalized_loops.front();
  return true;
}

bool LoopNest::flatten(const std::vector<ForPtr>& loops) {
  // NOLINTNEXTLINE(cppcoreguidelines-init-variables)
  ForPtr flattened;
  return flatten(loops, &flattened);
}

void LoopNest::compressBuffer(BufPtr buf, StmtPtr stmt) {
  // Loop iterations in NNC IR do not follow sequential semantics by default.
  // In other words, the iterations of the loops could be executed in any
  // random order without affecting correctness. This constraint in turn
  // implies that there can’t be any *inter-iteration* dependences
  // (or *loop-carried* dependences) in NNC loops. So, any NNC IR with such
  // dependences is considered invalid.
  //
  // Given the constraint above, for any pair of accesses to a buffer (where
  // at least one of the access is a write), the accesses must be
  // loop-independent on the innermost loop containing the accesses as well as
  // all the loops above it. So, any dimension that uses only those loop
  // variables to access the given buffer could be optimized away.
  //
  // Algorithm:
  //   * Find all the accesses to the given buf. (A)
  //   * Find the parent common to all accesses in A. (P)
  //   * Collect all the loops above P. (L)
  //   * Collect all the loop variables corresponding to L. (LV)
  //   * For every access a in A:
  //      * For the index I in every dimension of a:
  //          * If the variables in I are all in LV, mark this dimension
  //            for deletion.
  //   * For every dimension that is marked for deletion in ALL accesses in A:
  //      * Update the buffer to set the size of that dimension to 1.
  //      * Update all accesses in A to set the index in that dimension to 0.

  auto writes = WritesToBuf::find(stmt, buf);
  auto reads = StmtsReadingBuf::find(stmt, buf);

  // Find the parent common to all the buffer accesses.
  BlockPtr parent = to<Block>(writes.front()->get_parent());
  TORCH_INTERNAL_ASSERT(
      parent,
      buildErrorMessage(
          "Expected parent stmt to be a non-null block in compressBuffer in the fuser."));
  for (auto w : writes) {
    parent = Block::getSharedParent(parent, w);
  }
  for (auto r : reads) {
    parent = Block::getSharedParent(parent, r);
  }

  // Collect all the loops that are above the common parent.
  auto loops = LoopNest::getEnclosingLoopNest(parent);
  std::unordered_set<VarPtr> loop_vars;
  for (auto l : loops) {
    loop_vars.insert(l->var());
  }

  // TODO: Need to handle other Stmts / Exprs that read / write buffers.
  auto stores = NodeFinder<Store>::find(stmt);
  auto loads = NodeFinder<Load>::find(stmt);

  // Vector to indicate which dimensions could be compressed away.
  std::vector<bool> dims(buf->dims().size(), true);
  auto check_indices = [&](const std::vector<ExprPtr>& indices) {
    TORCH_INTERNAL_ASSERT(
        indices.size() == dims.size(),
        buildErrorMessage(
            "Expected ranks to match in compressBuffer in the fuser."));
    for (size_t i = 0; i < indices.size(); ++i) {
      auto index_vars = NodeFinder<Var>::find(indices[i]);
      for (auto iv : index_vars) {
        if (loop_vars.count(iv) == 0) {
          // A variable in this index is not in loop_vars.
          // This implies that this dimension cannot be optimized away.
          dims[i] = false;
          break;
        }
      }
    }
  };
  for (auto s : stores) {
    if (s->buf() == buf) {
      check_indices(s->indices());
    }
  }
  for (auto l : loads) {
    if (l->buf() == buf) {
      check_indices(l->indices());
    }
  }
  bool any_dim_to_compress = false;
  for (auto d : dims) {
    any_dim_to_compress |= d;
  }
  if (!any_dim_to_compress) {
    return;
  }

  // Compress buffer by removing the marked dims.
  std::vector<ExprPtr> new_dims(buf->dims());
  for (size_t i = 0; i < dims.size(); ++i) {
    if (dims[i]) {
      new_dims[i] = immLike(buf->dims()[i], 1);
    }
  }
  buf->set_dims(new_dims);

  // Modify all access to reflect the removed dims.
  auto get_new_indices = [&](const std::vector<ExprPtr>& indices) {
    TORCH_INTERNAL_ASSERT(
        indices.size() == dims.size(),
        buildErrorMessage(
            "Expected ranks to match in compressBuffer in the fuser."));
    std::vector<ExprPtr> new_indices(indices);
    for (size_t i = 0; i < dims.size(); ++i) {
      if (dims[i]) {
        new_indices[i] = immLike(indices[i], 0);
      }
    }
    return new_indices;
  };
  for (auto s : stores) {
    if (s->buf() == buf) {
      s->set_indices(get_new_indices(s->indices()));
    }
  }
  for (auto l : loads) {
    if (l->buf() == buf) {
      l->set_indices(get_new_indices(l->indices()));
    }
  }
}

void LoopNest::compressAllBuffers(StmtPtr stmt) {
  for (auto buf : BufFinder::find(stmt)) {
    compressBuffer(buf, stmt);
  }
}

std::vector<ForPtr> LoopNest::getLoopStmtsFor(Tensor t) const {
  StmtPtr cur_stmt = getLoopBodyFor(t);
  return getLoopStmtsFor(cur_stmt);
}

std::vector<ForPtr> LoopNest::getLoopStmtsFor(BufPtr buf) const {
  StmtPtr cur_stmt = getLoopBodyFor(buf);
  return getLoopStmtsFor(cur_stmt);
}

std::vector<ForPtr> LoopNest::getLoopStmtsFor(StmtPtr s) const {
  std::vector<ForPtr> result;

  while (s) {
    if (auto loop = to<For>(s)) {
      result.push_back(loop);
    }
    s = s->get_parent();
  }
  std::reverse(result.begin(), result.end());
  return result;
}

StmtPtr LoopNest::getLoopBodyFor(Tensor t) const {
  return getLoopBodyFor(t.buf());
}

StmtPtr LoopNest::getLoopBodyFor(BufPtr buf) const {
  auto writes = WritesToBuf::find(root_stmt_, buf);

  // special case for reduction Tensors, ignore the initializer if it's the only
  // op:
  if (writes.size() == 2) {
    if (StorePtr s = to<Store>(writes.back())) {
      if (ReduceOpPtr r = to<ReduceOp>(s->value())) {
        return (StmtPtr)s; // NOLINT
      }
    }
  }

  StmtPtr res = nullptr;
  for (auto s : writes) {
    if (!res) {
      res = s;
      continue;
    }

    res = Block::getSharedParent(res, s);
  }

  return (StmtPtr)res; // NOLINT
}

ForPtr LoopNest::getParentLoop(StmtPtr st) {
  if (st == nullptr) {
    return nullptr;
  }
  auto par = st->get_parent();
  if (auto f = to<For>(par)) {
    return f;
  }
  return getParentLoop(par);
}

std::vector<ForPtr> LoopNest::getEnclosingLoopNest(StmtPtr st) {
  std::vector<ForPtr> loops;
  auto f = getParentLoop(st);
  while (f) {
    loops.push_back(f);
    f = getParentLoop(f);
  }
  std::reverse(loops.begin(), loops.end());
  return loops;
}

std::vector<StmtPtr> LoopNest::getAllWritesToBuf(BufPtr buf) const {
  return WritesToBuf::find(root_stmt_, buf);
}

std::vector<ForPtr> LoopNest::getAllInnermostLoopsWritingToBuf(
    BufPtr buf) const {
  auto writes = getAllWritesToBuf(buf);
  std::vector<ForPtr> innermost_loops;
  innermost_loops.reserve(writes.size());
  for (auto w : writes) {
    innermost_loops.push_back(LoopNest::getParentLoop(w));
  }
  return innermost_loops;
}

std::vector<std::vector<ForPtr>> LoopNest::getAllLoopNestsWritingToBuf(
    BufPtr buf) const {
  auto writes = getAllWritesToBuf(buf);
  std::vector<std::vector<ForPtr>> loopnests;
  loopnests.reserve(writes.size());
  for (auto w : writes) {
    loopnests.emplace_back(LoopNest::getEnclosingLoopNest(w));
  }
  return loopnests;
}

StmtPtr LoopNest::simplify() {
  root_stmt_ = IRSimplifier::simplify(root_stmt_);
  return root_stmt_;
}

StmtPtr FlattenIndexes(StmtPtr s) {
  IndexFlattener idx_flattener;
  return idx_flattener.flatten(s);
}

// Auxiliary class for rewriting we're doing in `compute_at`. See
// LoopNest::computeAt for more details.
class LoopComputeAtRewriter : public IRMutator {
 public:
  LoopComputeAtRewriter(
      BufPtr buf,
      BufPtr new_buf,
      std::vector<ExprPtr> offsets)
      : buf_(buf), new_buf_(new_buf), offsets_(std::move(offsets)) {}

 private:
  BufPtr buf_;
  BufPtr new_buf_;
  std::vector<ExprPtr> offsets_;

  ExprPtr mutate(LoadPtr v) override {
    if (v->buf() != buf_) {
      return v;
    }
    std::vector<ExprPtr> new_indices(v->indices().size());
    for (const auto i : c10::irange(v->indices().size())) {
      new_indices[i] =
          IRSimplifier::simplify(alloc<Sub>(v->indices()[i], offsets_[i]));
    }
    return alloc<Load>(v->dtype(), new_buf_, new_indices);
  }
};

static StorePtr getStoreStmtOfProducer(StmtPtr s) {
  if (StorePtr st = to<Store>(s)) {
    return st;
  }
  if (BlockPtr b = to<Block>(s)) {
    for (StmtPtr ss : *b) {
      if (StorePtr st = to<Store>(ss)) {
        return st;
      }
    }
  }
  return nullptr;
}

static std::vector<VarPtr> getOuterLoopIndexes(StmtPtr s) {
  std::vector<VarPtr> res;
  StmtPtr cur = s;
  while (cur) {
    if (auto l = to<For>(cur)) {
      res.push_back(l->var());
    }
    cur = cur->get_parent();
  }
  return res;
}

class CacheReplacer : public IRMutator {
 public:
  CacheReplacer(BufPtr buffer, BufPtr cache, std::vector<ExprPtr>& offsets)
      : buf_(buffer), cache_(cache), offsets_(offsets) {}

 private:
  ExprPtr mutate(LoadPtr v) override {
    BufPtr buf = v->buf();
    if (buf != buf_) {
      return IRMutator::mutate(v);
    }

    // Map indices to call-parameters.
    std::vector<ExprPtr> newIndices;
    TORCH_INTERNAL_ASSERT(
        offsets_.size() == v->indices().size(),
        buildErrorMessage(
            "Expected ranks to match in CacheReplacer in the fuser."));
    for (size_t i = 0; i < v->indices().size(); ++i) {
      ExprPtr index = v->indices()[i]->accept_mutator(this);
      ExprPtr offset = offsets_[i];
      ExprPtr sub = IRSimplifier::simplify(alloc<Sub>(index, offset));
      newIndices.push_back(sub);
    }
    v->set_buf(cache_);
    v->set_indices(newIndices);
    return v;
  }

  StmtPtr mutate(StorePtr v) override {
    BufPtr buf = v->buf();
    if (buf != buf_) {
      return IRMutator::mutate(v);
    }

    ExprPtr newValue = v->value()->accept_mutator(this);

    // Map indices to call-parameters.
    std::vector<ExprPtr> newIndices;
    TORCH_INTERNAL_ASSERT(
        offsets_.size() == v->indices().size(),
        buildErrorMessage(
            "Expected ranks to match in CacheReplacer in the fuser."));
    for (size_t i = 0; i < v->indices().size(); ++i) {
      ExprPtr index = v->indices()[i]->accept_mutator(this);
      ExprPtr offset = offsets_[i];
      ExprPtr sub = IRSimplifier::simplify(alloc<Sub>(index, offset));
      newIndices.push_back(sub);
    }
    v->set_buf(cache_);
    v->set_indices(newIndices);
    v->set_value(newValue);
    return v;
  }

  BufPtr buf_;
  BufPtr cache_;
  std::vector<ExprPtr>& offsets_;
};

LoopNest::AccessResult LoopNest::cacheAccesses(
    BufPtr producer,
    const std::string& name,
    StmtPtr consumer) {
  ReduceOpPtr reduceOp{nullptr};
  auto stores = NodeFinder<Store>::find(consumer);
  for (auto store : stores) {
    if (auto ro = to<ReduceOp>(store->value())) {
      if (store->buf() != producer) {
        continue;
      }

      if (reduceOp) {
        throw std::runtime_error(
            "can only cache accesses used by at most a single reduceOp");
        return {nullptr, nullptr};
      }

      reduceOp = ro;
    }
  }

  // Check bounds but don't care about AccessKind.
  auto consumer_bounds_info = inferBounds(consumer, false);
  auto bounds_it = consumer_bounds_info.find(producer);
  if (bounds_it == consumer_bounds_info.end()) {
    throw std::runtime_error("consumer does not use the Tensor produced");
    return {nullptr, nullptr};
  }

  TORCH_INTERNAL_ASSERT(
      bounds_it->second.size() == 1,
      buildErrorMessage(
          "Unexpected number of bound info entries in cacheAccesses in the fuser."));
  TensorAccessBoundsInfo& info = bounds_it->second[0];
  bool hasReads = info.kind == kLoad || info.kind == kMutate;
  bool hasWrites = info.kind == kStore || info.kind == kMutate;

  std::vector<std::string> var_names = {"i", "j", "k", "l", "m", "n", "o", "p"};
  std::vector<ExprPtr> tmp_dims;
  std::vector<VarPtr> new_loop_vars;
  std::vector<ExprPtr> new_loop_vars_expr;

  // Determine the size of the cache, and create a loop var for each dimension.
  for (size_t i = 0; i < info.start.size(); ++i) {
    ExprPtr dim = IRSimplifier::simplify(alloc<Add>(
        alloc<Sub>(info.stop[i], info.start[i]), immLike(info.stop[i], 1)));

    tmp_dims.push_back(dim);

    new_loop_vars.push_back(
        alloc<Var>(var_names[i % var_names.size()], info.stop[i]->dtype()));
    new_loop_vars_expr.push_back(new_loop_vars[i]);
  }

  // Create the var.
  BufPtr tmp_buf =
      alloc<Buf>(alloc<Var>(name, kHandle), tmp_dims, producer->dtype());

  // determine the offsets for calls into the cache based off the loop start of
  // each axis.
  std::vector<ExprPtr> tmp_params;
  for (size_t i = 0; i < new_loop_vars.size(); ++i) {
    tmp_params.push_back(alloc<Add>(new_loop_vars[i], info.start[i]));
  }

  // Replace acceses to the producer in the consumer with the cache.
  CacheReplacer replacer(producer, tmp_buf, info.start);
  consumer->accept_mutator(&replacer);

  // replace the old consumer with the replaced consumer.
  BlockPtr consumer_block = to<Block>(consumer);
  BlockPtr parent_block = to<Block>(consumer->get_parent());
  // if the consumer is a block, we should mutate it in place.
  bool is_block = consumer_block != nullptr;

  // If there's a reduction and we are operating on the reduce axis, we need to
  // initialize the cache with 0s. Also, we can't just write the result straight
  // back to the original buffer, since after parallelism the writes will race.
  // Instead we need to create a new ReduceOp.
  bool on_reduce_axis = false;
  if (reduceOp) {
    std::set<VarPtr> reduce_args(
        reduceOp->reduce_args().begin(), reduceOp->reduce_args().end());
    std::set<VarPtr> enclosing_vars;
    for (auto enclosing_for_stmt : NodeFinder<For>::find(consumer)) {
      enclosing_vars.insert(enclosing_for_stmt->var());
    }
    for (auto reduce_arg : reduce_args) {
      if (enclosing_vars.find(reduce_arg) == enclosing_vars.end()) {
        on_reduce_axis = true;
      }
    }
  }
  if (reduceOp && on_reduce_axis) {
    // reduceOp means we had both loads and stores.

    // Init cache to 0.
    StmtPtr tmp_init = alloc<Store>(
        tmp_buf, new_loop_vars_expr, getImmediateByType(tmp_buf->dtype(), 0));

    for (int64_t i = new_loop_vars.size() - 1; i >= 0; --i) {
      tmp_init = alloc<For>(
          new_loop_vars[i], immLike(tmp_dims[i], 0), tmp_dims[i], tmp_init);
    }

    if (is_block) {
      consumer_block->prepend_stmt(tmp_init);
    } else {
      parent_block->insert_stmt_before(tmp_init, consumer);
    }

    // Reduce back to the original buffer:
    StmtPtr tmp_store = alloc<Store>(
        producer,
        tmp_params,
        reduceOp->reducer()(
            producer,
            ExprHandle(alloc<Load>(tmp_buf, new_loop_vars_expr)),
            tmp_params,
            {}));

    for (int64_t i = new_loop_vars.size() - 1; i >= 0; --i) {
      tmp_store = alloc<For>(
          new_loop_vars[i], immLike(tmp_dims[i], 0), tmp_dims[i], tmp_store);
    }

    if (is_block) {
      consumer_block->append_stmt(tmp_store);
    } else {
      parent_block->insert_stmt_after(tmp_store, consumer);
    }

    return std::make_pair(tmp_buf, consumer);
  }

  if (hasReads) {
    // Fill the cache with values from the consumer.
    StmtPtr tmp_store = alloc<Store>(
        tmp_buf, new_loop_vars_expr, alloc<Load>(producer, tmp_params));

    for (int64_t i = new_loop_vars.size() - 1; i >= 0; --i) {
      tmp_store = alloc<For>(
          new_loop_vars[i], immLike(tmp_dims[i], 0), tmp_dims[i], tmp_store);
    }

    if (is_block) {
      consumer_block->prepend_stmt(tmp_store);
    } else {
      parent_block->insert_stmt_before(tmp_store, consumer);
    }
  }

  if (hasWrites) {
    // sync the cache back to the producer buf.
    StmtPtr tmp_store = alloc<Store>(
        producer, tmp_params, alloc<Load>(tmp_buf, new_loop_vars_expr));

    for (int64_t i = new_loop_vars.size() - 1; i >= 0; --i) {
      tmp_store = alloc<For>(
          new_loop_vars[i], immLike(tmp_dims[i], 0), tmp_dims[i], tmp_store);
    }

    if (is_block) {
      consumer_block->append_stmt(tmp_store);
    } else {
      parent_block->insert_stmt_after(tmp_store, consumer);
    }
  }

  return std::make_pair(tmp_buf, consumer);
}

/*
 * WHAT COMPUTE_AT DOES
 * ====================
 *
 * Suppose we have two loops:
 *
 * for i in 0..100:
 *   for j in 0..200:
 *     A[i,j] = sin(i*j)
 * for i in 0..100:
 *   for j in 0..199:
 *     B[i,j] = A[i,j] + A[i, j+1]
 *
 * If we compute these loops as is, we would have to allocate two buffers:
 * 100x200 for A and 100x199 for B. To decrease the memory usage one can use
 * compute_inline primitive, which would result in the following:
 *
 * for i in 0..100:
 *   for j in 0..199:
 *     B[i,j] = sin(i*j) + sin(i*(j+1))
 *
 * We now need only one buffer - 100x199 for B. However, we're now doing some
 * redundant computations: we're calling `sin` twice as much as in the first
 * version.
 *
 * Ultimately, we nede to choose at what point we prefer to compute values of
 * A[i,j] - we can do it in the very beginning for the entire buffer A (the
 * first option) or compute it on the fly when we compute B (the second option).
 * There are also options in between those two: we can compute a part of B which
 * is required for a computation of part of B, e.g. for a single row of B. The
 * code would then look like:
 *
 * for i in 0..100:
 *   for j in 0..200:
 *     A[j] = sin(i*j)
 *   for j in 0..199:
 *     B[i,j] = A[j] + A[j+1]
 *
 * In this case we're only using 1x200 for A, and we're avoiding redundant
 * computations.
 *
 * The purpose of `compute_at` is to achieve exactly this transformation.
 *
 * compute_at requires to specify What to compute and Where to compute: in our
 * example we would call compute_at(What=`A[i,j] = sin(i*j)`, Where=`for i in
 * 0..100`).
 *
 * More info about compute_at could be found in Halide's tutorials:
 * https://halide-lang.org/tutorials/tutorial_lesson_08_scheduling_2.html
 *
 * HOW COMPUTE_AT WORKS
 * ====================
 *
 * The most important part of compute_at is bounds inference: we need to figure
 * out what part of the used tensors we need to compute when we move the
 * computation to a new scope. In the example above, we need bounds inference to
 * tell us that in order to compute A at each iteration of the outer loop, we
 * need to compute A within indices [i:i+1,0:200].
 *
 * This info allows us to conclude that we need a temp buffer of size 1x200.
 *
 * Once this is known we need to insert statements for allocation and freeing
 * the temporary buffer and copy the original computation to fill the temp
 * buffer with proper values. When we copy the computation we also must rewrite
 * indices used in it: old indices are referring to the old loop and are not
 * valid in the new loop.
 *
 * To easier follow the logic, let's examine an example. Suppose we start from
 * the following loop nest:
 *   for py in 0..100:
 *     for px in 0..100:
 *       producer[py,px] = py*px
 *   for cy in 0..100:
 *     for cx in 0..100:
 *       consumer[cy,cx] = producer[cy,cx]
 *
 * And then we're running `compute_at(producer, cy)`.
 *
 * What we would like to get is the following loop nest:
 *   for py in 0..100:
 *     for px in 0..100:
 *       producer[py,px] = py*px
 *   for cy in 0..100:
 *     Allocate(temp, {1, 100})
 *     for ty in 0..1:
 *       for tx in 0..100:
 *         temp[ty,tx] = (ty+cy)*(tx+0)
 *     for cx in 0..100:
 *       consumer[cy,cx] = temp[0,cx]
 *     Free(temp)
 *
 * NB: this loop nest can and should be simplified (e.g. the producer loop can
 * be removed since its result is no longer used), but this clean-up
 * optimization is performed separately (currently, not performed at all).
 *
 * If we examine the final loop nest, we can identify that the following steps
 * needs to be performed:
 *   - Bounds inference needs to tell us that we need a 1x100 buffer for temp.
 *   - Allocate and Free statements for this buffer need to be inserted to the
 *   loop.
 *   - A new loop-nest should be inserted to the loop CY for computing `temp`
 *   and it should replicate the loopnest of producer (PY,PX loops). The indices
 *   in the loop body need to be offset by (cy, 0) - the offsets come from
 *   bounds inference too.
 *   - The computation of `consumer` needs to be rewritten so that it uses
 *   `temp` instead of `producer`. The indices in the corresponding accesses
 *   also need to be offset.
 */
void LoopNest::computeAt(StmtPtr s, ForPtr f) {
  StorePtr st = getStoreStmtOfProducer(s);
  if (!st) {
    return;
  }

  // Infer bounds info for all accesses that we make in the loop
  auto loop_bounds_info = inferBounds(f->body());

  // bounds_it holds bounds info for the store we're trying to move to
  // the loop. If its result isn't accessed in the loop at all - do nothing and
  // exit early.
  auto bounds_it = loop_bounds_info.find(st->buf());
  if (bounds_it == loop_bounds_info.end()) {
    return;
  }

  // Compute dimensions of the temp buffer we would need to allocate
  std::vector<ExprPtr> dims = getBoundExtents(bounds_it->second);

  // TODO: Use name-hint of the producer instead of "temp"
  BufPtr temp_buf = alloc<Buf>("temp", dims, st->value()->dtype());

  // Generate index variables for 'temp'
  std::vector<ExprPtr> temp_indices(dims.size());
  for (const auto i : c10::irange(dims.size())) {
    // TODO: Use name-hint of the producer indices instead of 'idx'
    temp_indices[i] =
        alloc<Var>(std::string("idx") + c10::to_string(i), dims[i]->dtype());
  }

  // Prepare substitute rules for constructing the temp statement from the prod
  // statement
  // TODO: Instead of going up the loop nest we should go through the indices in
  // the original tensor expression. The loops in the nest might've been
  // modified (e.g. split or merged) so that the loop indices no longer
  // correspond to the indices of the original expression and even their number
  // might be different. In that case, the loop below would crash.
  std::vector<VarPtr> prod_indices = getOuterLoopIndexes(s);
  std::vector<std::pair<VarPtr, ExprPtr>> rewrite_indices_map;
  std::vector<ExprPtr> offsets;
  for (const TensorAccessBoundsInfo& p : bounds_it->second) {
    for (const auto i : c10::irange(p.start.size())) {
      if (offsets.size() <= i) {
        offsets.push_back(p.start[i]);
      } else {
        offsets[i] =
            IRSimplifier::simplify(alloc<Min>(offsets[i], p.start[i], true));
      }
    }
  }

  for (const auto i : c10::irange(prod_indices.size())) {
    rewrite_indices_map.push_back(
        {prod_indices[i], alloc<Add>(temp_indices[i], offsets[i])});
  }

  // Construct the temp statement
  StmtPtr bd = alloc<Store>(
      temp_buf,
      temp_indices,
      SubstituteInClone(st->value(), rewrite_indices_map));

  // Construct the loop nest for the temp computation
  for (const auto i : c10::irange(dims.size())) {
    // We're creating loops from innermost to outermost, so we need to access
    // dimensions in reversed order.
    size_t dim_idx = dims.size() - 1 - i;
    bd = alloc<For>(
        to<Var>(temp_indices[dim_idx]),
        immLike(dims[dim_idx], 0),
        dims[dim_idx],
        bd);
  }

  // Add constructed stmts to the consumer loop
  f->body()->prepend_stmt(bd);

  // Rewrite accesses to producer in consumer with accesses to temp
  LoopComputeAtRewriter lr(st->buf(), temp_buf, offsets);
  StmtPtr new_f = f->accept_mutator(&lr);
  if (f != new_f) {
    BlockPtr bb = to<Block>(f->get_parent());
    bb->replace_stmt(f, new_f);
  }
}

class RfactorStoreRewriter : public IRMutator {
 public:
  RfactorStoreRewriter(
      BufPtr old_buf,
      const std::vector<ExprPtr>& old_indices,
      BufPtr new_buf,
      VarPtr reduction_var)
      : old_buf_(old_buf),
        old_indices_(old_indices),
        new_buf_(new_buf),
        reduction_var_(reduction_var),
        new_indices_(old_indices) {
    new_indices_.push_back(reduction_var_);
  }

  ExprPtr mutate(LoadPtr v) override {
    if (v->buf() != old_buf_) {
      return IRMutator::mutate(v);
    }

    TORCH_INTERNAL_ASSERT(
        old_indices_.size() == v->indices().size(),
        buildErrorMessage(
            "Expected ranks to match in RfactorStoreRewriter in the fuser."));

    bool equal_indices = true;
    for (size_t i = 0; i < v->indices().size(); ++i) {
      if (!exprEquals(v->indices()[i], old_indices_[i])) {
        equal_indices = false;
        break;
      }
    }
    if (!equal_indices) {
      return IRMutator::mutate(v);
    }

    return alloc<Load>(new_buf_, new_indices_);
  }

  ExprPtr mutate(ReduceOpPtr v) override {
    ExprPtr body_new = v->body()->accept_mutator(this);

    std::vector<VarPtr> new_reduce_args;
    for (auto r : v->reduce_args()) {
      if (r != reduction_var_) {
        new_reduce_args.push_back(r);
      }
    }

    return alloc<ReduceOp>(body_new, new_reduce_args, v->reducer());
  }

  StmtPtr mutate(StorePtr v) override {
    if (v->buf() != old_buf_) {
      return IRMutator::mutate(v);
    }

    TORCH_INTERNAL_ASSERT(
        old_indices_.size() == v->indices().size(),
        buildErrorMessage(
            "Expected ranks to match in RfactorStoreRewriter in the fuser."));

    bool equal_indices = true;
    for (size_t i = 0; i < v->indices().size(); ++i) {
      if (!exprEquals(v->indices()[i], old_indices_[i])) {
        equal_indices = false;
        break;
      }
    }
    if (!equal_indices) {
      return IRMutator::mutate(v);
    }

    ExprPtr new_value = v->value()->accept_mutator(this);
    return alloc<Store>(new_buf_, new_indices_, new_value);
  }

 private:
  BufPtr old_buf_;
  const std::vector<ExprPtr>& old_indices_;
  BufPtr new_buf_;
  VarPtr reduction_var_;
  std::vector<ExprPtr> new_indices_;
};

bool LoopNest::rfactor(StmtPtr st, ForPtr target_for) {
  BufPtr tmp_buf = nullptr;
  return rfactor(st, target_for, &tmp_buf);
}

bool LoopNest::rfactor(
    StmtPtr st,
    ForPtr outer_reduction_for,
    BufPtr* rfac_buf_ptr) {
  StorePtr reduction_store = to<Store>(st);
  ReduceOpPtr reduce_op = to<ReduceOp>(reduction_store->value());
  if (!reduce_op) {
    // Not a reduction store
    return false;
  }

  auto orig_buf = reduction_store->buf();
  auto orig_buf_indices = reduction_store->indices();
  VarPtr reduction_var = outer_reduction_for->var();

  std::set<VarPtr> reduce_args = {
      reduce_op->reduce_args().begin(), reduce_op->reduce_args().end()};

  if (reduce_args.size() < 2) {
    // Not enough reduction axis to do rfactor
    return false;
  }

  // Verify that outer_reduction_for is a perfect loop nest with all loops being
  // reductions
  StmtPtr cur = outer_reduction_for;
  while (ForPtr cur_for = to<For>(cur)) {
    if (!reduce_args.count(cur_for->var())) {
      // output axis inside outer_reduction_for are not allowed
      return false;
    }
    reduce_args.erase(cur_for->var());

    BlockPtr b = cur_for->body();
    if (b->nstmts() != 1) {
      return false;
    }
    cur = b->stmts().front();
  }
  if (cur != st) {
    // The reduction store is not a single stmt in the innermost loop - bail in
    // that case
    return false;
  }
  if (!reduce_args.empty()) {
    // This is not the outermost reduction axis
    return false;
  }

  // assert: reduce_axis match loop vars from outer_reduction_for and inside
  // assert: no other stmts in outer_reduction_for or its child loops

  std::vector<ExprPtr> rfac_dims = orig_buf->dims();
  ExprPtr extra_dim = IRSimplifier::simplify(
      alloc<Sub>(outer_reduction_for->stop(), outer_reduction_for->start()));
  rfac_dims.push_back(extra_dim);
  ExprPtr rfac_init =
      alloc<Cast>(reduce_op->dtype(), reduce_op->reducer().initializer());

  *rfac_buf_ptr = alloc<Buf>(
      orig_buf->name_hint() + "_rfac",
      rfac_dims,
      reduce_op->dtype(),
      rfac_init);
  BufPtr rfac_buf = *rfac_buf_ptr;

  // Rewrite the original reduction store to use the temporary rfac buffer:
  //   1) X[*indexes] --> T[*indexes + {reduction_var}]
  //   2) reduce_axis -= {reduction_var}
  RfactorStoreRewriter rfac_rewriter(
      orig_buf, orig_buf_indices, rfac_buf, reduction_var);
  to<Block>(st->get_parent())
      ->replace_stmt(st, st->accept_mutator(&rfac_rewriter));

  // Insert a store for the final reduction over the temp buffer into the
  // original buffer:
  //   X[*indexes] = ReduceOp(X[*indexes] + T[*indexes + {reduction_var}],
  //                          reduce_axis={reduction_var})
  BlockPtr b = outer_reduction_for->body();
  TORCH_INTERNAL_ASSERT(
      b->nstmts() == 1,
      buildErrorMessage(
          "Expected to have a single stmt in the block in rfactor transformation in the fuser."));
  StmtPtr first_reduction_loop = b->stmts().front();
  auto rfac_buf_indices = orig_buf_indices;
  rfac_buf_indices.emplace_back(reduction_var);

  ExprPtr final_reduce_load = alloc<Load>(rfac_buf, rfac_buf_indices);
  outer_reduction_for->body()->insert_stmt_after(
      alloc<Store>(
          orig_buf,
          orig_buf_indices,
          reduce_op->reducer()(
              orig_buf, final_reduce_load, orig_buf_indices, {reduction_var})),
      first_reduction_loop);

  // Insert an initialization store for the temp buffer:
  //   T[a,b,c] = init
  outer_reduction_for->body()->insert_stmt_before(
      alloc<Store>(rfac_buf, rfac_buf_indices, rfac_init),
      first_reduction_loop);
  return true;
}

} // namespace tensorexpr
} // namespace jit
} // namespace torch<|MERGE_RESOLUTION|>--- conflicted
+++ resolved
@@ -1188,12 +1188,7 @@
   root_stmt_ = root_stmt_->accept_mutator(&deleter);
 }
 
-<<<<<<< HEAD
 void LoopNest::prepareForCodegen() {
-=======
-void LoopNest::prepareForCodegen(
-    const c10::optional<std::vector<BufPtr>>& interm_bufs /*= c10::nullopt*/) {
->>>>>>> c60ea4c8
   // Expand reduction ops.
   ReductionExpander reduceExpander;
   root_stmt_ = reduceExpander.expand(root_stmt_);
