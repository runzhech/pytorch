--- conflicted
+++ resolved
@@ -336,62 +336,7 @@
         max_rel_diff=max_rel_diff.item(),
         max_rel_diff_idx=_unravel_index(max_rel_diff_flat_idx.item(), mismatches.shape),
         rtol=rtol,
-<<<<<<< HEAD
-=======
     )
-
-
-def _make_mismatch_msg(
-    actual: Tensor,
-    expected: Tensor,
-    diagnostics: Diagnostics,
-    *,
-    identifier: Optional[Union[str, Callable[[str], str]]] = None,
-) -> str:
-    scalar_comparison = actual.size() == torch.Size([])
-    equality = diagnostics.rtol == 0 and diagnostics.atol == 0
-
-    def append_difference(msg: str, *, type: str, difference: float, index: Tuple[int, ...], tolerance: float) -> str:
-        if scalar_comparison:
-            msg += f"{type.title()} difference: {difference}"
-        else:
-            msg += f"Greatest {type} difference: {difference} at index {index}"
-        if not equality:
-            msg += f" (up to {tolerance} allowed)"
-        msg += "\n"
-        return msg
-
-    default_identifier = "Scalars" if scalar_comparison else "Tensor-likes"
-    if identifier is None:
-        identifier = default_identifier
-    elif callable(identifier):
-        identifier = identifier(default_identifier)
-
-    msg = f"{identifier} are not {'equal' if equality else 'close'}!\n\n"
-
-    if not scalar_comparison:
-        msg += (
-            f"Mismatched elements: {diagnostics.total_mismatches} / {diagnostics.number_of_elements} "
-            f"({diagnostics.total_mismatches / diagnostics.number_of_elements:.1%})\n"
-        )
-
-    msg = append_difference(
-        msg,
-        type="absolute",
-        difference=diagnostics.max_abs_diff,
-        index=diagnostics.max_abs_diff_idx,
-        tolerance=diagnostics.atol,
->>>>>>> 6cf767c7
-    )
-    msg = append_difference(
-        msg,
-        type="relative",
-        difference=diagnostics.max_rel_diff,
-        index=diagnostics.max_rel_diff_idx,
-        tolerance=diagnostics.rtol,
-    )
-
-    return msg.strip()
 
 
 def _make_mismatch_msg(
@@ -938,16 +883,6 @@
         >>> torch.testing.assert_close(actual, expected)
 
         >>> expected = torch.tensor([1.0, 2.0, 3.0])
-<<<<<<< HEAD
-        >>> actual = expected.numpy()
-        >>> torch.testing.assert_close(actual, expected)
-        Traceback (most recent call last):
-        ...
-        AssertionError: Except for scalars, type equality is required, but got
-        <class 'numpy.ndarray'> and <class 'torch.Tensor'> instead.
-        >>> # Scalars of different types are an exception and can be compared with
-        >>> # check_dtype=False.
-=======
         >>> actual = expected.clone()
         >>> # By default, directly related instances can be compared
         >>> torch.testing.assert_close(torch.nn.Parameter(actual), expected)
@@ -968,7 +903,6 @@
         related, but got <class 'numpy.ndarray'> and <class 'torch.Tensor'> instead.
         >>> # Exceptions to these rules are Python scalars. They can be checked regardless of
         >>> # their type if check_dtype=False.
->>>>>>> 6cf767c7
         >>> torch.testing.assert_close(1.0, 1, check_dtype=False)
 
         >>> # NaN != NaN by default.
@@ -1022,20 +956,12 @@
     if (rtol is None) ^ (atol is None):
         # We require both tolerance to be omitted or specified, because specifying only one might lead to surprising
         # results. Imagine setting atol=0.0 and the tensors still match because rtol>0.0.
-<<<<<<< HEAD
-        raise UsageError(
-=======
         raise ValueError(
->>>>>>> 6cf767c7
             f"Both 'rtol' and 'atol' must be either specified or omitted, "
             f"but got no {'rtol' if rtol is None else 'atol'}.",
         )
 
-<<<<<<< HEAD
-    error_meta, pair = _parse_inputs(actual, expected)
-=======
     error_meta, pair = _parse_inputs(actual, expected, allow_subclasses=allow_subclasses)
->>>>>>> 6cf767c7
     if error_meta:
         raise error_meta.to_error()
     else:
