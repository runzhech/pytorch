from functools import wraps, partial
from itertools import product, chain
import itertools
import collections
import copy
import operator
import random
import numbers
import unittest

import torch
import numpy as np
from torch._six import inf
import collections.abc

from typing import Any, Callable, List, Optional, Sequence, Tuple, Union, Dict

from torch.testing import \
    (make_non_contiguous, floating_types, floating_types_and, complex_types,
     floating_and_complex_types, floating_and_complex_types_and,
     all_types_and_complex_and, all_types_and, all_types_and_complex,
     integral_types_and, all_types, double_types, make_tensor)
from .._core import _dispatch_dtypes
from torch.testing._internal.common_device_type import \
    (onlyOnCPUAndCUDA, skipCUDAIfNoMagma, skipCUDAIfNoMagmaAndNoCusolver, skipCUDAIfNoCusolver,
     skipCPUIfNoLapack, skipCPUIfNoFFT, skipCUDAIfRocm, precisionOverride, toleranceOverride, tol)
from torch.testing._internal.common_cuda import CUDA11OrLater, SM53OrLater, SM60OrLater
from torch.testing._internal.common_utils import \
    (is_iterable_of_tensors,
     random_symmetric_matrix, random_symmetric_psd_matrix,
     make_fullrank_matrices_with_distinct_singular_values,
     random_symmetric_pd_matrix, make_symmetric_matrices,
     make_symmetric_pd_matrices, random_square_matrix_of_rank,
     random_fullrank_matrix_distinct_singular_value,
     TEST_WITH_ROCM, IS_WINDOWS, IS_MACOS, TEST_SCIPY,
     torch_to_numpy_dtype_dict, TEST_WITH_ASAN,
     GRADCHECK_NONDET_TOL,)
import torch.testing._internal.opinfo_helper as opinfo_helper

from setuptools import distutils

if TEST_SCIPY:
    import scipy.special


# Reasonable testing sizes for dimensions
L = 20
M = 10
S = 5

# Unique value to distinguish default from anything else
_NOTHING = object()


class DecorateInfo(object):
    """Describes which test, or type of tests, should be wrapped in the given
       decorators when testing an operator. Any test that matches all provided
       arguments will be decorated. The decorators will only be applied if the
       active_if argument is True."""

    __slots__ = ['decorators', 'cls_name', 'test_name', 'device_type', 'dtypes', 'active_if']

    def __init__(self, decorators, cls_name=None, test_name=None, *,
                 device_type=None, dtypes=None, active_if=True):
        self.decorators = list(decorators) if isinstance(decorators, collections.abc.Sequence) else [decorators]
        self.cls_name = cls_name
        self.test_name = test_name
        self.device_type = device_type
        self.dtypes = dtypes
        self.active_if = active_if

    def is_active(self, cls_name, test_name, device_type, dtype):
        return (
            self.active_if and
            (self.cls_name is None or self.cls_name == cls_name) and
            (self.test_name is None or self.test_name == test_name) and
            (self.device_type is None or self.device_type == device_type) and
            (self.dtypes is None or dtype in self.dtypes)
        )


class SkipInfo(DecorateInfo):
    """Describes which test, or type of tests, should be skipped when testing
       an operator. Any test that matches all provided arguments will be skipped.
       The skip will only be checked if the active_if argument is True."""

    def __init__(
            self, cls_name=None, test_name=None, *, device_type=None, dtypes=None, active_if=True,
            expected_failure=False):
        """
        Args:
            cls_name: the name of the test class to skip
            test_name: the name of the test within the test class to skip
            device_type: the devices for which to skip the tests
            dtypes: the dtypes for which to skip the tests
            active_if: whether tests matching the above arguments should be skipped
            expected_failure: whether to assert that skipped tests fail
        """
        decorator = unittest.expectedFailure if expected_failure else unittest.skip("Skipped!")
        super().__init__(decorators=decorator, cls_name=cls_name, test_name=test_name,
                         device_type=device_type, dtypes=dtypes, active_if=active_if)



class SampleInput(object):
    """Represents sample inputs to a function."""

    __slots__ = ['input', 'args', 'kwargs', 'output_process_fn_grad', 'broadcasts_input', 'name']

    def __init__(self, input, *, args=tuple(), kwargs=None, output_process_fn_grad=lambda x: x, broadcasts_input=False, name=""):
        # input is the first input to the op and must be either a Tensor or TensorList (Sequence[Tensor]).
        # This follows the typical pattern where for Tensor inputs op(t, ...) = t.op(...).
        # op with TensorList inputs do not support method or inplace variants.
        assert isinstance(input, torch.Tensor) or is_iterable_of_tensors(input)
        self.input: Union[torch.Tensor, Sequence[torch.Tensor]] = input
        self.args = args
        self.kwargs = kwargs if kwargs is not None else {}
        self.output_process_fn_grad = output_process_fn_grad
        self.name = name

        # Specifies if `self.input` is broadcasted or not,
        # given that the operator supports broadcasting.
        # This field is used to verify the behavior for inplace variant.
        #
        # If a SampleInput is marked with `broadcasts_input=True`,
        # it is verified that we get a `RuntimerError` with this sample,
        # and inplace variant. Also inplace grad{grad} tests are skipped,
        # for such inputs (as they will error out otherwise).
        self.broadcasts_input = broadcasts_input

    def _repr_helper(self, formatter):
        # Helper function to return the details of the SampleInput as `str`
        # It consolidates all the fields of SampleInput and allows,
        # formatting the fields like `input`, `args`, etc with `formatter`
        # callable to customize the representation.
        # Look at `summary` method for example.
        arguments = [
            f'input={formatter(self.input)}',
            f'args={formatter(self.args)}',
            f'kwargs={formatter(self.kwargs)}',
            f'output_process_fn_grad={self.output_process_fn_grad}',
            f'broadcasts_input={self.broadcasts_input}',
            f'name={repr(self.name)}']

        return f'SampleInput({", ".join(a for a in arguments if a is not None)})'

    def __repr__(self):
        return self._repr_helper(lambda x: x)

    def summary(self):
        # Returns the SampleInput details in a more
        # friendly format.
        # It formats `Tensor` and `TensorList`
        # in a more condensed representation.
        def formatter(arg):
            # Format any instance of `Tensor` (standalone, in list, or in dict)
            # by Tensor[TensorShape]
            # Eg. Tensor with shape (3, 4) is formatted as Tensor[3, 4]
            if isinstance(arg, torch.Tensor):
                shape = str(tuple(arg.shape)).replace('(', '').replace(')', '')
                return f"Tensor[{shape}]"
            elif isinstance(arg, dict):
                return {k: formatter(v) for k, v in arg.items()}
            elif is_iterable_of_tensors(arg):
                return "TensorList[" + ", ".join(map(formatter, arg)) + "]"
            elif isinstance(arg, (list, tuple)):  # Handle list, tuple
                return "(" + ",".join(map(formatter, arg)) + ")"

            return repr(arg)

        return self._repr_helper(formatter)

    # Returns the NumPy version of the sample input object in the form of a tuple: (input, args, kwargs)
    def numpy(self):
        # Converts tensors to ndarrays by calling .detach().cpu().numpy() on them
        # Numbers, strings, and bool are preserved as is
        # Lists, tuples and dicts are handled by calling this function recursively
        def to_numpy(x):
            def _np(t):
                return t.detach().cpu().numpy()

            if isinstance(x, torch.Tensor):
                return _np(x)
            elif isinstance(x, list):
                return list(map(to_numpy, x))
            elif isinstance(x, tuple):
                return tuple(map(to_numpy, x))
            elif isinstance(x, dict):
                return {k: to_numpy(v) for k, v in x.items()}
            elif isinstance(x, (numbers.Number, bool, str)):
                return x

            raise ValueError("Unknown type {0}!".format(type(x)))

        sample_np_input, np_args, np_kwargs = to_numpy(self.input), to_numpy(self.args), to_numpy(self.kwargs)
        return (sample_np_input, np_args, np_kwargs)


class AliasInfo(object):
    """Class holds alias information. For example, torch.abs ->
    torch.absolute, torch.Tensor.absolute, torch.Tensor.absolute_
    """

    def __init__(self, alias_name):
        self.name = alias_name
        self.op = _getattr_qual(torch, alias_name)
        self.method_variant = getattr(torch.Tensor, alias_name, None)
        self.inplace_variant = getattr(torch.Tensor, alias_name + "_", None)

    def __call__(self, *args, **kwargs):
        return self.op(*args, **kwargs)


# Extension of getattr to support qualified names
# e.g. _getattr_qual(torch, 'linalg.norm') -> torch.linalg.norm
def _getattr_qual(obj, name, default=_NOTHING):
    try:
        for path in name.split('.'):
            obj = getattr(obj, path)
        return obj
    except AttributeError:
        if default is not _NOTHING:
            return default
        else:
            raise

# Note [OpInfos]
# ~~~~~~~~~~~~~~
#
# This note was written shortly after the PyTorch 1.9 release.
# If you notice it's out-of-date or think it could be improved then please
# file an issue.
#
# See also: the OpInfo tracker (https://github.com/pytorch/pytorch/issues/54261)
# See also: "Writing Test Templates" in common_device_type.py to learn how to
#   parametrize a test template using OpInfos.
#
# An OpInfo is a collection of metadata related to a PyTorch operator. This
#   metadata is used to generate tests that validate properties of the operator,
#   like if it implements the correct gradient formula.
#
# WHY OPINFOS?
# ~~~~~~~~~~~~
#
# OpInfos are principally intended to do two things:
#
#   1) to simplify testing an operator
#   2) to allow systems (like autograd, torchscript, fx, nnc...) to test
#        against every PyTorch operator
#
# Both these goals are still a work in progress. Not every operator has an
#   OpInfo, and some operator tests still have to be written manually.
#
# The utility of OpInfos can also be motivated from a different perspective.
#   PyTorch is a complicated framework with many interrelated systems, too
#   many for any one person to keep track of. An OpInfo can be thought of as the
#   interface between an operator implementer and those other systems. Instead of
#   requiring the implementer of torch.foo understand how to test its forward
#   mode AD or NNC support that's typically handled automatically just by
#   defining an OpInfo. This is a helpful perspective to have, because it's often
#   surprising to OpInfo writers that just implementing an OpInfo typically can't
#   verify an operator is actually implemented correctly. "If an OpInfo doesn't
#   validate my op works as expected, what's the point of it?" But the point of
#   it is that it lets engineers focus on testing their operator logic instead
#   of having to write tests for how the operator interacts with each of
#   PyTorch's many systems. And, OK, sometimes it validates your op works
#   the way you want and all you have to do is write an OpInfo and you're done
#   testing... more on that below.
#
# WHAT'S AN OPINFO?
# ~~~~~~~~~~~~~~~~~
#
# So what is an OpInfo? It's a Python class that describes an operator's properties,
#   like which dtypes it supports on the CPU and whether it has any aliases.
#   These properties can be divided into three categories:
#
#   1) Metadata describing the operator, like the operator's name and if it
#     "supports" the out kwarg.
#   2) Test directives, like "skips" that tell the test suite to skip some
#     tests.
#   3) A "sample inputs" function that generates valid inputs for the operator.
#
# OpInfo attributes are described in more detail below.
#
# THE SAMPLE INPUTS FUNCTION
# ~~~~~~~~~~~~~~~~~~~~~~~~~~
#
# The "sample inputs" function merits special elaboration. This function is
#   crucial to testing with OpInfos. A typical OpInfo test has to treat the operator
#   as a black box. There's no structure for the test to understand or exploit.
#   Without "sample inputs" it wouldn't even know how to call the OpInfo's
#   operator. The sample input function saves the day by providing different
#   "SampleInputs" that can be used to call the operator. A sample input
#   function should have the following signature:
#
#   def sample_inputs_foo(op_info, device, dtype, requires_grad, **kwargs):
#
#   And should return a list of SampleInputs (see the class description above).
#   Each SampleInput defines an "input", "args", "kwargs",
#   an "output_process_fn_grad" function, the "broadcasts_input" bool and
#   a "name".
#
# The "input" is the first argument to the operator, or the tensor that
#   the method or inplace variants of the operator should be called on, and
#   should be on the requested device, of the requested dtype, and its
#   requires_grad attribute should be set to the requires_grad argument.
#
# "args" should contain positional arguments, and "kwargs" keyword arguments.
#
# "output_process_fn_grad" has an interesting name. It's a function that maps
#   the operator's output (when given the input, args, and kwargs) to the
#   portion of the output to gradcheck. For example, consider an operator
#   like torch.linalg.slogdet
#   (https://pytorch.org/docs/master/generated/torch.linalg.slogdet.html).
#   This operator returns a tuple of two tensors, but the first tensor
#   cannot be backwarded through. Its "output_process_fn_grad" filters
#   this output tuple to just the second argument, which we can call backward
#   on. Functions that produce a single tensor can ignore this argument.
#
# "broadcasts_input" is a bool indicated if the SampleInput causes the operator
#   to broadcast the "input" argument. This is important for tests to understand
#   because inplace variants of operations throw a runtime error if they
#   would broadcast their input arguments, so tests that work with inplace
#   variants filter SampleInputs that broadcast their input.
#
# "name" is a string that's just used for debugging. It appears when printing
#   the SampleInput.
#
# OPINFO FILE ORGANIZATION
# ~~~~~~~~~~~~~~~~~~~~~~~~
#
# All OpInfos are currently defined in this file. Most OpInfo tests are defined
#   in test_ops.py, but some system-specific tests are defined in those
#   systems' test files, and subclass-specific tests are defined in the test
#   file that corresponds to that subclass (see the below).
#   Expect a reorganization in the future.
#
# WHAT'S TESTED?
# ~~~~~~~~~~~~~~
#
# Every OpInfo in the op_db sequence has the following properties validated in
# test_ops.py:
#
#   - that its supported dtypes are specified correctly
#   - that it supports the out= argument properly (if it allows out=),
#       see https://github.com/pytorch/pytorch/wiki/Developer-FAQ#how-does-out-work-in-pytorch
#   - that it works with the conjugate view bit properly
#   - that its function, method, and inplace variants perform the same operation
#       (that is, that torch.add, torch.Tensor.add, and torch.Tensor.add_ all
#       do the same thing).
#   - that its inplace variant preserves the input's storage
#   - that its gradient formula is implemented correctly, and that it supports
#       gradgrad and complex grad and gradgrad and forward mode AD properly for
#       the op's function and inplace variants (method variants are skipped
#       to reduce test time).
#   - that the operation performs the same operation when traced or scripted
#       using the jit
#   - that the operation is autodifferentiated by the jit as expected
#   - that the operator's aliases, if any, perform the same operation and that
#       the jit understands the alias
#
# Additional OpInfo tests are in test_jit_fuser_te.py, test_fx_experimental.py,
#   and test_fx.py. These tests validate that operators work with NNC and FX
#   as expected.
#
# For performance, some of the above tests may only run on the first
#   SampleInput returned by an OpInfo's sample input function.
#
# In addition to these tests, some subclasses (discussed in the next section)
#   define additional tests.
#
# Critically, as mentioned above, what's not tested is that the operator
#   works as expected. When implementing an OpInfo an engineer must still
#   typically write one or more tests validating the operator's behavior.
#
# OPINFO (SUB)CLASSES
# ~~~~~~~~~~~~~~~~~~~
#
# In addition to the OpInfo base class there are several specialized OpInfo
#   subclasses. For example, the UnaryUfuncInfo subclass is used for
#   unary elementwise operations. These operations have a common structure
#   that test_unary_ufuncs.py exploits with additional automated testing.
#   The automated testing in test_unary_ufuncs.py is so thorough, comparing
#   the operator to a NumPy reference function on a plethora of values, that
#   just implementing an OpInfo for a unary elementwise operation is often
#   sufficient testing.
#
# The ForeachFuncInfo is another OpInfo subclass that is hyper-specialized to a
#   very unique class of operations. These OpInfos aren't included in the
#   op_db sequence and have their own tests.
#
# Other OpInfo subclasses, like SpectralFuncInfo, are just for convenience
# when writing OpInfos.
#
# TESTING A NEW OPERATOR
# ~~~~~~~~~~~~~~~~~~~~~~
#
# If you're adding a new operator to the torch, torch.fft, torch.linalg,
#   or torch.special namespaces then you should add an OpInfo for it. As
#   mentioned a couple times above, implementing an OpInfo is not usually
#   sufficient testing (unless the operator is a unary elementwise operator).
#   The OpInfo will only test the properties described in the "WHAT'S TESTED"
#   section. It DOES NOT verify that the operator is implemented correctly.
#
# We are currently reviewing if operators in the torch.nn.functional namespace
#   will be added as OpInfos, but you are encouraged to add an OpInfo for
#   such operators, too.
#
# TIPS FOR WRITING AN OPINFO AND OPINFO TESTS
# ~~~~~~~~~~~~~~~~~~~~~~~~~~~~~~~~~~~~~~~~~~~
#
# Writing an OpInfo can be a little daunting. Since the point of an OpInfo is to
#   be consumed by a variety of systems it can be hard to understand how to
#   deal with test failures or how to set the OpInfo metadata properly.
#
# Before adding an OpInfo it helps to look at other OpInfos. A sample inputs
#   function must be defined, and the operator's dtypes must be specified.
#   Once that's done you should run the operator's tests in test_ops.py
#   (these can be filtered using the "-k" argument in pytest). Tests that
#   fail should provide an error message that describes what to change about
#   your OpInfo. You don't need to worry about changing an OpInfo's default
#   values unless a test yells at you.
#
# Similarly, if you're writing a test that consumes OpInfos then it's critical
#   your test provides a clear error message describing what to do when it
#   fails. You should not assume the OpInfo implementer is familiar with your
#   system.
#
# If you see a confusing error message while developing an OpInfo then please
#   file an issue describing what happened.
#
# This trial-and-error approach can be frustrating to writing an OpInfo can
#   be frustrating, but it's probably necessary as long as OpInfos don't require
#   learning about all the systems that consume them. One thing that can help
#   is the get_supported_dtypes() function defined in opinfo_helper.py. This
#   function can be used to programmatically specify the dtypes an operator
#   supports, and is especially useful if writing an OpInfo on a machine
#   without a CUDA device. See its documentation for more details.
#
# THE FUTURE OF OPINFOS AND OPINFO TESTING
# ~~~~~~~~~~~~~~~~~~~~~~~~~~~~~~~~~~~~~~~~
#
# In the future we expect OpInfo coverage to improve, particularly for the
#   torch, torch.fft, torch.linalg, and torch.special namespaces, and possibly
#   for the torch.nn.functional namespace, too. In addition an analogous class,
#   ModuleInfo, will be developed to improve module testing.
#
# We also expect at least two new OpInfo subclasses: BinaryUfuncInfo and
#   ReductionInfo. Both will have new automated tests for correctness, too,
#   which might make testing binary elementwise operations and reductions as
#   simple as testing unary elementwise operations today.

# Classes and methods for the operator database
class OpInfo(object):
    """Operator information and helper functions for acquiring it."""

    def __init__(self,
                 name,  # the string name of the function
                 *,
                 ref=None,  # An optional reference function that accepts ndarrays (AKA "NumPy arrays").
                            # If given, the op will be compared with its reference on each of its sample inputs.
                 # the following metadata describes the operator, its variants,
                 #   and its aliases, if any
                 aliases=None,  # iterable of aliases, e.g. ("absolute",) for torch.abs
                 variant_test_name='',  # additional string to include in the test name
                                        # this is useful when an op needs multiple OpInfos,
                                        # like divide does, often because it's really several
                                        # different ops behind the scenes
                 op=None,  # the function variant of the operation, populated as torch.<name> if None
                 method_variant=_NOTHING,  # explicitly specifies the method variant of the operator
                                           # if _NOTHING (default), the method variant will be autopopulated
                                           # if None, then the OpInfo specifies no method variant
                 inplace_variant=_NOTHING,  # explicitly specifies the inplace variant of the operator
                                            # if _NOTHING (default), the method variant will be autopopulated
                                            # if None, then the OpInfo specifies no method variant

                 # the following metadata are test directives for skipping or
                 # modifying tests and a pointer to the op's sample inputs function
                 # this function lets the OpInfo generate valid inputs
                 skips=tuple(),  # information about which tests to skip
                 decorators=tuple(),  # decorators to apply to generated tests
                 sample_inputs_func=None,  # function to generate sample inputs

                 # the following metadata relates to dtype support and is tested for correctness in test_ops.py
                 dtypes=floating_types(),  # dtypes this function is expected to work with
                 # the following dtypesIf... options override the dtypes value
                 # on their respective device types
                 dtypesIfCPU=None,  # dtypes this function is expected to work with on CPU
                 dtypesIfCUDA=None,  # dtypes this function is expected to work with on CUDA
                 dtypesIfROCM=None,  # dtypes this function is expected to work with on ROCM
                 backward_dtypes=None,  # backward dtypes this function is expected to work with
                 backward_dtypesIfCPU=None,  # backward dtypes this function is expected to work with on CPU
                 backward_dtypesIfCUDA=None,  # backward dtypes this function is expected to work with on CUDA
                 backward_dtypesIfROCM=None,  # backward dtypes this function is expected to work with on ROCM
                 default_test_dtypes=None,  # dtypes to test with by default. Tests are instantiated with
                                            # these dtypes for the op unless otherwise specified.
                                            # This is helpful in reducing the test matrix.
                 # the following metadata describes the operators out= support
                 supports_out=True,  # whether the op supports the out kwarg
                                     # defaults to True, if the op does not allow the out kwarg or
                                     # supports it incorrectly then test_out in test_ops.py should fail
                 safe_casts_outputs=False,  # whether op allows safe casting when writing to out arguments

                 # the following metadata relates to autograd support
                 supports_autograd=True,  # whether the operation supports gradient computations
                                          # if true, gradient correctness is tested in test_ops.py
                                          # using the op's sample inputs
                 supports_gradgrad=True,  # whether the op supports second order gradients
                                          # if true, gradgrad correctness is tested in test_ops.py
                                          # (this value is ignored if supports_autograd=False)
                 supports_inplace_autograd=None,  # whether the operation supports inplace autograd
                                                  # if true, tested in test_ops.py
                                                  # defaults to supports_autograd's value
                 supports_forward_ad=False,  # Whether the operation support forward mode AD
                                             # If the value is True, we check that the gradients are correct
                                             # If the value is False, we test that forward grad is not implemented
                 gradcheck_wrapper=lambda op, *args, **kwargs: op(*args, **kwargs),  # wrapper function for gradcheck
                 check_batched_grad=True,  # whether to check batched grad when doing gradcheck
                 check_batched_gradgrad=True,  # whether to check batched grad grad when doing gradgradcheck
                 gradcheck_nondet_tol=0.0,  # tolerance for nondeterminism while performing gradcheck
                 gradcheck_fast_mode=None,  # Whether to use the fast implmentation for gradcheck/gradgradcheck.
                                            # When set to None, defers to the default value provided by the wrapper
                                            # function around gradcheck (testing._internal.common_utils.gradcheck)

                 # the following metadata relates to JIT support and is tested for correctness in test_ops.py
                 aten_name=None,  # name of the corresponding aten:: operator
                 assert_autodiffed=False,  # if a op's aten::node is expected to be symbolically autodiffed
                 autodiff_nonfusible_nodes=None,  # a list of strings with node names that are expected to be in a
                                                  # DifferentiableGraph when autodiffed. Ex: ['aten::add', 'aten::mm'],
                                                  # default is populated to be ['aten::(name of Python operator)']
                 autodiff_fusible_nodes=None,  # a list of strings with node names that are expected to be in FusionGroups
                                               # inside of DifferentiableGraphs when this operation is autodiffed.
                                               # Ex: ['aten::add', 'aten::mm'], defaults to an empty list
                                               # Note: currently no ops use fusible nodes

                 # the following metadata relates to sparse support and is used in test_sparse.py
                 supports_sparse=False,  # whether the op supports sparse inputs

                 # the following metadata relates to complex support and is checked in test_ops.py
                 test_conjugated_samples=True,
                 test_neg_view=True,
                 assert_jit_shape_analysis=False,  # assert that jit shape analysis fully propagates shape
                 ):

        dtypes_args = (dtypes, dtypesIfCPU, dtypesIfCUDA, dtypesIfROCM)
        # Validates the dtypes are generated from the dispatch-related functions
        for dtype_list in dtypes_args:
            assert isinstance(dtype_list, (_dispatch_dtypes, type(None)))

        self.name = name
        self.ref = ref
        self.aten_name = aten_name if aten_name is not None else name
        self.variant_test_name = variant_test_name

        # Attribute to verify dynamic_dtypes are used.
        self.dynamic_dtypes = any(map(lambda dtypes: isinstance(
            dtypes, opinfo_helper._dynamic_dispatch_dtypes), dtypes_args))

        if self.dynamic_dtypes:
            # Make sure `dtyesIfCUDA` is dynamic, if dynamic dispatch is used for CPU
            # This is because, below we set dtypesIfCUDA to dtypes if they are None.
            assert isinstance(dtypesIfCUDA, opinfo_helper._dynamic_dispatch_dtypes), \
                (f"To use dynamic dypes for operator {name}, "
                 "acquire the dtypes dynamically for argument `dtypesIfCUDA`."
                 "This is to ensure that CUDA dtypes are acquired correctly as they"
                 "differ from CPU dtypes occasionally")

        self.dtypes = set(dtypes)

        # NOTE: backward dtypes must be acquired before forward dtypes
        #   since they fallback to explicit (not implicit!) specifications of
        #   forward dtypes
        self.backward_dtypes = set(backward_dtypes) if backward_dtypes is not None else self.dtypes
        self.backward_dtypesIfCPU = set(backward_dtypesIfCPU) if backward_dtypesIfCPU is not None else (
            backward_dtypes if backward_dtypes is not None
            else dtypesIfCPU if dtypesIfCPU is not None
            else dtypes)
        self.backward_dtypesIfCUDA = set(backward_dtypesIfCUDA) if backward_dtypesIfCUDA is not None else (
            backward_dtypes if backward_dtypes is not None
            else dtypesIfCUDA if dtypesIfCUDA is not None
            else dtypes)
        self.backward_dtypesIfROCM = set(backward_dtypesIfROCM) if backward_dtypesIfROCM is not None else (
            backward_dtypesIfCUDA if backward_dtypesIfCUDA is not None
            else backward_dtypes if backward_dtypes is not None
            else dtypesIfROCM if dtypesIfROCM is not None
            else dtypesIfCUDA if dtypesIfCUDA is not None
            else dtypes)

        self.dtypesIfCPU = set(dtypesIfCPU) if dtypesIfCPU is not None else self.dtypes
        self.dtypesIfCUDA = set(dtypesIfCUDA) if dtypesIfCUDA is not None else self.dtypes
        self.dtypesIfROCM = set(dtypesIfROCM) if dtypesIfROCM is not None else self.dtypesIfCUDA

        self._default_test_dtypes = set(default_test_dtypes) if default_test_dtypes is not None else None

        # NOTE: if the op is unspecified it is assumed to be under the torch namespace
        self.op = op if op else _getattr_qual(torch, self.name)
        method_variant = getattr(torch.Tensor, name, None) if method_variant is _NOTHING else method_variant
        # attributes like real, imag are not callable
        self.method_variant = method_variant if callable(method_variant) else None
        inplace_name = name + "_"
        self.inplace_variant = getattr(torch.Tensor, inplace_name, None) \
            if inplace_variant is _NOTHING else inplace_variant
        self.operator_variant = getattr(operator, name, None)

        self.supports_out = supports_out
        self.safe_casts_outputs = safe_casts_outputs

        self.decorators = (*decorators, *skips)
        self.sample_inputs_func = sample_inputs_func

        self.assert_autodiffed = assert_autodiffed
        self.autodiff_fusible_nodes = autodiff_fusible_nodes if autodiff_fusible_nodes else []
        if autodiff_nonfusible_nodes is None:
            self.autodiff_nonfusible_nodes = ['aten::' + self.name]
        else:
            self.autodiff_nonfusible_nodes = autodiff_nonfusible_nodes

        # autograd support
        self.supports_autograd = supports_autograd
        self.supports_inplace_autograd = supports_inplace_autograd
        if self.supports_inplace_autograd is None:
            self.supports_inplace_autograd = supports_autograd

        self.gradcheck_wrapper = gradcheck_wrapper
        self.supports_gradgrad = supports_gradgrad
        self.supports_forward_ad = supports_forward_ad
        self.check_batched_grad = check_batched_grad
        self.check_batched_gradgrad = check_batched_gradgrad
        self.gradcheck_nondet_tol = gradcheck_nondet_tol
        self.gradcheck_fast_mode = gradcheck_fast_mode

        self.supports_sparse = supports_sparse

        self.aliases = ()
        if aliases is not None:
            self.aliases = tuple(AliasInfo(a) for a in aliases)  # type: ignore[assignment]

        self.assert_jit_shape_analysis = assert_jit_shape_analysis

        self.test_conjugated_samples = test_conjugated_samples
        self.test_neg_view = test_neg_view

    def __call__(self, *args, **kwargs):
        """Calls the function variant of the operator."""
        return self.op(*args, **kwargs)

    def get_op(self):
        """Returns the function variant of the operator, torch.<op_name>."""
        return self.op

    def get_method(self):
        """Returns the method variant of the operator, torch.Tensor.<op_name>.
        Returns None if the operator has no method variant.
        """
        return self.method_variant

    def get_inplace(self):
        """Returns the inplace variant of the operator, torch.Tensor.<op_name>_.
        Returns None if the operator has no inplace variant.
        """
        return self.inplace_variant

    def get_operator_variant(self):
        """Returns operator variant of the operator, e.g. operator.neg
        Returns None if the operator has no operator variant.
        """
        return self.operator_variant

    def conjugate_sample_inputs(self, device, dtype, requires_grad=False, **kwargs):
        """Returns an iterable of SampleInputs but with the tensor input or first
        tensor in a sequence input conjugated.
        """

        # TODO: Remove the try/except once all operators have sample_inputs_func with
        #       **kwargs in their signature.
        try:
            samples = self.sample_inputs_func(self, device, dtype, requires_grad, **kwargs)
        except TypeError:
            samples = self.sample_inputs_func(self, device, dtype, requires_grad)

        conj_samples = list(samples)

        def conjugate(tensor):
            _requires_grad = tensor.requires_grad
            with torch.no_grad():
                tensor = tensor.conj()
            return tensor.requires_grad_(_requires_grad)

        for i in range(len(samples)):
            sample = conj_samples[i]
            # Note: it is assumed that the input here is either a tensor or tensorlist
            if isinstance(sample.input, torch.Tensor):
                sample.input = conjugate(sample.input)
            else:
                with torch.no_grad():
                    sample.input[0] = conjugate(sample.input[0])

        return tuple(conj_samples)

    def sample_inputs(self, device, dtype, requires_grad=False, **kwargs):
        """Returns an iterable of SampleInputs.

        These samples should be sufficient to test the function works correctly
        with autograd, TorchScript, etc.
        """

        # TODO: Remove the try/except once all operators have sample_inputs_func with
        #       **kwargs in their signature.
        try:
            samples = self.sample_inputs_func(self, device, dtype, requires_grad, **kwargs)
        except TypeError:
            samples = self.sample_inputs_func(self, device, dtype, requires_grad)

        if 'include_conjugated_inputs' in kwargs and kwargs.get('include_conjugated_inputs'):
            conj_samples = self.conjugate_sample_inputs(device, dtype, requires_grad, **kwargs)
            samples_list = list(samples)
            samples_list.extend(conj_samples)
            samples = tuple(samples_list)

        return samples

    def get_decorators(self, test_class, test_name, device, dtype):
        '''Returns the decorators targeting the given test.'''
        result = []
        for decorator in self.decorators:
            if isinstance(decorator, DecorateInfo):
                if decorator.is_active(test_class, test_name, device, dtype):
                    result.extend(decorator.decorators)
            else:
                result.append(decorator)
        return result

    def supported_dtypes(self, device_type):
        if device_type == 'cpu':
            return self.dtypesIfCPU
        if device_type == 'cuda':
            return self.dtypesIfROCM if TEST_WITH_ROCM else self.dtypesIfCUDA
        else:
            return self.dtypes

    def supported_backward_dtypes(self, device_type):
        if not self.supports_autograd:
            return set()

        backward_dtypes = None
        if device_type == 'cpu':
            backward_dtypes = self.backward_dtypesIfCPU
        elif device_type == 'cuda':
            backward_dtypes = self.backward_dtypesIfROCM if TEST_WITH_ROCM else self.backward_dtypesIfCUDA
        else:
            backward_dtypes = self.backward_dtypes

        allowed_backward_dtypes = floating_and_complex_types_and(torch.bfloat16, torch.float16)
        return set(allowed_backward_dtypes).intersection(backward_dtypes)

    def supports_complex_autograd(self, device_type):
        if device_type == 'cpu':
            return any(dtype.is_complex for dtype in self.backward_dtypesIfCPU)
        if device_type == 'cuda':
            if TEST_WITH_ROCM:
                return any(dtype.is_complex for dtype in self.backward_dtypesIfROCM)
            else:
                return any(dtype.is_complex for dtype in self.backward_dtypesIfCUDA)
        else:
            return any(dtype.is_complex for dtype in self.backward_dtypes)

    def supports_dtype(self, dtype, device_type):
        return dtype in self.supported_dtypes(device_type)

    def default_test_dtypes(self, device_type):
        """Returns the default dtypes used to test this operator on the device.

        Equal to the operator's default_test_dtypes filtered to remove dtypes
        not supported by the device.
        """
        supported = self.supported_dtypes(device_type)
        return (supported if self._default_test_dtypes is None
                else supported.intersection(self._default_test_dtypes))


def _generate_reduction_inputs(device, dtype, requires_grad):
    """Generates input tensors for testing reduction operators"""
    yield make_tensor([], device, dtype, requires_grad=requires_grad)
    yield make_tensor([2], device, dtype, requires_grad=requires_grad)
    yield make_tensor([2, 3], device, dtype, requires_grad=requires_grad, noncontiguous=True)
    yield make_tensor([3, 2, 1, 5], device, dtype, requires_grad=requires_grad)


def _generate_reduction_kwargs(ndim, supports_multiple_dims=True):
    """Generates a subset of all valid dim and keepdim kwargs given ndim that
    is appropriate for testing reduction operators.
    """

    # Test default dim and keepdim
    yield {}

    # Test reducing inner and outer most dimensions
    yield {'dim': 0, 'keepdim': True}
    yield {'dim': -1, 'keepdim': False}

    # Test reducing middle dimension
    if ndim > 2:
        yield {'dim': ndim // 2, 'keepdim': True}

    if supports_multiple_dims:
        # Test reducing all dimensions
        yield {'dim': tuple(range(ndim)), 'keepdim': False}

        # Test reducing both first and last dimensions
        if ndim > 1:
            yield {'dim': (0, -1), 'keepdim': True}

        # Test reducing every other dimension starting with the second
        if ndim > 3:
            yield {'dim': tuple(range(1, ndim, 2)), 'keepdim': False}


def sample_inputs_reduction(op_info, device, dtype, requires_grad, **kwargs):
    """Sample inputs for reduction operators."""

    # TODO(@heitorschueroff) Once all reduction operators are using
    # ReductionOpInfo use op_info.supports_multiple_dims directly.
    supports_multiple_dims: bool = kwargs.get('supports_multiple_dims', True)

    # TODO(@heitorschueroff) Once all reduction operators are using ReductionOpInfo
    # use op_info.genearte_args_kwargs directly.
    generate_args_kwargs = kwargs.get('generate_args_kwargs', lambda *args, **kwargs: (yield tuple(), {}))

    inputs: List[SampleInput] = []
    for t in _generate_reduction_inputs(device, dtype, requires_grad):
        for reduction_kwargs in _generate_reduction_kwargs(t.ndim, supports_multiple_dims):
            for args, kwargs in generate_args_kwargs(t, **reduction_kwargs):
                kwargs.update(reduction_kwargs)
                inputs.append(SampleInput(t, args=args, kwargs=kwargs))

    return inputs


# NOTE [Reductions]:
#
# For testing purposes, we relax the definition of a reduction operator
# as defined in the docstring below. We do this to capture operators with
# a similar API so they can be tested automatically. However...
#
# Strictly speaking a reduction operator is an operator that can reduce an
# array to a single scalar value and that can be computed from the partial
# result of reducing subarrays. This usually means that the reduction operation
# should be commutative and associative. This definition is important when it
# comes to implementation as it determines how a reduction can be parallelized.
#
# For example, many summary statistics such as median, mode and quantile cannot
# be computed from partial results because these are sorting and counting based
# algorithms that need information that would be lost in the reduced value.
class ReductionOpInfo(OpInfo):
    """Reduction operator information.

    An operator is a reduction operator if it reduces one or more dimensions of
    the input tensor to a single value. Reduction operators must implement the
    following signature:

    - `op(input, *args, *, dim=None, keepdim=False, **kwargs) -> Tensor`

    ReductionOpInfo tests that reduction operators implement a consistent API.
    Optional features such as reducing over multiple dimensions are captured in
    the optional keyword parameters of the ReductionOpInfo constructor.

    If a reduction operator does not yet implement the full required API of
    reduction operators, this should be documented by skipping the failing
    tests rather than adding optional parameters to ReductionOpInfo.

    NOTE
    The API for reduction operators has not yet been finalized and some
    requirements may change.

    See tests in test/test_reductions.py
    """

    def __init__(
        self, name, *,

        # The identity value for the operator if it has one.
        identity: Optional[Any] = None,

        # The nan policy for the operator if it implements one.
        # - propagate: NaN values are propagated to the output
        # - omit: NaN values are discarded during the reduction
        nan_policy: Optional[str] = None,

        # Whether the operator supports reducing multiple dimensions.
        supports_multiple_dims: bool = True,

        # Whether the operator promotes integral to floating point dtypes.
        promotes_int_to_float: bool = False,

        # Whether the operator promotes all integral dtypes to int64.
        promotes_int_to_int64: bool = False,

        # If a specific dtype is given, then the operator always returns that
        # dtype irrespective of the input dtype. If None, the operator returns
        # the dtype according to the type promotion rules above.
        result_dtype: Optional[torch.dtype] = None,

        # ReductionOpInfo tests generate their own input, dim and keepdim
        # arguments and call this function to generate tuples of extra args and
        # kwargs to use when calling the op. This is required for operators that
        # have other required parameters besides the input tensor.
        generate_args_kwargs: Callable = lambda t, dim=None, keepdim=False: (yield tuple(), {}),

        # Options from the OpInfo base class
        **kwargs,
    ):
        assert nan_policy in (None, 'propagate', 'omit')

        # These are mutually exclusive options
        assert not (result_dtype and promotes_int_to_float)
        assert not (result_dtype and promotes_int_to_int64)
        assert not (promotes_int_to_float and promotes_int_to_int64)

        # Default sample_inputs_func for ReductionOpInfo which augments sample
        # inputs from sample_inputs_reduction with the args and kwargs from
        # generate_args_kwargs. This is only used if sample_inputs_func is None.
        def sample_inputs_func(*args, **kwargs):
            kwargs['supports_multiple_dims'] = supports_multiple_dims
            kwargs['generate_args_kwargs'] = generate_args_kwargs
            return sample_inputs_reduction(*args, **kwargs)

        # Override OpInfo defaults and call base class __init__
        kwargs.setdefault('inplace_variant', None)
        kwargs.setdefault('sample_inputs_func', sample_inputs_func)
        super(ReductionOpInfo, self).__init__(name, **kwargs)

        self.identity = identity
        self.nan_policy = nan_policy
        self.supports_multiple_dims = supports_multiple_dims
        self.promotes_int_to_float = promotes_int_to_float
        self.promotes_int_to_int64 = promotes_int_to_int64
        self.result_dtype = result_dtype
        self.generate_args_kwargs = generate_args_kwargs


def sample_inputs_unary(op_info, device, dtype, requires_grad, **kwargs):
    low, high = op_info.domain
    low = low if low is None else low + op_info._domain_eps
    high = high if high is None else high - op_info._domain_eps

    return (SampleInput(make_tensor((L,), device=device, dtype=dtype,
                                    low=low, high=high,
                                    requires_grad=requires_grad)),
            SampleInput(make_tensor((), device=device, dtype=dtype,
                                    low=low, high=high,
                                    requires_grad=requires_grad)))

# Metadata class for unary "universal functions (ufuncs)" that accept a single
# tensor and have common properties like:
class UnaryUfuncInfo(OpInfo):
    """Operator information for 'universal unary functions (unary ufuncs).'
    These are functions of a single tensor with common properties like:
      - they are elementwise functions
      - the input shape is the output shape
      - they typically have method and inplace variants
      - they typically support the out kwarg
      - they typically have NumPy or SciPy references
    See NumPy's universal function documentation
    (https://numpy.org/doc/1.18/reference/ufuncs.html) for more details
    about the concept of ufuncs.
    """

    def __init__(self,
                 name,  # the string name of the function
                 *,
                 ref,  # a reference function
                 dtypes=floating_types(),
                 dtypesIfCPU=None,
                 dtypesIfCUDA=None,
                 dtypesIfROCM=None,
                 default_test_dtypes=(
                     torch.uint8, torch.long, torch.half, torch.bfloat16,
                     torch.float32, torch.cfloat),  # dtypes which tests check by default
                 domain=(None, None),  # the [low, high) domain of the function
                 handles_large_floats=True,  # whether the op correctly handles large float values (like 1e20)
                 handles_extremals=True,  # whether the op correctly handles extremal values (like inf)
                 handles_complex_extremals=True,  # whether the op correct handles complex extremals (like inf -infj)
                 supports_complex_to_float=False,  # op supports casting from complex input to real output safely eg. angle
                 sample_inputs_func=sample_inputs_unary,
                 sample_kwargs=lambda device, dtype, input: ({}, {}),
                 supports_sparse=False,
                 **kwargs):
        super(UnaryUfuncInfo, self).__init__(name,
                                             dtypes=dtypes,
                                             dtypesIfCPU=dtypesIfCPU,
                                             dtypesIfCUDA=dtypesIfCUDA,
                                             dtypesIfROCM=dtypesIfROCM,
                                             default_test_dtypes=default_test_dtypes,
                                             sample_inputs_func=sample_inputs_func,
                                             supports_sparse=supports_sparse,
                                             **kwargs)
        self.ref = ref
        self.domain = domain
        self.handles_large_floats = handles_large_floats
        self.handles_extremals = handles_extremals
        self.handles_complex_extremals = handles_complex_extremals
        self.supports_complex_to_float = supports_complex_to_float

        # test_unary_ufuncs.py generates its own inputs to test the consistency
        # of the operator on sliced tensors, non-contig tensors, etc.
        # `sample_kwargs` is a utility function to provide kwargs
        # along with those inputs if required (eg. clamp).
        # It should return two dictionaries, first holding kwarg for
        # torch operator and second one for reference NumPy operator.
        self.sample_kwargs = sample_kwargs

        # Epsilon to ensure grad and gradgrad checks don't test values
        #   outside a function's domain.
        self._domain_eps = 1e-5

def sample_inputs_tensor_split(op_info, device, dtype, requires_grad, **kwargs):
    make_input = partial(make_tensor, device=device, dtype=dtype,
                         low=None, high=None, requires_grad=requires_grad)

    args_cases = (
        # Cases with tensor indices.
        (torch.tensor([1, 2, 3]),),
        (torch.tensor(1),),
        (torch.tensor([1, 2, 3]), 1),
        (torch.tensor([1, 4, 2, 5, 3, 6])[::2], 1),
        # Cases with list of indices.
        ((2, 4),),
        ((2, 4), 1),
        ((2, 4), -1),
        # Cases with integer section.
        (3,),
        (3, 1),
        (3, -1),
    )

    def generator():
        for args in args_cases:
            yield SampleInput(make_input((S, S, S)), args=args)

    return list(generator())


def sample_inputs_linalg_det(op_info, device, dtype, requires_grad):
    kw = dict(device=device, dtype=dtype)
    inputs = [
        make_tensor((S, S), **kw),
        make_tensor((1, 1), **kw),  # 1x1
        random_symmetric_matrix(S, **kw),  # symmetric
        random_symmetric_psd_matrix(S, **kw),  # symmetric_psd
        random_symmetric_pd_matrix(S, **kw),  # symmetric_pd

        random_square_matrix_of_rank(S, S - 2, **kw),  # dim2_null
        random_square_matrix_of_rank(S, 1, **kw),  # rank1
        random_square_matrix_of_rank(S, 2, **kw),  # rank2

        random_fullrank_matrix_distinct_singular_value(S, **kw),  # distinct_singular_value
        make_tensor((3, 3, S, S), **kw),  # batched
        make_tensor((3, 3, 1, 1), **kw),  # batched_1x1
        random_symmetric_matrix(S, 3, **kw),  # batched_symmetric
        random_symmetric_psd_matrix(S, 3, **kw),  # batched_symmetric_psd
        random_symmetric_pd_matrix(S, 3, **kw),  # batched_symmetric_pd
        random_fullrank_matrix_distinct_singular_value(S, 3, 3, **kw),  # batched_distinct_singular_values
        make_tensor((0, 0), **kw),
        make_tensor((0, S, S), **kw),
    ]
    for t in inputs:
        t.requires_grad = requires_grad
    return [SampleInput(t) for t in inputs]

def sample_inputs_linalg_det_singular(op_info, device, dtype, requires_grad):
    make_arg = partial(make_tensor, device=device, dtype=dtype, requires_grad=requires_grad)

    def make_singular_matrix_batch_base(size, rank):
        assert size[-1] == size[-2]
        assert rank > 0 and rank <= size[-1]

        with torch.no_grad():
            n = size[-1]
            a = make_arg(size[:-2] + (n, rank)) / 10
            b = make_arg(size[:-2] + (rank, n)) / 10

            x = a @ b
            lu, pivs = x.lu()
            p, l, u = torch.lu_unpack(lu, pivs)
            u_diag_abs = u.diagonal(0, -2, -1).abs()
            u_diag_abs_largest = u_diag_abs.max(dim=-1, keepdim=True).values
            u_diag_abs_smallest_idxs = torch.topk(u_diag_abs, k=(n - rank), largest=False).indices
            u.diagonal(0, -2, -1).div_(u_diag_abs_largest)
            u.diagonal(0, -2, -1)[..., u_diag_abs_smallest_idxs] = torch.finfo(dtype).eps

            matrix = p @ l @ u

        assert (matrix.det().abs() < torch.finfo(dtype).eps * torch.linalg.matrix_norm(matrix)).all().item()

        matrix.requires_grad_(requires_grad)
        return matrix

    def sample_generator():
        for batch, size in product(((), (2,), (2, 2)), range(6)):
            shape = batch + (size, size)
            for rank in range(1, size):
                yield make_singular_matrix_batch_base(shape, rank)

    return [SampleInput(t) for t in sample_generator()]


def sample_inputs_linalg_matrix_power(op_info, device, dtype, requires_grad):
    # (<matrix_size>, (<batch_sizes, ...>))
    test_sizes = [
        (1, ()),
        (2, (0,)),
        (2, (2,)),
    ]

    inputs = []
    for matrix_size, batch_sizes in test_sizes:
        size = batch_sizes + (matrix_size, matrix_size)
        for n in (0, 3, 5):
            t = make_tensor(size, device, dtype, requires_grad=requires_grad)
            inputs.append(SampleInput(t, args=(n,)))
        for n in [-4, -2, -1]:
            t = random_fullrank_matrix_distinct_singular_value(matrix_size, *batch_sizes, device=device, dtype=dtype)
            t.requires_grad = requires_grad
            inputs.append(SampleInput(t, args=(n,)))

    return inputs

def sample_inputs_hsplit(op_info, device, dtype, requires_grad):
    return (SampleInput(make_tensor((6,), device, dtype,
                                    low=None, high=None,
                                    requires_grad=requires_grad),
                        args=(2,),),
            SampleInput(make_tensor((S, S, S), device, dtype,
                                    low=None, high=None,
                                    requires_grad=requires_grad),
                        args=([1, 2, 3],),),)

def sample_inputs_vsplit(op_info, device, dtype, requires_grad):
    return (SampleInput(make_tensor((6, S), device, dtype,
                                    low=None, high=None,
                                    requires_grad=requires_grad),
                        args=(2,),),
            SampleInput(make_tensor((S, S, S), device, dtype,
                                    low=None, high=None,
                                    requires_grad=requires_grad),
                        args=([1, 2, 3],),),)

def sample_inputs_dsplit(op_info, device, dtype, requires_grad):
    return (SampleInput(make_tensor((S, S, S), device, dtype,
                                    low=None, high=None,
                                    requires_grad=requires_grad),
                        args=([1, 2, 3],),),
            SampleInput(make_tensor((S, S, 6), device, dtype,
                                    low=None, high=None,
                                    requires_grad=requires_grad),
                        args=(2,),),)

def sample_inputs_linalg_multi_dot(op_info, device, dtype, requires_grad):
    # Each test case consists of the sizes in the chain of multiplications
    # e.g. [2, 3, 4, 5] generates matrices (2, 3) @ (3, 4) @ (4, 5)
    test_cases = [
        [1, 2, 1],
        [2, 0, 2],
        [0, 2, 2],
        [2, 2, 2, 2],
        [2, 3, 4, 5],
        [5, 4, 0, 2],
        [2, 4, 3, 5, 3, 2]
    ]

    result = []
    for sizes in test_cases:
        tensors = []
        for size in zip(sizes[:-1], sizes[1:]):
            t = make_tensor(size, device, dtype, requires_grad=requires_grad)
            tensors.append(t)
        result.append(SampleInput(tensors))

    return result

def sample_inputs_linalg_matrix_norm(op_info, device, dtype, requires_grad, **kwargs):
    sizes = ((2, 2), (2, 3, 2))
    ords = ('fro', 'nuc', inf, -inf, 1, -1, 2, -2)
    dims = ((-2, -1), (-1, 0))

    inputs: List[SampleInput] = []
    for size, ord, dim, keepdim in product(sizes, ords, dims, [True, False]):
        t = make_tensor(size, device, dtype, requires_grad=requires_grad)
        inputs.append(SampleInput(t, args=(ord, dim, keepdim)))

    return inputs

def sample_inputs_linalg_norm(op_info, device, dtype, requires_grad):
    test_sizes = [
        (S,),
        (0,),
        (S, S),
        (0, 0),
        (S, 0),
        (0, S),
        (S, S, S),
        (0, S, S),
        (S, 0, S),
        (0, 0, 0),
    ]

    vector_ords = (None, 0, 0.5, 1, 2, 3.5, inf, -0.5, -1, -2, -3.5, -inf)
    matrix_ords = (None, 'fro', 'nuc', 1, 2, inf, -1, -2, -inf)

    inputs = []

    for test_size in test_sizes:
        is_vector_norm = len(test_size) == 1
        is_matrix_norm = len(test_size) == 2

        for keepdim in [False, True]:
            inputs.append(SampleInput(
                make_tensor(
                    test_size, device, dtype, low=None, high=None,
                    requires_grad=requires_grad),
                kwargs=dict(
                    keepdim=keepdim)))

            if not (is_vector_norm or is_matrix_norm):
                continue

            ords = vector_ords if is_vector_norm else matrix_ords

            for ord in ords:

                inputs.append(SampleInput(
                    make_tensor(
                        test_size, device, dtype,
                        low=None, high=None,
                        requires_grad=requires_grad),
                    args=(ord,),
                    kwargs=dict(
                        keepdim=keepdim)))

                if ord in ['nuc', 'fro']:
                    inputs.append(SampleInput(
                        make_tensor(
                            test_size, device, dtype,
                            low=None, high=None,
                            requires_grad=requires_grad),
                        kwargs=dict(
                            ord=ord,
                            keepdim=keepdim,
                            dim=(0, 1))))
        return inputs


def sample_inputs_nn_activation_relu(op_info, device, dtype, requires_grad, **kwargs):
    make_arg = partial(make_tensor, device=device, dtype=dtype, requires_grad=requires_grad)

    cases = (
        (()),
        ((S, )),
        ((S, S)),
        ((S, M, S))
    )

    def generator():
        for shape in cases:
            yield SampleInput(make_arg(shape))

    return list(generator())

def sample_inputs_norm(op_info, device, dtype, requires_grad, **kwargs):
    make_arg = partial(make_tensor, device=device, dtype=dtype, requires_grad=requires_grad)

    cases = (
        ((S, S), (2,), '2'),
        ((S, S), (0,), '0'),
        ((S, S), (0.5,), '0_5'),
        ((S, S), (1,), '1'),
        ((S, S), (3,), '3'),
        ((S, S), (-1,), 'neg_1'),
        ((S, S), (-2,), 'neg_2'),
        ((S, S), (-0.5,), 'neg_0_5'),
        ((S, S), (-1.5,), 'neg_1_5'),
    )

    cases_nonzero_input = (
        ((S, S, S), (1.5,), '1_5_default'),
        ((S, S, S), (1.5, 1), '1_5_dim'),
        ((S, S, S), (1.5, -1), '1_5_neg_dim'),
        ((S, S, S), (1.5, 1, True), 'keepdim_1_5_dim'),
        ((S, S, S), (1.5, -1, True), 'keepdim_1_5_neg_dim'),
    )

    cases_negdim_base = (
        ((S, S), (-2, 1,), 'neg_2_2_dim'),
        ((S, S), (-1, 1,), 'neg_1_2_dim'),
        ((S, S), (0, 1,), '0_2_dim'),
        ((S, S), (1, 1,), '1_2_dim'),
        ((S, S), (2, 1,), '2_2_dim'),
        ((S, S), (3, 1,), '3_2_dim'),
        ((S, S, S), (2, 1), '2_dim'),
        ((S, S, S), (3, 1), '3_dim'),
        ((S, S, S), (2, 1, True), 'keepdim_2_dim'),
        ((S, S, S), (3, 1, True), 'keepdim_3_dim'),
        ((), (2, 0), '2_dim_scalar'),
        ((), (3, 0), '3_dim_scalar'),
        ((), (2, 0, True), 'keepdim_2_dim_scalar'),
        ((), (3, 0, True), 'keepdim_3_dim_scalar'),
    )

    cases_negdim = []
    for case in cases_negdim_base:
        cases_negdim.append(case)
        shape, args, name = case
        new_args = copy.deepcopy(list(args))
        new_args[1] *= -1
        cases_negdim.append((shape, tuple(new_args), name.replace("_dim", "_neg_dim")))

    def generator():
        for shape, args, name in itertools.chain(cases, cases_negdim):
            yield SampleInput(make_arg(shape), args=args, name=name)

        for shape, args, name in cases_nonzero_input:
            yield SampleInput(make_arg(shape, exclude_zero=True), args=args, name=name)

    return list(generator())


def sample_inputs_norm_fro(op_info, device, dtype, requires_grad, **kwargs):
    make_arg = partial(make_tensor, device=device, dtype=dtype, requires_grad=requires_grad)

    cases = (
        ((S, S), (), 'default'),
        ((S, S), ('fro',), 'fro_default'),
        ((S, S), ('fro', [0, 1],), 'fro'),
    )

    def generator():
        for shape, args, name in cases:
            yield SampleInput(make_arg(shape), args=args, name=name)

    return list(generator())


def sample_inputs_norm_nuc(op_info, device, dtype, requires_grad, **kwargs):
    make_arg = partial(make_tensor, device=device, dtype=dtype, requires_grad=requires_grad)

    cases = (
        ((S, S), ('nuc',), 'nuc'),
        ((S, S, S), ('nuc', [1, 2]), 'nuc_batched'),
    )

    def generator():
        for shape, args, name in cases:
            yield SampleInput(make_arg(shape), args=args, name=name)

    return list(generator())


def sample_inputs_norm_inf(op_info, device, dtype, requires_grad, **kwargs):
    make_arg = partial(make_tensor, device=device, dtype=dtype, requires_grad=requires_grad)

    cases = (
        ((S, S), (-inf,), '-inf'),
        ((S, S), (inf,), 'inf'),
        ((S, S), (inf, 1,), 'inf_2_dim'),
        ((S, S), (inf, -1,), 'inf_2_neg_dim'),
    )

    def generator():
        for shape, args, name in cases:
            yield SampleInput(make_arg(shape), args=args, name=name)

    return list(generator())


def sample_inputs_linalg_vector_norm(op_info, device, dtype, requires_grad, **kwargs):
    size_1D = (S,)
    size_2D = (2, 2)

    test_cases = [
        # input size, ord, dim args
        (size_1D, 2, None),
        (size_1D, 2, (0,)),
        (size_1D, 0, None),
        (size_1D, 0, (0,)),
        (size_1D, 0.9, None),
        (size_1D, 0.9, (0,)),
        (size_1D, 1, None),
        (size_1D, 1, (0,)),
        (size_1D, -2.1, None),
        (size_1D, -2.1, (0,)),
        (size_1D, inf, None),
        (size_1D, inf, (0,)),
        (size_1D, -inf, None),
        (size_1D, -inf, (0,)),

        (size_2D, 2, None),
        (size_2D, 2, (0,)),
        (size_2D, 2, (-1, 0)),
        (size_2D, 0, None),
        (size_2D, 0, (0,)),
        (size_2D, 0, (-1, 0)),
        (size_2D, 0.9, None),
        (size_2D, 0.9, (0,)),
        (size_2D, 0.9, (-1, 0)),
        (size_2D, 1, None),
        (size_2D, 1, (0,)),
        (size_2D, 1, (-1, 0)),
        (size_2D, -2.1, None),
        (size_2D, -2.1, (0,)),
        (size_2D, -2.1, (-1, 0)),
        (size_2D, inf, None),
        (size_2D, inf, (0,)),
        (size_2D, inf, (-1, 0)),
        (size_2D, -inf, None),
        (size_2D, -inf, (0,)),
        (size_2D, -inf, (-1, 0)),
    ]
    inputs = []

    for test_size, ord, dim in test_cases:
        for keepdim in [False, True]:
            inputs.append(SampleInput(
                make_tensor(
                    test_size, device, dtype,
                    low=None, high=None,
                    requires_grad=requires_grad),
                args=(ord,),
                kwargs=dict(
                    keepdim=keepdim,
                    dim=dim)))

    return inputs


# Metadata class for binary "universal functions (ufuncs)" that accept two
# tensor and have common properties
class BinaryUfuncInfo(OpInfo):
    """Operator information for 'universal binary functions (binary ufuncs).'
    These are functions of two tensors with common properties like:
      - they are elementwise functions
      - the output shape is determined by the input shape
      - they typically have method and inplace variants
      - they typically support the out kwarg
      - they typically have NumPy or SciPy references
    See NumPy's universal function documentation
    (https://numpy.org/doc/stable/reference/ufuncs.html) for more details
    about the concept of ufuncs.
    """
    def __init__(self, name, *, lhs_make_tensor_kwargs=None, rhs_make_tensor_kwargs=None, **kwargs):
        super().__init__(name, **kwargs)

        # [lr]hs_make_tensor_kwargs are part of the OpInfo to be able to dynamically generate valid samples later on.
        if lhs_make_tensor_kwargs is None:
            lhs_make_tensor_kwargs = {}
        self.lhs_make_tensor_kwargs = lhs_make_tensor_kwargs

        if rhs_make_tensor_kwargs is None:
            rhs_make_tensor_kwargs = {}
        self.rhs_make_tensor_kwargs = rhs_make_tensor_kwargs


def _resolve_binay_pwise_kwargs(
        op_info, *, op_kwargs=None, lhs_make_tensor_kwargs=None, rhs_make_tensor_kwargs=None
):
    """Resolves default values for :func:`sample_inputs_binary_pwise`.

    By default :attr:`op_kwargs`, :attr:`lhs_make_tensor_kwargs`, and :attr:`rhs_make_tensor_kwargs` are just empty
    dictionaries. In case :attr:`op_info` is a :class:`BinaryUfuncInfo`, :attr:`BinaryUfuncInfo.lhs_make_tensor_kwargs`
    and :attr:`BinaryUfuncInfo.rhs_make_tensor_kwargs` will be used as defaults.
    """
    if op_kwargs is None:
        op_kwargs = {}
    if lhs_make_tensor_kwargs is None:
        lhs_make_tensor_kwargs = op_info.lhs_make_tensor_kwargs if isinstance(op_info, BinaryUfuncInfo) else {}
    if rhs_make_tensor_kwargs is None:
        rhs_make_tensor_kwargs = op_info.rhs_make_tensor_kwargs if isinstance(op_info, BinaryUfuncInfo) else {}

    return op_kwargs, lhs_make_tensor_kwargs, rhs_make_tensor_kwargs


def sample_inputs_binary_pwise(
    op_info,
    device,
    dtype,
    requires_grad,
    *,
    python_scalars=False,
    op_kwargs=None,
    lhs_make_tensor_kwargs=None,
    rhs_make_tensor_kwargs=None,
    **kwargs,
):
    op_kwargs, lhs_make_tensor_kwargs, rhs_make_tensor_kwargs = _resolve_binay_pwise_kwargs(
        op_info,
        op_kwargs=op_kwargs,
        lhs_make_tensor_kwargs=lhs_make_tensor_kwargs,
        rhs_make_tensor_kwargs=rhs_make_tensor_kwargs,
    )

    scalar = make_tensor((), device=device, dtype=dtype, **rhs_make_tensor_kwargs)
    if python_scalars:
        scalar = scalar.item()  # type: ignore[assignment]

    shapes = [
        ((), scalar),
        ((S,), scalar),
        ((S, 1), (S,)),
        ((M, S), scalar),
        ((S, M, S), (M, S)),
        ((S, M, S), (S, M, S)),
        ((M, 1, S), (M, S)),
        ((M, 1, S), (1, M, S)),
    ]

    sample_inputs = []
    for shape_lhs, shape_rhs_or_scalar in shapes:
        lhs = make_tensor(
            shape_lhs,
            device=device,
            dtype=dtype,
            requires_grad=requires_grad,
            **lhs_make_tensor_kwargs,
        )
        if isinstance(shape_rhs_or_scalar, tuple):
            # shape
            rhs = make_tensor(
                shape_rhs_or_scalar,
                device=device,
                dtype=dtype,
                requires_grad=requires_grad,
                **rhs_make_tensor_kwargs,
            )
            broadcasts_input = torch.broadcast_shapes(shape_lhs, shape_rhs_or_scalar) != shape_lhs
        else:
            # scalar
            rhs = shape_rhs_or_scalar  # type: ignore[assignment]
            broadcasts_input = False

        sample_inputs.append(SampleInput(lhs, args=(rhs,), kwargs=op_kwargs, broadcasts_input=broadcasts_input))
    return sample_inputs


def sample_inputs_add_sub(
    op_info,
    device,
    dtype,
    requires_grad,
    python_scalars=False,
    alpha=1,
    op_kwargs=None,
    lhs_make_tensor_kwargs=None,
    rhs_make_tensor_kwargs=None,
    **kwargs,
):
    op_kwargs, lhs_make_tensor_kwargs, rhs_make_tensor_kwargs = _resolve_binay_pwise_kwargs(
        op_info,
        op_kwargs=op_kwargs,
        lhs_make_tensor_kwargs=lhs_make_tensor_kwargs,
        rhs_make_tensor_kwargs=rhs_make_tensor_kwargs,
    )

    sample_inputs = sample_inputs_binary_pwise(
        op_info,
        device,
        dtype,
        requires_grad,
        python_scalars=python_scalars,
        op_kwargs=op_kwargs,
        lhs_make_tensor_kwargs=lhs_make_tensor_kwargs,
        rhs_make_tensor_kwargs=rhs_make_tensor_kwargs,
        **kwargs,
    )

    lhs = make_tensor((S, S), device=device, dtype=dtype, requires_grad=requires_grad, **lhs_make_tensor_kwargs)
    rhs = make_tensor((S, S), device=device, dtype=dtype, requires_grad=requires_grad, **rhs_make_tensor_kwargs)
    sample_inputs.append(SampleInput(lhs, args=(rhs,), kwargs=dict(op_kwargs, alpha=alpha), broadcasts_input=False))

    return sample_inputs


def sample_inputs_t(op_info, device, dtype, requires_grad, **kwargs):
    make_arg = partial(make_tensor, device=device, dtype=dtype, requires_grad=requires_grad)
    return (SampleInput(make_arg((1, 2))),
            SampleInput(make_arg((2,))),
            SampleInput(make_arg(())))


def sample_inputs_mm(op_info, device, dtype, requires_grad, **kwargs):
    args_list = (
        ((S, M), (M, S)),
    )
    inputs = tuple(SampleInput(make_tensor(first_shape, device, dtype,
                                           requires_grad=requires_grad),
                               args=(make_tensor(second_shape, device, dtype,
                                     requires_grad=requires_grad),))
                   for first_shape, second_shape in args_list)
    return inputs

def sample_inputs_addmm(op_info, device, dtype, requires_grad, **kwargs):
    alpha_val = kwargs.get('alpha', 2 + 3j if dtype.is_complex else 0.6)
    beta_val = kwargs.get('beta', 1 + 2j if dtype.is_complex else 0.2)
    tests_list = [
        ((2, 3), (2, 2), (2, 3), False)
    ]
    tests_with_lhs_broadcasting = [
        ((1,), (2, 2), (2, 3), True),
        ((), (2, 2), (2, 3), True)
    ]
    test_cases = tests_list + tests_with_lhs_broadcasting  # type: ignore[operator]
    inputs = tuple(SampleInput(make_tensor(shape_a, device, dtype, requires_grad=requires_grad),
                               args=(make_tensor(shape_b, device, dtype,
                                                 requires_grad=requires_grad),
                                     make_tensor(shape_c, device, dtype,
                                                 requires_grad=requires_grad)),
                               kwargs={'alpha': alpha_val, 'beta': beta_val},
                               broadcasts_input=broadcasts_input)
                   for shape_a, shape_b, shape_c, broadcasts_input in test_cases)
    return inputs

def sample_inputs_mv(self, device, dtype, requires_grad, **kwargs):
    return (
        SampleInput(
            make_tensor((S, M, ), device, dtype, low=None, high=None, requires_grad=requires_grad),
            args=(
                make_tensor((M, ), device, dtype, low=None, high=None, requires_grad=requires_grad),
            )
        ),
    )

def sample_inputs_bmm(self, device, dtype, requires_grad, **kwargs):
    return (
        SampleInput(
            make_tensor((M, S, M, ), device, dtype, low=None, high=None, requires_grad=requires_grad),
            args=(
                make_tensor((M, M, S, ), device, dtype, low=None, high=None, requires_grad=requires_grad),
            )
        ),
    )

def sample_inputs_dot_vdot(self, device, dtype, requires_grad, **kwargs):
    sample_inputs = []
    sample_inputs.append(SampleInput(
        make_tensor((S, ), device, dtype, low=None, high=None, requires_grad=requires_grad),
        args=(
            make_tensor((S, ), device, dtype, low=None, high=None, requires_grad=requires_grad),
        )
    ))
    if dtype.is_complex:
        # dot/vdot for (conj(input), conj(arg_tensor)) and (conj(input), arg_tensor)
        # is tested in test_conj_view (which tests operations with only conjugated input tensor
        # -- not conjugated arg tensors)
        sample_inputs.append(SampleInput(
            make_tensor((S, ), device, dtype, low=None, high=None, requires_grad=requires_grad),
            args=(
                torch.conj(make_tensor((S, ), device, dtype, low=None, high=None, requires_grad=requires_grad)),
            )
        ))
    return sample_inputs

def sample_inputs_addmv(op_info, device, dtype, requires_grad, **kwargs):
    make_arg = partial(make_tensor, dtype=dtype, device=device, requires_grad=requires_grad)

    test_cases = (((S,), (S, M), (M,), 1, 1, False),
                  ((S,), (S, M), (M,), 0.2, 0.6, False),
                  )

    test_cases_with_broadcast = (((1,), (S, M), (M,), 1, 1, True),
                                 ((1,), (S, M), (M,), 0.2, 0.6, True),
                                 ((), (S, M), (M,), 1, 1, True),
                                 ((), (S, M), (M,), 0.2, 0.6, True),
                                 )

    cases = test_cases + test_cases_with_broadcast

    def generator():
        # addmv performs: beta * M + alpha * (mat @ vec)
        for M, mat, vec, beta, alpha, broadcasts_input in cases:
            yield SampleInput(make_arg(M), args=(make_arg(mat), make_arg(vec)),
                              kwargs=dict(beta=beta, alpha=alpha), broadcasts_input=broadcasts_input)

    return list(generator())

def sample_inputs_addbmm(op_info, device, dtype, requires_grad, **kwargs):
    make_arg = partial(make_tensor, device=device, dtype=dtype, requires_grad=requires_grad)

    # input_shape, batch1_shape, batch2_shape, beta_val, alpha_val, is_broadcasting
    test_cases = [((S, M), (S, S, S), (S, S, M), 1, 1, False),
                  ((1,), (S, S, S), (S, S, M), 1, 1, True),
                  ((S, M), (S, S, S), (S, S, M), 0.6, 0.2, False),
                  ((1,), (S, S, S), (S, S, M), 0.6, 0.2, True),
                  ((), (S, S, S), (S, S, M), 1, 1, True),
                  ((), (S, S, S), (S, S, M), 0.6, 0.2, True),
                  ]

    def generator():
        for input_shape, batch1_shape, batch2_shape, beta, alpha, is_broadcasting in test_cases:
            if dtype.is_complex:
                beta_complex, alpha_complex = beta * (1 + 2j), alpha * (2 + 3j)
                yield SampleInput(make_arg(input_shape), args=(make_arg(batch1_shape), make_arg(batch2_shape)),
                                  kwargs=dict(beta=beta_complex, alpha=alpha_complex), broadcasts_input=is_broadcasting)
            yield SampleInput(make_arg(input_shape), args=(make_arg(batch1_shape), make_arg(batch2_shape)),
                              kwargs=dict(beta=beta, alpha=alpha), broadcasts_input=is_broadcasting)

    return list(generator())

def sample_inputs_addcmul_addcdiv(op_info, device, dtype, requires_grad, **kwargs):
    test_cases = [(((S, S), (S, S), (S, S)), False),
                  (((S, S), (S, 1), (1, S)), False),
                  (((1,), (S, S, 1), (1, S)), True),
                  (((), (), ()), False),
                  (((S, S), (), ()), True),
                  (((), (S, S, 1), (1, S)), True)
                  ]

    sample_inputs = []
    for input_args, broadcasts_input in test_cases:
        args = tuple(make_tensor(arg, device, dtype, requires_grad=requires_grad) if isinstance(arg, tuple) else arg
                     for arg in input_args)
        sample_inputs.append(SampleInput(args[0], args=args[1:], broadcasts_input=broadcasts_input))

        sample_inputs.append(SampleInput(args[0], args=args[1:], kwargs=dict(value=3.14), broadcasts_input=broadcasts_input))

    return tuple(sample_inputs)

def sample_inputs_baddbmm(op_info, device, dtype, requires_grad, **kwargs):
    test_cases = [((S, S, M), (S, S, S), (S, S, M), 1, 1, False),
                  ((1,), (S, S, S), (S, S, M), 1, 1, True),
                  ((S, S, M), (S, S, S), (S, S, M), 0.6, 0.2, False),
                  ((1,), (S, S, S), (S, S, M), 0.6, 0.2, True),
                  ((), (S, S, S), (S, S, M), 1, 1, True),
                  ((), (S, S, S), (S, S, M), 0.6, 0.2, True),
                  ]
    sample_inputs = []
    for (input_shape, batch1_shape, batch2_shape, alpha, beta, broadcasts_input) in test_cases:
        args = (make_tensor(input_shape, device, dtype,
                            low=None, high=None,
                            requires_grad=requires_grad),
                make_tensor(batch1_shape, device, dtype,
                            low=None, high=None,
                            requires_grad=requires_grad),
                make_tensor(batch2_shape, device, dtype,
                            low=None, high=None,
                            requires_grad=requires_grad))
        sample_inputs.append(SampleInput(args[0], args=(args[1], args[2]),
                             kwargs=dict(beta=beta, alpha=alpha), broadcasts_input=broadcasts_input))
        if dtype.is_complex:
            sample_inputs.append(SampleInput(args[0], args=(args[1], args[2]),
                                             kwargs=dict(beta=beta * (1 + 2j), alpha=alpha * (2 + 3j)),
                                             broadcasts_input=broadcasts_input))
    return tuple(sample_inputs)

def sample_inputs_addr(op_info, device, dtype, requires_grad, **kwargs):
    input1 = SampleInput(
        make_tensor((S, M), device, dtype, low=None, high=None, requires_grad=requires_grad),
        args=(
            make_tensor((S, ), device, dtype, low=None, high=None, requires_grad=requires_grad),
            make_tensor((M, ), device, dtype, low=None, high=None, requires_grad=requires_grad)))

    input2 = SampleInput(
        make_tensor((), device, dtype, low=None, high=None, requires_grad=requires_grad),
        args=(
            make_tensor((S, ), device, dtype, low=None, high=None, requires_grad=requires_grad),
            make_tensor((M, ), device, dtype, low=None, high=None, requires_grad=requires_grad)),
        broadcasts_input=True)

    if dtype.is_complex:
        alpha, beta = 0.1 + 0.3j, 0.4 + 0.6j
    elif dtype.is_floating_point:
        alpha, beta = 0.2, 0.6
    else:
        alpha, beta = 2, 3

    input3 = SampleInput(
        make_tensor((S, M), device, dtype, low=None, high=None, requires_grad=requires_grad),
        args=(
            make_tensor((S, ), device, dtype, low=None, high=None, requires_grad=requires_grad),
            make_tensor((M, ), device, dtype, low=None, high=None, requires_grad=requires_grad)),
        kwargs=dict(beta=beta, alpha=alpha))

    input4 = SampleInput(
        make_tensor((), device, dtype, low=None, high=None, requires_grad=requires_grad),
        args=(
            make_tensor((S, ), device, dtype, low=None, high=None, requires_grad=requires_grad),
            make_tensor((M, ), device, dtype, low=None, high=None, requires_grad=requires_grad)),
        kwargs=dict(beta=beta, alpha=alpha),
        broadcasts_input=True)

    return (input1, input2, input3, input4)

def sample_inputs_xlogy(self, device, dtype, requires_grad, **kwargs):
    return (
        SampleInput(
            make_tensor((S, S), device, dtype, low=None, high=None, requires_grad=requires_grad),
            args=(
                make_tensor((S, S), device, dtype, low=0, high=None, requires_grad=requires_grad),
            )
        ),
    )


def sample_inputs_xlog1py(self, device, dtype, requires_grad):
    make_arg = partial(make_tensor, device=device, dtype=dtype, requires_grad=requires_grad)

    def generator():
        # same shape
        yield SampleInput(make_arg((S, S)), args=(make_arg((S, S), low=-1),))
        # rhs broadcast
        yield SampleInput(make_arg((S, S)), args=(make_arg((S,), low=-1),))
        # all zero `x`
        with torch.no_grad():
            x = make_arg((S, S))
            x.fill_(0)
        yield SampleInput(x, args=(make_arg((S, S), low=-1),))

        # randomly zero-masked `x`
        x = make_arg((S, S))
        y = make_arg((S, S), low=-1)
        with torch.no_grad():
            x[torch.rand(x.shape) > 0.5] = 0
        yield SampleInput(x, args=(y,))

        # Scalar x
        # `input` has to be a tensor
        # yield SampleInput(0, args=(make_arg((S, S), low=-1),))
        # yield SampleInput(2.1, args=(make_arg((S, S), low=-1),))

        # Scalar y
        yield SampleInput(make_arg((S, S)), args=(-0.5,))
        yield SampleInput(make_arg((S, S)), args=(1.2,))

    return list(generator())

def sample_inputs_zero_(op_info, device, dtype, requires_grad, **kwargs):
    make_arg = partial(make_tensor, device=device, dtype=dtype, requires_grad=requires_grad)

    cases = ((), (S, S, S), (S,))

    def generator():
        for shape in cases:
            yield(SampleInput(make_arg(shape)))

    return list(generator())


def sample_inputs_logsumexp(self, device, dtype, requires_grad):
    inputs = (
        ((), (0,), True),
        ((S, S), (1,), True),
        ((S, S), (1,), False)
    )
    samples = []

    for shape, dim, keepdim in inputs:
        t = make_tensor(shape, device, dtype,
                        low=None, high=None,
                        requires_grad=requires_grad)
        samples.append(SampleInput(t, args=(dim, keepdim)))

    return tuple(samples)

def sample_inputs_logcumsumexp(self, device, dtype, requires_grad):
    inputs = (
        ((S, S, S), 0),
        ((S, S, S), 1),
        ((), 0),
    )
    samples = []

    for shape, dim in inputs:
        t = make_tensor(shape, device, dtype,
                        low=None, high=None,
                        requires_grad=requires_grad)
        samples.append(SampleInput(t, args=(dim,)))

    return tuple(samples)

def sample_inputs_trace(self, device, dtype, requires_grad, **kwargs):
    return (SampleInput((make_tensor((S, S), device, dtype,
                                     low=None, high=None,
                                     requires_grad=requires_grad))),)


def sample_inputs_renorm(self, device, dtype, requires_grad, **kwargs):
    make_arg = partial(make_tensor, dtype=dtype, device=device, requires_grad=requires_grad)
    cases = (((S, S, S), (2, 1, 0.5)),
             ((S, S, S), (2, -1, 0.5)),
             ((S, S, S), (1, 2, 3)),
             ((S, S, S), (float('inf'), 2, 0.5)),
             )

    def generator():
        for shape, args in cases:
            yield SampleInput(make_arg(shape), args=args)

    return list(generator())


def sample_inputs_transpose_swapdims(self, device, dtype, requires_grad, **kwargs):
    make_arg = partial(make_tensor, dtype=dtype, device=device, requires_grad=requires_grad)

    cases = (((1, 2, 3), (-1, -2)),
             ((1, 2, 3), (-1, 2)),
             ((1, 2, 3), (1, -2)),
             ((1, 2, 3), (1, 2)),
             ((), (0, 0)),
             ((1, ), (0, 0)),
             ((M, M), (0, 1)),
             ((S, S, S), (2, 0)), )

    def generator():
        for shape, args in cases:
            yield SampleInput(make_arg(shape), args=args)

    return list(generator())


def sample_inputs_linalg_invertible(op_info, device, dtype, requires_grad=False, **kwargs):
    """
    This function generates always invertible input for linear algebra ops using
    random_fullrank_matrix_distinct_singular_value.
    The input is generated as the itertools.product of 'batches' and 'ns'.
    In total this function generates 8 SampleInputs
    'batches' cases include:
        () - single input,
        (0,) - zero batched dimension,
        (2,) - batch of two matrices,
        (1, 1) - 1x1 batch of matrices
    'ns' gives 0x0 and 5x5 matrices.
    Zeros in dimensions are edge cases in the implementation and important to test for in order to avoid unexpected crashes.
    """
    from torch.testing._internal.common_utils import random_fullrank_matrix_distinct_singular_value

    batches = [(), (0, ), (2, ), (1, 1)]
    ns = [5, 0]
    out = []
    for batch, n in product(batches, ns):
        a = random_fullrank_matrix_distinct_singular_value(n, *batch, dtype=dtype, device=device)
        a.requires_grad = requires_grad
        out.append(SampleInput(a))
    return out

def sample_inputs_linalg_cond(op_info, device, dtype, requires_grad=False, **kwargs):
    make_arg = partial(make_tensor, dtype=dtype, device=device, requires_grad=requires_grad)

    # autograd is not supported for inputs with zero number of elements
    shapes = ((S, S),
              (2, S, S),
              (2, 1, S, S), )

    def generator():
        for shape in shapes:
            yield SampleInput(make_arg(shape))

    return list(generator())

def np_sinc_with_fp16_as_fp32(x):
    # Wraps numpy's sinc function so that fp16 values are promoted to fp32
    # before sinc is invoked. Context: numpy's sinc returns NaN when evaluated
    # at 0 for fp16.
    if x.dtype == np.float16:
        return np.sinc(x.astype(np.float32))
    else:
        return np.sinc(x)

def sample_inputs_broadcast_to(op_info, device, dtype, requires_grad, **kwargs):
    test_cases = (
        ((S, 1, 1), (S, S, S)),
        ((S, 1, S), (S, S, S)),
        ((S, 1), (S, S, S)),
        ((1,), (S, S, S)),
        ((1, S), (1, 1, S)),
        ((), ()),
        ((), (1, 3, 2)),
    )

    return tuple(
        SampleInput(
            make_tensor(size, device, dtype, low=None, high=None, requires_grad=requires_grad),
            args=(shape,)) for size, shape in test_cases)

def sample_inputs_bitwise_shift(op_info, device, dtype, requires_grad, **kwargs):
    test_cases = (
        (S, S, S),
        (S,),
        (),
    )

    sample_inputs = []
    for size in test_cases:
        tensor1 = make_tensor(size, device, dtype, low=-32, high=32, requires_grad=requires_grad)
        tensor2 = make_tensor(size, device, dtype, low=0, high=5, requires_grad=requires_grad)
        sample_inputs.append(SampleInput(tensor1, args=(tensor2,)))
        sample_inputs.append(SampleInput(tensor1, args=(2,)))

    return tuple(sample_inputs)


def sample_inputs_cdist(op_info, device, dtype, requires_grad, **kwargs):
    small_S = 2
    test_cases = (
        ((S, S, 2), (S, S + 1, 2)),
        ((S, S), (S, S)),
        ((S, S, S), (S, S, S)),
        ((3, 5), (3, 5)),
        ((2, 3, 5), (2, 3, 5)),
        ((1, 2, 3), (1, 2, 3)),
        ((1, 1), (S, 1)),
        ((0, 5), (4, 5)),
        ((4, 5), (0, 5)),
        ((0, 4, 5), (3, 5)),
        ((4, 5), (0, 3, 5)),
        ((0, 4, 5), (1, 3, 5)),
        ((1, 4, 5), (0, 3, 5)),
        # Using S here would make this one test take 9s
        ((small_S, small_S, small_S + 1, 2), (small_S, small_S, small_S + 2, 2)),
        ((small_S, 1, 1, small_S), (1, small_S, small_S)),
        ((1, 1, small_S), (small_S, 1, small_S, small_S)),
    )

    samples = []
    for cm in ['use_mm_for_euclid_dist', 'donot_use_mm_for_euclid_dist']:
        # FIXME add an override for JIT and revert 0. back to 0
        # since it's accepted by eager
        for p in [0., 1., 2., 3., 0.5, 1.5, 2.5, float("inf")]:
            for t1_size, t2_size in test_cases:
                # The args should never be non-contiguous as this is not supported in the backward
                samples.append(SampleInput(
                    make_tensor(t1_size, device, dtype, requires_grad=requires_grad, noncontiguous=False),
                    args=(make_tensor(t2_size, device, dtype, requires_grad=requires_grad, noncontiguous=False), p, cm)))

    return samples


def sample_inputs_fill_(op_info, device, dtype, requires_grad, **kwargs):
    make_arg = partial(make_tensor, device=device, dtype=dtype,
                       low=None, high=None, requires_grad=requires_grad)

    cases = (((S, S, S), (1,)),
             ((), (1,)),
             # For requires_grad=False below,
             # check https://github.com/pytorch/pytorch/issues/59137
             ((S, S, S), (make_arg((), requires_grad=False),)))

    def generator():
        for shape, args in cases:
            yield SampleInput(make_arg(shape), args=args)

    return list(generator())


def sample_inputs_comparison_ops(self, device, dtype, requires_grad, **kwargs):
    test_cases = (
        ((S, S, S), (S, S, S), False),
        ((S, S, S), (), False),
        ((S, S, S), (1,), False),
        ((S,), (1,), False),
        ((), (), False),
    )
    test_cases_lhs_broadcasting = (
        ((S, 1, S), (S, S, S), True),
        ((1,), (S, S, S), True),
        ((1, S), (1, 1, S), True),
        ((), (0,), True),
        ((), (S, S, S), True),
    )
    cases = test_cases + test_cases_lhs_broadcasting
    sample_inputs = list(SampleInput(make_tensor(first_shape, device, dtype,
                                                 requires_grad=requires_grad),
                                     args=(make_tensor(second_shape, device, dtype,
                                                       requires_grad=requires_grad),),
                                     broadcasts_input=broadcasts_input)
                         for first_shape, second_shape, broadcasts_input in cases)
    equal_tensors_non_bool = (
        ([[[-8, 6], [9, 0]], [[0, 5], [5, 7]]]),
        ([[[6, 5]], [[1, -5]]]),
        ([[2], [-1]]),
        ([0, -6]),
        ([3],),
    )
    equal_tensors_bool = (
        ([[[1, 0], [0, 0]], [[0, 1], [1, 0]]]),
        ([[[1, 1]], [[1, 0]]]),
        ([[1], [0]]),
        ([0, 1]),
        ([1],),
    )
    more_cases = equal_tensors_bool if dtype is torch.bool else equal_tensors_non_bool
    more_inputs = list(SampleInput(torch.tensor(elements, device=device, dtype=dtype,
                                                requires_grad=requires_grad),
                                   args=(torch.tensor(elements, device=device, dtype=dtype,
                                                      requires_grad=requires_grad),))
                       for elements in more_cases)
    sample_inputs = [*sample_inputs, *more_inputs]
    return tuple(sample_inputs)


def sample_inputs_stack(op_info, device, dtype, requires_grad, **kwargs):
    tensors = [
        make_tensor((S, S), device, dtype, requires_grad=requires_grad),
        make_tensor((S, S), device, dtype, requires_grad=requires_grad),
        make_tensor((S, S), device, dtype, requires_grad=requires_grad),
    ]

    return (SampleInput(tensors, args=(0,)),)

def sample_inputs_hstack_dstack_vstack(op_info, device, dtype, requires_grad, **kwargs):
    tensors = [
        make_tensor((S, S), device, dtype, requires_grad=requires_grad),
        make_tensor((S, S), device, dtype, requires_grad=requires_grad),
        make_tensor((S, S), device, dtype, requires_grad=requires_grad),
    ]

    return (SampleInput(tensors),)

def sample_inputs_hypot(op_info, device, dtype, requires_grad):
    input = make_tensor((S, S), device, dtype, requires_grad=requires_grad)
    args = make_tensor((S, S), device, dtype, requires_grad=requires_grad)

    return (
        SampleInput(input, args=(args,)),
    )

def sample_inputs_gather(op_info, device, dtype, requires_grad, **kwargs):
    return (
        SampleInput(
            make_tensor((M, S), device, dtype, low=None, high=None, requires_grad=requires_grad),
            args=(0, gather_variable((S, S), 1, M, True, device=device))),
        SampleInput(
            make_tensor((M, S), device, dtype, low=None, high=None, requires_grad=requires_grad),
            args=(1, gather_variable((M, S // 2), 0, S, True, device=device))),
        SampleInput(
            make_tensor((), device, dtype, low=None, high=None, requires_grad=requires_grad),
            args=(0, torch.tensor([0], dtype=torch.int64, device=device))),
        SampleInput(
            make_tensor((S,), device, dtype, low=None, high=None, requires_grad=requires_grad),
            args=(0, torch.tensor(0, dtype=torch.int64, device=device))),
        SampleInput(
            make_tensor((), device, dtype, low=None, high=None, requires_grad=requires_grad),
            args=(0, torch.tensor(0, dtype=torch.int64, device=device))),
    )


def sample_inputs_take_along_dim(op_info, device, dtype, requires_grad, **kwargs):
    return (SampleInput(make_tensor((S, S), device, dtype,
                                    low=None, high=None,
                                    requires_grad=requires_grad),
                        args=(gather_variable((S, S), 1, S, True, device=device), 0)),

            # `indices` broadcast
            SampleInput(make_tensor((S, S), device, dtype,
                                    low=None, high=None,
                                    requires_grad=requires_grad),
                        args=(gather_variable((1, S // 2), 0, S, True, device=device), 1)),

            # `self` broadcast
            SampleInput(make_tensor((1, S), device, dtype,
                                    low=None, high=None,
                                    requires_grad=requires_grad),
                        args=(gather_variable((S, S // 2), 0, S, True, device=device), 1)),

            # without `dim` arg
            SampleInput(make_tensor((S, S), device, dtype,
                                    low=None, high=None,
                                    requires_grad=requires_grad),
                        args=(gather_variable((S, S // 2), 0, S, True, device=device), )),
            SampleInput(make_tensor((S, S), device, dtype,
                                    low=None, high=None,
                                    requires_grad=requires_grad),
                        args=(gather_variable((S, S // 2), 0, S, True, device=device),)),
            )


def sample_inputs_aminmax(op_info, device, dtype, requires_grad, **kwargs):
    test_cases: Tuple[tuple, dict] = (  # type: ignore[assignment]
        ((S, S, S), {}),
        ((S, S, S), {'dim': 1}),
        ((S, S, S), {'dim': 1, 'keepdim': True}),
        ((), {'dim': 0}),
        ((), {}),
        ((), {'dim': 0, 'keepdim': True}),
    )

    samples: List[SampleInput] = []
    for shape, kwargs in test_cases:
        samples.append(SampleInput(
            make_tensor(shape, device, dtype, requires_grad=requires_grad),
            kwargs=kwargs))

    return samples

def sample_inputs_diff(op_info, device, dtype, requires_grad, **kwargs):
    test_cases = (
        ((1,), 0, None, None),
        ((S,), 0, None, None),
        ((S, 1), 0, None, None),
        ((S, 1), 1, None, None),
        ((S, S), 0, None, None),
        ((S, S), 1, None, None),
        ((S, S), 0, (1, S), (2, S)),
        ((S, S), 0, None, (2, S)),
        ((S, S, S), 1, None, None),
        ((S, S, S), 1, (S, 1, S), (S, 1, S)),)

    sample_inputs = []
    for size, dim, size_prepend, size_append in test_cases:
        args = (make_tensor(size, device, dtype,
                            low=None, high=None,
                            requires_grad=requires_grad), 1, dim,
                make_tensor(size_prepend, device, dtype,
                            low=None, high=None,
                            requires_grad=requires_grad) if size_prepend else None,
                make_tensor(size_append, device, dtype,
                            low=None, high=None,
                            requires_grad=requires_grad) if size_append else None)
        sample_inputs.append(SampleInput(args[0], args=args[1:]))

    return tuple(sample_inputs)

def sample_inputs_histogram(op_info, device, dtype, requires_grad):
    make_arg = partial(make_tensor, dtype=dtype, device=device, requires_grad=requires_grad)

    sizes = ((), (S,), (S, S), (S, S, S), (S, 1, S), (S, 0, S))

    sample_inputs = []
    for size, bin_ct, weighted, density in product(sizes, range(1, 5), [False, True], [False, True]):
        input_tensor = make_arg(size)
        weight_tensor = make_arg(size) if weighted else None

        sample_inputs.append(SampleInput(input_tensor, args=(bin_ct,),
                                         kwargs=dict(weight=weight_tensor, density=density)))

        bins_tensor = make_arg((bin_ct + 1,))
        sample_inputs.append(SampleInput(input_tensor, args=(bins_tensor,),
                                         kwargs=dict(weight=weight_tensor, density=density)))

    return sample_inputs

def sample_inputs_gradient(op_info, device, dtype, requires_grad):
    sample_inputs = []
    test_cases_float = (
        ((S,), None, None, 1),
        ((S,), 2., None, 1),
        ((S, S), None, None, 2),
        ((S, S), [2.0, 2.1], None, 1),
        ((S, S), [2.0, 2.1], (0, 1), 1),
        ((4, 4, 4), [2., 1.], (0, 1), 2),
    )
    for size, spacing, dim, edge_order in test_cases_float:
        t = make_tensor(size, device, dtype, low=None, high=None, requires_grad=requires_grad)
        sample_inputs.append(SampleInput(t, kwargs=dict(dim=dim, spacing=spacing, edge_order=edge_order)))

    test_cases_tensor = (
        ((3, 3, 3), ((1.1, 2.0, 3.5), (4.0, 2, 6.0)), (0, -1), 1),
        ((3, 3, 3), ((1.0, 3.0, 2.0), (8.0, 6.0, 1.0)), (0, 1), 2),
    )
    for size, coordinates, dim, edge_order in test_cases_tensor:
        t = make_tensor(size, device, dtype, low=None, high=None, requires_grad=requires_grad)
        coordinates_tensor_list = []
        for coords in coordinates:
            a = torch.tensor(coords, dtype=dtype, device=device)
            coordinates_tensor_list.append(a)
        sample_inputs.append(SampleInput(t, kwargs=dict(dim=dim, spacing=coordinates_tensor_list, edge_order=edge_order)))

    return tuple(sample_inputs)

def sample_inputs_index_select(op_info, device, dtype, requires_grad):
    return (
        SampleInput(
            make_tensor((S, S, S), device, dtype, low=None, high=None, requires_grad=requires_grad),
            args=(0, index_variable(2, S, device=device))),
        SampleInput(
            make_tensor((), device, dtype, low=None, high=None, requires_grad=requires_grad),
            args=(0, torch.tensor([0], dtype=torch.int64, device=device))),
        SampleInput(
            make_tensor((), device, dtype, low=None, high=None, requires_grad=requires_grad),
            args=(0, torch.tensor(0, dtype=torch.int64, device=device))),
    )

def sample_inputs_getitem(op_info, device, dtype, requires_grad, **kwargs):
    test_args = [
        ([1, 2],),
        (slice(0, 3),),
        ([slice(0, 3), 1],),
        ([[0, 2, 3], [1, 3, 3], [0, 0, 2]],),
        ([[0, 0, 3], [1, 1, 3], [0, 0, 2]],),
        ([slice(None), slice(None), [0, 3]],),
        ([slice(None), [0, 3], slice(None)],),
        ([[0, 3], slice(None), slice(None)],),
        ([[0, 3], [1, 2], slice(None)],),
        ([[0, 3], ],),
        ([[0, 3], slice(None)],),
        ([[0, 3], Ellipsis],),
        ([[0, 2, 3], [1, 3, 3], torch.LongTensor([0, 0, 2])],),
        (index_variable(2, S, device=device),),
        (mask_not_all_zeros((S,)),),
    ]

    return tuple(SampleInput(
        make_tensor((S, S, S), device, dtype, low=None, high=None, requires_grad=requires_grad),
        args=args)
        for args in test_args)

def sample_inputs_index_put(op_info, device, dtype, requires_grad, **kwargs):
    inputs = []
    for accumulate in [False, True]:
        # Test with indices arg
        inputs.append(SampleInput(
            make_tensor((S, S,), device, dtype, low=None, high=None, requires_grad=requires_grad),
            args=(
                (index_variable(2, S, device=device), ),
                make_tensor((2, S), device, dtype, low=None, high=None)),
            kwargs=dict(accumulate=accumulate)))

        # Test with mask arg
        mask = torch.zeros(S, dtype=torch.bool) if accumulate else mask_not_all_zeros((S,))
        inputs.append(SampleInput(
            make_tensor((S, S), device, dtype, low=None, high=None, requires_grad=requires_grad),
            args=(
                (mask, ),
                make_tensor((S,), device, dtype, low=None, high=None),),
            kwargs=dict(accumulate=accumulate)))

    return inputs

# Missing to test the nondeterminism of the operation
# https://github.com/pytorch/pytorch/issues/53352
def sample_inputs_index_add(op_info, device, dtype, requires_grad, **kwargs):
    # These testa are pretty much the same as those from index_copy.
    # Perhaps merge?
    make_arg = partial(make_tensor, dtype=dtype, device=device, requires_grad=requires_grad)

    t = make_arg((S, S))
    s = make_arg((S, S))
    # non-contiguous target
    t_nonctg = t.transpose(0, 1)
    # non-contiguous source
    s_nonctg = s.transpose(0, 1)

    idx = make_arg((S,), dtype=torch.int64, low=0, high=S)
    idx_nonctg = make_arg((S,), dtype=torch.int64, low=0, high=S, noncontiguous=True)
    samples = [SampleInput(tensor, args=(1, idx, source))
               for tensor, idx, source in product([t, t_nonctg], [idx, idx_nonctg], [s, s_nonctg])]
    samples.extend(SampleInput(tensor, args=(1, idx, source), kwargs=dict(alpha=a))
                   for tensor, idx, source, a in product([t, t_nonctg], [idx, idx_nonctg], [s, s_nonctg], [-1, 0, 2]))

    # Add scalar cases
    scalar_sizes = [(), (1,)]
    ts = (make_arg(size) for size in scalar_sizes)
    idxs = (make_arg(size, dtype=torch.int64, low=0, high=1) for size in scalar_sizes)
    ss = (make_arg(size) for size in scalar_sizes)

    samples.extend(SampleInput(t, args=(0, idx, s)) for t, idx, s in product(ts, idxs, ss))
    samples.extend(SampleInput(t, args=(0, idx, s), kwargs=dict(alpha=a)) for t, idx, s, a in product(ts, idxs, ss, [-1, 0, 2]))
    return samples

def sample_inputs_sort(op_info, device, dtype, requires_grad, **kwargs):
    def apply_grad(t):
        if dtype in floating_types_and(torch.float16, torch.bfloat16):
            t.requires_grad_(requires_grad)

    def small_3d_unique(dtype, device):
        res = torch.randperm(S * S * S, dtype=torch.int64, device=device).view(S, S, S)
        res = res.to(dtype)
        apply_grad(res)
        return res

    def large_1d_unique(dtype, device):
        res = torch.randperm(L * L * L, dtype=torch.int64, device=device)
        res = res.to(dtype)
        apply_grad(res)
        return res

    samples = []
    # Test case for large tensor.
    largesample = SampleInput(large_1d_unique(dtype, device))
    samples.append(largesample)

    # Test cases for small 3d tensors.
    # Imitates legacy tests from test/test_torch.py
    t = small_3d_unique(dtype, device)
    dims = range(-3, 3)
    flag = [True, False]
    for dim, descending, stable in product(dims, flag, flag):
        # default schema without stable sort
        samples.append(SampleInput(t, args=(dim, descending)))
        # schema with stable sort, no CUDA support yet
        if torch.device(device).type == 'cpu':
            samples.append(
                SampleInput(t, kwargs=dict(dim=dim, descending=descending, stable=stable))
            )

    # Test cases for scalar tensor
    scalar = torch.tensor(1, dtype=dtype, device=device)
    apply_grad(scalar)
    samples.append(SampleInput(scalar))
    samples.append(SampleInput(scalar, args=(0,)))
    samples.append(SampleInput(scalar, args=(0, True)))

    # Test cases for stable sort
    samples.append(SampleInput(scalar, kwargs=dict(stable=True)))
    samples.append(SampleInput(scalar, kwargs=dict(dim=0, stable=True)))
    samples.append(SampleInput(scalar, kwargs=dict(dim=0, descending=True, stable=True)))
    return samples

def sample_inputs_index_fill(op_info, device, dtype, requires_grad, **kwargs):
    samples = []
    t = make_tensor((S, S, S), device, dtype,
                    low=None, high=None,
                    requires_grad=requires_grad)
    fill_val = torch.tensor(-1 + 1j if t.is_complex() else -1)
    # non-contiguous input
    t01 = t.transpose(0, 1)
    t02 = t.transpose(0, 2)
    t12 = t.transpose(1, 2)
    idx = index_variable(1, S, device=device)
    # non-contiguous index
    idx_nonctg = torch.empty_strided((S,), (2,), device=device, dtype=torch.int64)
    idx_nonctg.copy_(idx)
    for d in range(t.dim()):
        for tensor in [t, t01, t02, t12]:
            samples.append(SampleInput(tensor, args=(d, idx, fill_val)))
            samples.append(SampleInput(tensor, args=(d, -idx - 1, fill_val)))
            samples.append(SampleInput(tensor, args=(d, idx_nonctg, fill_val)))

    make_arg = partial(make_tensor, device=device, dtype=dtype, requires_grad=requires_grad)
    index_tensor = partial(torch.tensor, device=device, dtype=torch.long)

    def unique_idx(numel, max_idx):
        # Generate unique random indices vector of `numel`
        # elements in range [0, max_idx).
        indices = random.sample(range(max_idx), numel)
        return index_tensor(indices)

    samples.append(SampleInput(make_arg((S, S)), args=(0, unique_idx(2, S), 2)))
    samples.append(SampleInput(make_arg((S, S)), args=(0, unique_idx(2, S), make_arg(()))))
    samples.append(SampleInput(make_arg((S, S)), args=(0, index_tensor(0), 2)))
    samples.append(SampleInput(make_arg(()), args=(0, index_tensor([0]), 2)))
    samples.append(SampleInput(make_arg(()), args=(0, index_tensor(0), 2)))

    # Duplicate indices
    samples.append(SampleInput(make_arg((S, S)), args=(0, index_tensor([0, 0]), 2)))
    samples.append(SampleInput(make_arg((S, S)), args=(0, index_tensor([0, 0, 2]), make_arg(()))))

    return samples

def sample_inputs_max_min_binary(op_info, device, dtype, requires_grad, **kwargs):
    inputs = []
    args_for_binary_op = (
        ((S, S, S), (S, S, S),),
        ((S, S, S), (S,),),
        ((S,), (S, S, S),),
        ((S, 1, S), (S, S),),
        ((S, S), (S, S),),
        ((), (),),
        ((S, S, S), (),),
        ((), (S, S, S),),
    )
    inputs = list((SampleInput(make_tensor(input_tensor, device, dtype,
                                           low=None, high=None,
                                           requires_grad=requires_grad),
                               args=(make_tensor(other_tensor, device, dtype,
                                                 low=None, high=None,
                                                 requires_grad=requires_grad),),))
                  for input_tensor, other_tensor in args_for_binary_op)
    return inputs

def sample_inputs_adaptive_avg_pool2d(op_info, device, dtype, requires_grad, **kwargs):
    make_arg = partial(make_tensor, device=device, dtype=dtype, requires_grad=requires_grad)

    # Ordered as (input shape, output size)
    cases = (
        ((1, 8, 8, 8), (5, 7)),
        ((2, 8, 8, 8), (None, 7)),
        ((1, 8, 4, 3), (5, None)),
        ((1, 8, 4, 3), (None, None)),
        ((1, 8, 4, 3), (5)),
    )

    def generator():
        for input_shape, output_size in cases:
            yield SampleInput(make_arg(input_shape), args=(output_size,))

    return list(generator())

def sample_inputs_normalize(self, device, dtype, requires_grad, **kwargs):
    make_arg = partial(make_tensor, low=-1, high=1, device=device, dtype=dtype, requires_grad=requires_grad)

    cases: Tuple[Tuple[int], dict] = (  # type: ignore[assignment]
                                     ((2, 1, 4, 5), {'p': 1., 'dim': 2}),
                                     ((2, 3, 4, 5), {'p': 2., 'dim': 1}),
                                     ((1, 2, 4, 5), {'p': 0.5, 'dim': 0}),
                                     ((1, 3, 4, 5), {'p': -1., 'dim': 1}),
                                     ((1, 3, 4, 5), {'p': 0., 'dim': -1}),
                                     ((), {'p': 1.2, 'dim': 0}),
                                     ((2, 3, 4, 5), {}),
                                     ((2, 3, 4, 5), {'eps': 1e-4}))

    def generator():
        for input_shape, kwargs in cases:
            yield SampleInput(make_arg(input_shape), kwargs=kwargs)

    return list(generator())

def sample_inputs_conv_transpose2d(op_info, device, dtype, requires_grad, **kwargs):
    make_arg = partial(make_tensor, device=device, dtype=dtype, requires_grad=requires_grad)

    # Ordered as shapes for input, weight, bias
    # and a dict of values of (stride, padding, output_padding, groups, dilation)
    cases: Tuple[Tuple[int], Tuple[int], Tuple[int], dict] = (  # type: ignore[assignment]
        ((1, 3, 4, 4), (3, 3, 3, 3), (3,),
         {'stride': (2, 2), 'padding': 2, 'output_padding': (1, 1), 'groups': 1}),
        ((2, 2, 4, 4), (2, 2, 4, 5), (4,),
         {'stride': (3, 2), 'padding': (1, 2), 'output_padding': (2, 3), 'groups': 2, 'dilation': (4, 4)}),
        ((1, 1, 4, 5), (1, 1, 4, 3), (1,),
         {'stride': 2, 'padding': 1, 'output_padding': 1, 'groups': 1, 'dilation': (2, 3)}),
        ((1, 1, 4, 3), (1, 2, 3, 4), None,
         {'stride': 2, 'padding': 1, 'output_padding': 1, 'groups': 1}),
        ((1, 4, 5, 5), (4, 8, 3, 3), None,
         {})
    )

    def generator():
        for input_shape, weight, bias, kwargs in cases:
            yield SampleInput(make_arg(input_shape), args=(
                make_arg(weight),
                make_arg(bias) if bias is not None else bias
            ), kwargs=kwargs)

    return list(generator())

def sample_inputs_hardswish(self, device, dtype, requires_grad):
    N = 5
    # make sure we are testing -3 -> 3 range. default is -10 -> 10 so maybe unnecessary ?
    tensors = [SampleInput(make_tensor((N * 2, N * 2), device=device, dtype=dtype,
               requires_grad=requires_grad, low=-5, high=5)) for _ in range(1, N)]
    return tensors

<<<<<<< HEAD
def sample_inputs_linear(self, device, dtype, requires_grad):
    features_options = [[3, 4], [128, 128]]
    batch_options: List[List[int]] = [
        [],  # no batch
        [0],
        [64],
        [5, 7],
    ]
    create_tensor = partial(make_tensor, device=device, dtype=dtype,
                            requires_grad=requires_grad, low=-2, high=2)

    sample_inputs = []
    for has_bias, (in_feat, out_feat), batch_shape in \
            itertools.product([True, False], features_options, batch_options):
        input_tensor = create_tensor(batch_shape + [in_feat])
        weight = create_tensor([out_feat, in_feat])
        if not has_bias:
            sample_inputs.append(SampleInput(input_tensor, args=(weight,)))
            continue

        bias = create_tensor([out_feat])
        sample_inputs.append(SampleInput(input_tensor, args=(weight, bias)))
    return sample_inputs

=======
>>>>>>> 1f16c22d
def sample_inputs_interpolate(mode, self, device, dtype, requires_grad):
    N, C = 2, 3
    D = 4
    S = 3
    L = 5

    align_corners_options: Tuple[Any, ...] = (None,)
    if mode in ('linear', 'bilinear', 'bicubic', 'trilinear'):
        align_corners_options = (True, False, None)
    ranks_for_mode = {
        'nearest': [1, 2, 3],
        'linear': [1],
        'bilinear': [2],
        'bicubic': [2],
        'trilinear': [3],
        'area': [1, 2, 3]
    }

    def shape(size, rank, with_batch_channel=True):
        if with_batch_channel:
            return tuple([N, C] + ([size] * rank))
        return tuple([size] * rank)

    make_arg = partial(make_tensor, device=device, dtype=dtype,
                       requires_grad=requires_grad, low=-1, high=1)

    sample_inputs = []
    for align_corners in align_corners_options:
        for rank in ranks_for_mode[mode]:
            sample_inputs.extend([
                SampleInput(make_arg(shape(D, rank)),
                            args=(shape(S, rank, False), None, mode, align_corners)),
                SampleInput(make_arg(shape(D, rank)),
                            args=(shape(L, rank, False), None, mode, align_corners)),
                SampleInput(make_arg(shape(D, rank)),
                            args=(None, 1.7, mode, align_corners)),
                SampleInput(make_arg(shape(D, rank)),
                            args=(None, 0.6, mode, align_corners)),
            ])

    return sample_inputs

def sample_inputs_gelu(self, device, dtype, requires_grad):
    N = 5
    tensors = [SampleInput(make_tensor((N * 2, N * 2), device=device, dtype=dtype,
               requires_grad=requires_grad, low=-3, high=3)) for _ in range(1, N)]
    return tensors

def sample_inputs_max_min_reduction_with_dim(op_info, device, dtype, requires_grad, **kwargs):
    inputs = []
    args_for_reduction_with_dim = (
        ((S, S, S), (1,),),
        ((S, S, S), (1, True, ),),
        ((), (0,),),
        ((), (0, True,),),
    )
    inputs = list((SampleInput(make_tensor(input_tensor, device, dtype,
                                           low=None, high=None,
                                           requires_grad=requires_grad),
                               args=args,))
                  for input_tensor, args in args_for_reduction_with_dim)
    return inputs

def sample_inputs_max_min_reduction_no_dim(op_info, device, dtype, requires_grad, **kwargs):
    inputs = []
    inputs.append(SampleInput(make_tensor((S, S, S), device, dtype,
                                          low=None, high=None,
                                          requires_grad=requires_grad),))
    inputs.append(SampleInput(make_tensor((), device, dtype,
                                          low=None, high=None,
                                          requires_grad=requires_grad),))
    return inputs

def sample_inputs_reduction_quantile(op_info, device, dtype, requires_grad):
    test_quantiles = (0.5, make_tensor((2,), device, dtype, low=0, high=1))
    test_interpolations = ['linear', 'midpoint']

    inputs = []
    for quantiles in test_quantiles:
        for t in _generate_reduction_inputs(device, dtype, requires_grad):
            # Add case without dim and keepdim kwargs
            inputs.append(SampleInput(t, args=(quantiles,)))
            for kwargs in _generate_reduction_kwargs(t.ndim, supports_multiple_dims=False):
                # Interpolation kwarg for now is only supported when providing both dim and keepdim
                kwargs.setdefault('dim', 0)
                kwargs.setdefault('keepdim', False)
                for interpolation in test_interpolations:
                    kwargs['interpolation'] = interpolation
                    inputs.append(SampleInput(t, args=(quantiles,), kwargs=kwargs))

    return inputs

def sample_inputs_reduction_count_nonzero(*args, **kwargs):
    """Sample inputs for count_nonzero"""
    samples: List[SampleInput] = sample_inputs_reduction(*args, **kwargs)
    # count_nonzero does not support keepdim yet
    for sample in samples:
        sample.kwargs.pop('keepdim', None)
    return samples

def sample_inputs_leaky_relu(op_info, device, dtype, requires_grad):
    N = 10
    tensors = [SampleInput(make_tensor((N, N), device=device, dtype=dtype,
               requires_grad=requires_grad)) for _ in range(1, N)]
    return tensors

def sample_inputs_avgpool2d(op_info, device, dtype, requires_grad, **kwargs):
    make_arg = partial(make_tensor, device=device, dtype=dtype, requires_grad=requires_grad)

    # Order: input_shape, kernel_size, stride, padding, ceil_mode, count_include_pad, divisor_override
    cases = (((1, 3, 9, 9), 3, 1, 1, True, False, 2),
             ((1, 3, 9, 9), (4, 4), (2, 3), 1, True, False, 2),
             ((1, 3, 9, 9), (6, 6), (3, 3), (2, 3), True, True, 2),
             ((2, 3, 9, 9), (3, 3), (1, 1), (1, ), True, False, 2),
             ((1, 1, 4, 4), (2, 2), (), (0, ), False, True, -2),
             ((1, 2, 6, 6), (4, 4), (2, 2), (2, ), True, True, None))

    def generator():
        for input_shape, kernel_size, stride, padding, ceil_mode, count_include_pad, divisor_override in cases:
            yield SampleInput(make_arg(input_shape),
                              args=(kernel_size, stride, padding, ceil_mode, count_include_pad, divisor_override))
        # Case with just input_shape and kernel_size
        yield SampleInput(make_arg((1, 3, 9, 9)), args=((3, 3)))

    return list(generator())

def sample_inputs_topk(op_info, device, dtype, requires_grad, **kwargs):
    def get_tensor_input(size):
        return make_tensor(size, device, dtype, requires_grad=requires_grad)

    inputs = []
    inputs.append(SampleInput(get_tensor_input((S, M, S)), args=(3,)))
    inputs.append(SampleInput(get_tensor_input((S, M, S)), args=(3, 1)))
    inputs.append(SampleInput(get_tensor_input((S, M, S)), args=(3, -2)))
    inputs.append(SampleInput(get_tensor_input((S, M, S)), args=(3, 1, True)))
    inputs.append(SampleInput(get_tensor_input((S, M, S)), args=(3, -2, True)))
    inputs.append(SampleInput(get_tensor_input((S, M, S)), args=(3, 1, True, True)))
    inputs.append(SampleInput(get_tensor_input((S, M, S)), args=(3, -2, True, True)))

    inputs.append(SampleInput(get_tensor_input(()), args=(1,)))
    inputs.append(SampleInput(get_tensor_input(()), args=(1, 0)))
    inputs.append(SampleInput(get_tensor_input(()), args=(1, -1)))
    inputs.append(SampleInput(get_tensor_input(()), args=(1, 0, True)))
    inputs.append(SampleInput(get_tensor_input(()), args=(1, -1, True)))
    inputs.append(SampleInput(get_tensor_input(()), args=(1, 0, True, True)))
    inputs.append(SampleInput(get_tensor_input(()), args=(1, -1, True, True)))

    return inputs

def sample_inputs_outer(op_info, device, dtype, requires_grad, **kwargs):
    inputs = []
    arg_a = make_tensor((S,), device, dtype, requires_grad=requires_grad)
    arg_b = make_tensor((M,), device, dtype, requires_grad=requires_grad)
    inputs.append(SampleInput(arg_a, args=(arg_b,)))
    return inputs

def sample_inputs_dist(op_info, device, dtype, requires_grad):
    make_arg = partial(make_tensor, device=device, dtype=dtype, requires_grad=requires_grad)
    sizes = ((S, S, S), (S,), (S, 1, S), (), (S, S))
    ps = (2, 4)

    def generate_samples():
        for size_x, size_y, p in product(sizes, sizes, ps):
            yield SampleInput(make_arg(size_x), args=(make_arg(size_y), p))

    return list(generate_samples())

# Missing to test the nondeterminism of the operation
# https://github.com/pytorch/pytorch/issues/53352
def sample_inputs_index_copy(op_info, device, dtype, requires_grad, **kwargs):
    def make_arg(shape, low=None, high=None, dtype=dtype):
        return make_tensor(shape, device=device, dtype=dtype,
                           low=low, high=high,
                           requires_grad=requires_grad)

    t = make_arg((S, S))
    s = make_arg((S, S))
    # non-contiguous input
    t01 = t.transpose(0, 1)
    # non-contiguous input
    s01 = s.transpose(0, 1)

    # idx is a permutation of 0...S-1 for this function to be deterministic
    idx = torch.randperm(S, device=device, dtype=torch.int64)
    # non-contiguous index
    idx_nonctg = torch.repeat_interleave(idx, 2, dim=-1)[::2]
    # index_copy_ does not support negative indices
    # idx_neg = -idx - 1
    samples = [SampleInput(tensor, args=(1, idx, source))
               for tensor, idx, source in product([t, t01], [idx, idx_nonctg], [s, s01])]

    # Add scalar cases
    scalar_sizes = [(), (1,)]
    ts = (make_arg(size) for size in scalar_sizes)
    idxs = (make_arg(size, dtype=torch.int64, low=0, high=1) for size in scalar_sizes)
    ss = (make_arg(size) for size in scalar_sizes)

    samples.extend(SampleInput(t, args=(0, idx, s)) for t, idx, s in product(ts, idxs, ss))
    return samples

def sample_inputs_mode(op_info, device, dtype, requires_grad):
    inputs = []
    args = (
        ((S, S, S), (),),
        ((S, S, S), (1, ),),
        ((S, S, S), (1, True, ),),
        ((), (),),
        ((), (0,),),
        ((), (0, True,),),
    )
    inputs = list((SampleInput(make_tensor(input_tensor, device, dtype,
                                           low=None, high=None,
                                           requires_grad=requires_grad),
                               args=args,))
                  for input_tensor, args in args)
    return inputs

# Missing to test the nondeterminism of the operation
# https://github.com/pytorch/pytorch/issues/53352
def sample_inputs_put(op_info, device, dtype, requires_grad):
    make_arg = partial(make_tensor, dtype=dtype, device=device, requires_grad=requires_grad)
    make_idx = partial(make_tensor, low=0, dtype=torch.int64, device=device, requires_grad=False)

    S = 3

    def gen_inputs():
        # Generic inputs
        tgt_gen = (make_arg((S, S), noncontiguous=not ctg) for ctg in (True, False))
        src_gen = (make_arg((S,), noncontiguous=not ctg) for ctg in (True, False))
        idx = torch.randperm(S * S, device=device, dtype=torch.int64)[:S]
        idx_nonctg = torch.repeat_interleave(idx, 2, dim=-1)[::2]
        idx_neg = -idx - 1
        idx_list = [idx, idx_nonctg, idx_neg]
        for tgt, idx, src, acc in product(tgt_gen, idx_list, src_gen, (True, False)):
            yield SampleInput(input=tgt, args=(idx, src, acc))

        # Scalar cases
        scalar_sizes = [(), (1,)]
        tgt_gen = (make_arg(size) for size in scalar_sizes)
        idx_gen = (make_idx(size, high=1) for size in scalar_sizes)
        src_gen = (make_arg(size) for size in scalar_sizes)
        for tgt, idx, src, acc in product(tgt_gen, idx_gen, src_gen, (True, False)):
            yield SampleInput(input=tgt, args=(idx, src, acc))

        # Empty cases
        tgt_sizes = [(0,), (), (1,), (3, 2)]
        tgt_gen = (make_arg(size) for size in tgt_sizes)
        idx = make_idx((0,), high=1)
        src = make_arg((0,))
        for tgt, acc in product(tgt, (True, False)):
            yield SampleInput(input=tgt, args=(idx, src, acc))

    return list(gen_inputs())

def sample_inputs_take(op_info, device, dtype, requires_grad):
    make_arg = partial(make_tensor, dtype=dtype, device=device, requires_grad=requires_grad)
    make_idx = partial(make_tensor, low=0, dtype=torch.int64, device=device, requires_grad=False)

    S = 3

    def gen_inputs():
        # Generic inputs: take S elements out of S * S
        src_gen = (make_arg((S, S), noncontiguous=not ctg) for ctg in (True, False))
        idx = make_idx((S,), high=S * S)
        idx_nonctg = make_idx((S,), high=S * S, noncontiguous=True)
        idx_neg = -idx - 1
        idx_list = [idx, idx_nonctg, idx_neg]
        for src, idx in product(src_gen, idx_list):
            yield SampleInput(input=src, args=(idx,))

        # Scalar cases
        scalar_sizes = [(), (1,)]
        src_gen = (make_arg(size) for size in scalar_sizes)
        idx_gen = (make_idx(size, high=1) for size in scalar_sizes)
        for src, idx in product(src_gen, idx_gen):
            yield SampleInput(input=src, args=(idx,))

        # Empty cases
        src_sizes = [(0,), (), (1,), (3, 2)]
        src_gen = (make_arg(size) for size in src_sizes)
        idx = make_idx((0,), high=1)
        for src in src_gen:
            yield SampleInput(input=src, args=(idx,))

    return list(gen_inputs())

def sample_movedim_moveaxis(op_info, device, dtype, requires_grad):
    return (
        SampleInput(
            make_tensor((4, 3, 2, 1), device, dtype, low=None, high=None, requires_grad=requires_grad),
            args=([0, 1, 2, 3], [3, 2, 1, 0])),
        SampleInput(
            make_tensor((4, 3, 2, 1), device, dtype, low=None, high=None, requires_grad=requires_grad),
            args=([0, -1, -2, -3], [-3, -2, -1, -0]))
    )


def sample_repeat_tile(op_info, device, dtype, requires_grad, **kwargs):
    rep_dims = ((), (0, ), (1, ), (0, 2), (1, 1), (2, 3), (2, 3, 2), (0, 2, 3), (2, 1, 1, 1),)
    shapes = ((), (0,), (2,), (3, 0), (3, 2), (3, 0, 1))

    if requires_grad:
        # Tests for variant_consistency_jit, grad, gradgrad
        # are slower. Use smaller bags of `rep_dims` and `shapes`
        # in this case.
        rep_dims = ((), (0, ), (0, 2), (1, 1), (2, 3), (1, 3, 2), (3, 1, 1))  # type: ignore[assignment]
        shapes = ((), (0,), (2,), (3, 2))  # type: ignore[assignment]

    tensors = [make_tensor(shape, device, dtype,
                           low=None, high=None,
                           requires_grad=requires_grad) for shape in shapes]

    samples = []
    for rep_dim, tensor in product(rep_dims, tensors):
        for t in (tensor, tensor.T):
            if op_info.name == 'repeat' and len(rep_dim) >= t.dim():
                # `torch.repeat` errors for `len(rep_dims) < t.dim()`,
                # so we filter such combinations.
                samples.append(SampleInput(t, args=(rep_dim,),))
            elif op_info.name == 'tile':
                samples.append(SampleInput(t, args=(rep_dim,),))

    return samples


def sample_inputs_narrow(op_info, device, dtype, requires_grad, **kwargs):
    shapes_and_args = (
        ((S, S, S), (1, 2, 2)),
        ((S, S, S), (-1, 2, 2)),
        ((S, S, S), (1, 0, 0)),
        ((S, S, S), (-1, 0, 0)),
    )

    def generator():
        for shape, args in shapes_and_args:
            tensor = make_tensor(shape, device, dtype, low=None, high=None,
                                 requires_grad=requires_grad)
            yield SampleInput(tensor, args=args)

    return list(generator())

def sample_trapezoid(op_info, device, dtype, requires_grad, **kwargs):
    y_shape_x_shape_and_kwargs = [
        ((2, 3), (2, 3), {}),
        ((2, 3), (2, 3), {'dim': 1}),
        ((6,), (6,), {}),
        ((6,), None, {}),
        # When 'trapezoid' is called with an empty input, it does not produce an output with requires_grad
        # See Issue #{61619}
        # ((6,0), (6,0), {}),
        ((2, 3), (1, 3), {}),
        ((3, 3), (3, 3), {}),
        ((3, 3), (3, 3), {'dim': -2}),
        ((5,), None, {'dx': 2.0}),
        ((2, 2), None, {'dx': 3.0})
    ]
    samples = []
    for y_shape, x_shape, kwarg in y_shape_x_shape_and_kwargs:
        y_tensor = make_tensor(y_shape, device, dtype, low=None, high=None,
                               requires_grad=requires_grad)
        if x_shape is not None:
            x_tensor = make_tensor(x_shape, device, dtype, low=None, high=None,
                                   requires_grad=requires_grad)
            samples.append(SampleInput(y_tensor, args=(x_tensor,), kwargs=kwarg))
        else:
            samples.append(SampleInput(y_tensor, kwargs=kwarg))
    return samples

def sample_cumulative_trapezoid(op_info, device, dtype, requires_grad, **kwargs):

    y_shape_x_shape_and_kwargs = [
        ((2, 3), (2, 3), {}),
        ((2, 3), (2, 3), {'dim': 1}),
        ((6,), (6,), {}),
        ((6,), None, {}),
        # When 'cumulative_trapezoid' is called with an empty input, it does not produce an output with requires_grad
        # See Issue #{61619}
        # ((6,0), (6,0), {}),
        ((2, 3), (1, 3), {}),
        ((3, 3), (3, 3), {}),
        ((3, 3), (3, 3), {'dim': -2}),
        ((5,), None, {'dx': 2.0}),
        ((2, 2), None, {'dx': 3.0})
    ]
    samples = []
    for y_shape, x_shape, kwarg in y_shape_x_shape_and_kwargs:
        y_tensor = make_tensor(y_shape, device, dtype, low=None, high=None,
                               requires_grad=requires_grad)
        if x_shape is not None:
            x_tensor = make_tensor(x_shape, device, dtype, low=None, high=None,
                                   requires_grad=requires_grad)
            samples.append(SampleInput(y_tensor, args=(x_tensor,), kwargs=kwarg))
        else:
            samples.append(SampleInput(y_tensor, kwargs=kwarg))
    return samples

def sample_unsqueeze(op_info, device, dtype, requires_grad, **kwargs):
    shapes_and_axes = [
        ((3, 4, 5), 0),
        ((3, 4, 5), 1),
        ((3, 4, 5), 3),
        ((3, 4, 5), -1),
        ((3, 4, 5), -3),
        ((), 0)
    ]

    samples = []
    for shape, axis in shapes_and_axes:
        tensor = make_tensor(shape, device, dtype, low=None, high=None,
                             requires_grad=requires_grad)
        samples.append(SampleInput(tensor, args=(axis,),))

    return samples


def sample_inputs_nn_unfold(op_info, device, dtype, requires_grad, **kwargs):
    shapes = ((0, 1, 5, 5), (1, 1, 5, 5), (2, 3, 5, 5))
    kernel_sizes = (2, (2, 2), (3, 3))
    dilations = (1, 2, (1, 2))
    paddings = (0, 1, (1, 1))
    strides = (1, 2, (1, 2))

    def generator():
        cases = product(shapes, kernel_sizes, dilations, paddings, strides)
        for shape, kernel_size, dilation, padding, stride in cases:
            tensor = make_tensor(shape, device, dtype, requires_grad=requires_grad)
            yield SampleInput(tensor, args=(kernel_size, dilation, padding, stride))

        # With default args
        yield SampleInput(make_tensor((1, 1, 5, 5), device, dtype, requires_grad=requires_grad),
                          args=((3, 3),))

    return list(generator())


def sample_inputs_squeeze(op_info, device, dtype, requires_grad, **kwargs):
    shapes_and_args = (
        ((S, 1, S, 1), ()),
        ((1, 1, 1, 1), ()),
        ((S, 1, S, 1), (1,)),
        ((S, 1, S, 1), (-1,)),
        ((S, 1, S, 1), (2,)),
        ((S, 1, S, 1), (-2,)),
        ((), (0, )),
    )

    def generator():
        for shape, args in shapes_and_args:
            tensor = make_tensor(shape, device, dtype, low=None, high=None,
                                 requires_grad=requires_grad)

            yield SampleInput(tensor, args=args)

    return list(generator())


def sample_inputs_nn_pad(op_info, device, dtype, requires_grad, mode, **kwargs):
    assert mode in ('constant', 'reflect', 'replicate', 'circular')
    if mode in ['reflect', 'replicate']:
        cases: tuple = (  # ignore
            ((1, 3), (1, 2)),
            ((1, 3), (0, 1)),
            ((0, 3, 3), (1, 2)),
            ((0, 3, 3), (0, 1)),
            ((1, 3, 3), (1, 2)),
            ((1, 3, 3), (0, 1)),
            ((1, 3, 3), (0, 2, 0, 1)),
            ((0, 3, 3, 3), (0, 2, 0, 1)),
            ((3, 3, 5, 5), (0, 2, 0, 1)),
            ((3, 3, 5, 5), (1, 1, 1, 1, 1, 1)),
            ((1, 3, 3, 3, 3), (1, 1, 1, 1, 1, 1)),
            ((1, 3, 4, 4), (-1, 1, -2, 1)),
        )
    elif mode == 'constant':
        cases = (
            ((1, 3), (1, 2)),
            ((1, 3), (0, 1)),
            ((1, 3), (0, 2, 0, 1)),
            ((0, 3, 3), (1, 2)),
            ((0, 3, 3), (0, 1)),
            ((0, 3, 3), (0, 2, 0, 1)),
            ((0, 3, 3), (1, 1, 1, 1, 1, 1)),
            ((1, 3, 3), (1, 2)),
            ((1, 3, 3), (0, 1)),
            ((1, 3, 3), (0, 2, 0, 1)),
            ((1, 3, 3), (1, 1, 1, 1, 1, 1)),
            ((0, 3, 3, 3), (1, 2)),
            ((0, 3, 3, 3), (0, 1)),
            ((0, 3, 3, 3), (0, 2, 0, 1)),
            ((0, 3, 3, 3), (1, 1, 1, 1, 1, 1)),
            ((3, 3, 5, 5), (1, 2)),
            ((3, 3, 5, 5), (0, 1)),
            ((3, 3, 5, 5), (0, 2, 0, 1)),
            ((3, 3, 5, 5), (1, 1, 1, 1, 1, 1)),
            ((1, 3, 3, 3, 3), (1, 2)),
            ((1, 3, 3, 3, 3), (0, 1)),
            ((1, 3, 3, 3, 3), (0, 2, 0, 1)),
            ((1, 3, 3, 3, 3), (1, 1, 1, 1, 1, 1)),
            ((1, 3, 4, 4), (-1, 1, -2, 1)),
        )
    else:  # mode == 'circular'
        if dtype == torch.bool:
            # test_dtypes fails on ASAN with for the case ab
            # runtime error: load of value 190, which is not a valid value for type 'bool'
            # Reference: https://github.com/pytorch/pytorch/pull/62814#issuecomment-894156562
            # Reference Issue: https://github.com/pytorch/pytorch/issues/63034
            cases = (
                ((2, 3, 3), (1, 2)),
                ((1, 3, 3), (1, 2)),
            )
        else:
            cases = (
                ((0, 3, 3), (1, 2)),
                ((0, 3, 3), (0, 1)),
                ((1, 3, 3), (1, 2)),
                ((1, 3, 3), (0, 1)),
                ((0, 3, 3, 3), (0, 2, 0, 1)),
                ((3, 3, 5, 5), (0, 2, 0, 1)),
                ((1, 3, 3, 3, 3), (1, 1, 1, 1, 1, 1)),
                ((1, 3, 4, 4), (-1, 1, -2, 1)),
            )

    make_inp = partial(make_tensor, device=device, dtype=dtype, requires_grad=requires_grad)

    def generator():
        if mode == 'constant':
            # Default args
            yield SampleInput(make_inp((1, 3, 3)), args=((2, 2),))

        if mode in ['reflect', 'replicate', 'circular']:
            for shape, pad in cases:
                yield SampleInput(make_inp(shape), args=(pad, mode))
        else:  # mode == 'constant'
            for pad_value in (1., 2.):
                for shape, pad in cases:
                    yield SampleInput(make_inp(shape), args=(pad, mode, pad_value))

    return list(generator())


# TODO: reconcile with torch.linalg.det and torch.linalg.slogdet
# Creates matrices with a positive nonzero determinant
def sample_inputs_logdet(op_info, device, dtype, requires_grad, **kwargs):
    def make_nonzero_det(A, *, sign=1, min_singular_value=0.1, **kwargs):
        u, s, vh = torch.linalg.svd(A, full_matrices=False)
        s.clamp_(min=min_singular_value)
        A = (u * s.unsqueeze(-2)) @ vh
        det = A.det()
        if sign is not None:
            if A.dim() == 2:
                if (det < 0) ^ (sign < 0):
                    A[0, :].neg_()
            else:
                cond = ((det < 0) ^ (sign < 0)).nonzero()
                if cond.size(0) > 0:
                    for i in range(cond.size(0)):
                        A[list(cond[i])][0, :].neg_()
        return A

    samples = []

    # cases constructed using make_tensor()
    tensor_shapes = (
        (S, S),
        (1, 1),
        (3, 3, S, S),
        (3, 3, 1, 1)
    )

    for shape in tensor_shapes:
        t = make_tensor(shape, device=device, dtype=dtype)
        d = make_nonzero_det(t).requires_grad_(requires_grad)
        samples.append(SampleInput(d))

    # cases constructed using:
    #  1) make_symmetric_matrices
    #  2) make_symmetric_pd_matrices
    #  3) make_fullrank_matrices_with_distinct_singular_values
    symmetric_shapes = (
        (S, S),
        (3, S, S),
    )


    def _helper(constructor, *shape, **kwargs):
        t = constructor(*shape, device=device, dtype=dtype)
        d = make_nonzero_det(t, **kwargs).requires_grad_(requires_grad)
        samples.append(SampleInput(d))

    for shape in symmetric_shapes:
        _helper(make_symmetric_matrices, *shape)
        _helper(make_symmetric_pd_matrices, *shape)
        _helper(make_fullrank_matrices_with_distinct_singular_values, *shape, min_singular_value=0)

    return tuple(samples)

def np_unary_ufunc_integer_promotion_wrapper(fn):
    # Wrapper that passes PyTorch's default scalar
    #   type as an argument to the wrapped NumPy
    #   unary ufunc when given an integer input.
    #   This mimicks PyTorch's integer->floating point
    #   type promotion.
    #
    # This is necessary when NumPy promotes
    #   integer types to double, since PyTorch promotes
    #   integer types to the default scalar type.

    # Helper to determine if promotion is needed
    def is_integral(dtype):
        return dtype in [np.bool_, bool, np.uint8, np.int8, np.int16, np.int32, np.int64]

    @wraps(fn)
    def wrapped_fn(x):
        # As the default dtype can change, acquire it when function is called.
        # NOTE: Promotion in PyTorch is from integer types to the default dtype
        np_dtype = torch_to_numpy_dtype_dict[torch.get_default_dtype()]

        if is_integral(x.dtype):
            return fn(x.astype(np_dtype))
        return fn(x)

    return wrapped_fn

def sample_inputs_spectral_ops(self, device, dtype, requires_grad=False, **kwargs):
    nd_tensor = make_tensor((S, S + 1, S + 2), device, dtype, low=None, high=None,
                            requires_grad=requires_grad)
    tensor = make_tensor((31,), device, dtype, low=None, high=None,
                         requires_grad=requires_grad)

    if self.ndimensional:
        return [
            SampleInput(nd_tensor, kwargs=dict(s=(3, 10), dim=(1, 2), norm='ortho')),
            SampleInput(nd_tensor, kwargs=dict(norm='ortho')),
            SampleInput(nd_tensor, kwargs=dict(s=(8,))),
            SampleInput(tensor),

            *(SampleInput(nd_tensor, kwargs=dict(dim=dim))
                for dim in [-1, -2, -3, (0, -1)]),
        ]
    else:
        return [
            SampleInput(nd_tensor, kwargs=dict(n=10, dim=1, norm='ortho')),
            SampleInput(nd_tensor, kwargs=dict(norm='ortho')),
            SampleInput(nd_tensor, kwargs=dict(n=7)),
            SampleInput(tensor),

            *(SampleInput(nd_tensor, kwargs=dict(dim=dim))
                for dim in [-1, -2, -3]),
        ]

# Metadata class for Fast Fourier Transforms in torch.fft.
class SpectralFuncInfo(OpInfo):
    """Operator information for torch.fft transforms. """

    def __init__(self,
                 name,  # the string name of the function
                 *,
                 ref=None,  # Reference implementation (probably in np.fft namespace)
                 dtypes=floating_and_complex_types(),
                 ndimensional: bool,  # Whether dim argument can be a tuple
                 sample_inputs_func=sample_inputs_spectral_ops,
                 decorators=None,
                 **kwargs):
        decorators = list(decorators) if decorators is not None else []
        decorators += [
            skipCPUIfNoFFT,
            skipCUDAIfRocm,
        ]

        super().__init__(name=name,
                         dtypes=dtypes,
                         decorators=decorators,
                         sample_inputs_func=sample_inputs_func,
                         **kwargs)
        self.ref = ref if ref is not None else _getattr_qual(np, name)
        self.ndimensional = ndimensional


class ShapeFuncInfo(OpInfo):
    """Early version of a specialized OpInfo for Shape manipulating operations like tile and roll"""
    def __init__(self,
                 name,  # the string name of the function
                 *,
                 ref,  # a reference function
                 dtypes=floating_types(),
                 dtypesIfCPU=None,
                 dtypesIfCUDA=None,
                 dtypesIfROCM=None,
                 sample_inputs_func=None,
                 **kwargs):
        super(ShapeFuncInfo, self).__init__(name,
                                            dtypes=dtypes,
                                            dtypesIfCPU=dtypesIfCPU,
                                            dtypesIfCUDA=dtypesIfCUDA,
                                            dtypesIfROCM=dtypesIfROCM,
                                            sample_inputs_func=sample_inputs_func,
                                            **kwargs)
        self.ref = ref

def sample_inputs_foreach(self, device, dtype, N, *, noncontiguous=False, same_size=False):
    if same_size:
        return [make_tensor((N, N), device, dtype, noncontiguous=noncontiguous) for _ in range(N)]
    else:
        return [make_tensor((N - i, N - i), device, dtype, noncontiguous=noncontiguous) for i in range(N)]


def get_foreach_method_names(name):
    # get torch inplace reference function
    op_name = "_foreach_" + name
    inplace_op_name = "_foreach_" + name + "_"

    op = getattr(torch, op_name, None)
    inplace_op = getattr(torch, inplace_op_name, None)

    ref = getattr(torch, name, None)
    ref_inplace = getattr(torch.Tensor, name + "_", None)
    return op, inplace_op, ref, ref_inplace

class ForeachFuncInfo(OpInfo):
    """Early version of a specialized OpInfo for foreach functions"""
    def __init__(self,
                 name,
                 dtypes=floating_and_complex_types(),
                 dtypesIfCPU=all_types_and_complex(),
                 dtypesIfCUDA=floating_and_complex_types_and(torch.half),
                 dtypesIfROCM=None,
                 safe_casts_outputs=True,
                 supports_alpha_param=False,
                 sample_inputs_func=sample_inputs_foreach,
                 **kwargs):
        super().__init__(
            "_foreach_" + name,
            dtypes=dtypes,
            dtypesIfCPU=dtypesIfCPU,
            dtypesIfCUDA=dtypesIfCUDA,
            dtypesIfROCM=dtypesIfROCM,
            safe_casts_outputs=safe_casts_outputs,
            sample_inputs_func=sample_inputs_func,
            **kwargs
        )

        foreach_method, foreach_method_inplace, torch_ref_method, torch_ref_inplace = get_foreach_method_names(name)
        self.method_variant = foreach_method
        self.inplace_variant = foreach_method_inplace
        self.ref = torch_ref_method
        self.ref_inplace = torch_ref_inplace
        self.supports_alpha_param = supports_alpha_param


def sample_inputs_linalg_cholesky_inverse(op_info, device, dtype, requires_grad=False):
    # Generate Cholesky factors of positive-definite (non-singular) Hermitian (symmetric) matrices
    from torch.testing._internal.common_utils import random_hermitian_pd_matrix
    inputs = (
        torch.zeros(0, 0, dtype=dtype, device=device),  # 0x0 matrix
        torch.zeros(0, 2, 2, dtype=dtype, device=device),  # zero batch of matrices
        random_hermitian_pd_matrix(S, dtype=dtype, device=device),  # single matrix
        random_hermitian_pd_matrix(S, 2, dtype=dtype, device=device),  # batch of matrices
    )
    test_cases = (torch.linalg.cholesky(a) for a in inputs)
    out = []
    for a in test_cases:
        a.requires_grad = requires_grad
        out.append(SampleInput(a))
        out.append(SampleInput(a, kwargs=dict(upper=True)))
    return out

def sample_inputs_linalg_lstsq(op_info, device, dtype, requires_grad=False, **kwargs):
    from torch.testing._internal.common_utils import random_well_conditioned_matrix
    out = []
    for batch in ((), (3,), (3, 3)):
        shape = batch + (3, 3)
        # NOTE: inputs are not marked with `requires_grad` since
        # linalg_lstsq is not differentiable
        a = random_well_conditioned_matrix(*shape, dtype=dtype, device=device)
        b = make_tensor(shape, device, dtype, low=None, high=None)
        out.append(SampleInput(a, args=(b,)))
    return out

def sample_inputs_householder_product(op_info, device, dtype, requires_grad, **kwargs):
    """
    This function generates input for torch.linalg.householder_product (torch.orgqr).
    The first argument should be a square matrix or batch of square matrices, the second argument is a vector or batch of vectors.
    Empty, square, rectangular, batched square and batched rectangular input is generated.
    """
    # Each column of the matrix is getting multiplied many times leading to very large values for
    # the Jacobian matrix entries and making the finite-difference result of grad check less accurate.
    # That's why gradcheck with the default range [-9, 9] fails and [-2, 2] is used here.
    samples = (
        SampleInput(make_tensor((S, S), device, dtype, low=-2, high=2, requires_grad=requires_grad),
                    args=(make_tensor((S,), device, dtype, low=-2, high=2, requires_grad=requires_grad),)),

        SampleInput(make_tensor((S + 1, S), device, dtype, low=-2, high=2, requires_grad=requires_grad),
                    args=(make_tensor((S,), device, dtype, low=-2, high=2, requires_grad=requires_grad),)),

        SampleInput(make_tensor((2, 1, S, S), device, dtype, low=-2, high=2, requires_grad=requires_grad),
                    args=(make_tensor((2, 1, S,), device, dtype, low=-2, high=2, requires_grad=requires_grad),)),

        SampleInput(make_tensor((2, 1, S + 1, S), device, dtype, low=-2, high=2, requires_grad=requires_grad),
                    args=(make_tensor((2, 1, S,), device, dtype, low=-2, high=2, requires_grad=requires_grad),)),

        SampleInput(make_tensor((0, 0), device, dtype, low=None, high=None, requires_grad=requires_grad),
                    args=(make_tensor((0,), device, dtype, low=None, high=None, requires_grad=requires_grad),)),

        SampleInput(make_tensor((S, S), device, dtype, low=-2, high=2, requires_grad=requires_grad),
                    args=(make_tensor((0,), device, dtype, low=None, high=None, requires_grad=requires_grad),)),
    )

    return samples

def sample_inputs_ormqr(op_info, device, dtype, requires_grad):
    # create a helper function wrapping `make_tensor`
    make_input = partial(make_tensor, dtype=dtype, device=device, requires_grad=requires_grad)

    def gen_inputs():
        batches = [(), (0, ), (2, ), (2, 1)]
        ns = [5, 2, 0]
        tf = [True, False]
        for batch, (m, n), left, transpose in product(batches, product(ns, ns), tf, tf):
            reflectors = make_input((*batch, m, n))
            tau = make_input((*batch, min(m, n)))
            other_matrix_shape = (m, n) if left else (n, m)
            other = make_input((*batch, *other_matrix_shape))
            kwargs = {"left": left, "transpose": transpose}
            yield SampleInput(reflectors, args=(tau, other,), kwargs=kwargs)

    return tuple(gen_inputs())

def sample_inputs_linalg_cholesky(op_info, device, dtype, requires_grad=False, **kwargs):
    """
    This function generates always positive-definite input for torch.linalg.cholesky using
    random_hermitian_pd_matrix.
    The input is generated as the itertools.product of 'batches' and 'ns'.
    In total this function generates 8 SampleInputs
    'batches' cases include:
        () - single input,
        (0,) - zero batched dimension,
        (2,) - batch of two matrices,
        (1, 1) - 1x1 batch of matrices
    'ns' gives 0x0 and 5x5 matrices.
    Zeros in dimensions are edge cases in the implementation and important to test for in order to avoid unexpected crashes.
    """
    from torch.testing._internal.common_utils import random_hermitian_pd_matrix

    batches = [(), (0, ), (2, ), (1, 1)]
    ns = [5, 0]
    out = []
    for batch, n in product(batches, ns):
        a = random_hermitian_pd_matrix(n, *batch, dtype=dtype, device=device)
        a.requires_grad = requires_grad
        out.append(SampleInput(a))
    return out

def sample_inputs_symeig(op_info, device, dtype, requires_grad=False):
    out = sample_inputs_linalg_invertible(op_info, device, dtype, requires_grad)

    for o in out:
        o.kwargs = {"upper": bool(np.random.choice([True, False])),
                    "eigenvectors": True}
        # A gauge-invariant function
        o.output_process_fn_grad = lambda output: (output[0], abs(output[1]))
    return out

def sample_inputs_linalg_eig(op_info, device, dtype, requires_grad=False):
    """
    This function generates input for torch.linalg.eigh with UPLO="U" or "L" keyword argument.
    """
    def out_fn(output):
        return output[0], abs(output[1])

    samples = sample_inputs_linalg_invertible(op_info, device, dtype, requires_grad)
    for sample in samples:
        sample.output_process_fn_grad = out_fn

    return samples

def sample_inputs_linalg_eigh(op_info, device, dtype, requires_grad=False, **kwargs):
    """
    This function generates input for torch.linalg.eigh/eigvalsh with UPLO="U" or "L" keyword argument.
    """
    def out_fn(output):
        if isinstance(output, tuple):
            # eigh function
            return output[0], abs(output[1])
        else:
            # eigvalsh function
            return output

    samples = sample_inputs_linalg_invertible(op_info, device, dtype, requires_grad)
    for sample in samples:
        sample.kwargs = {"UPLO": np.random.choice(["L", "U"])}
        sample.output_process_fn_grad = out_fn

    return samples


def sample_inputs_linalg_slogdet(op_info, device, dtype, requires_grad=False):
    def out_fn(output):
        return output[1]

    samples = sample_inputs_linalg_invertible(op_info, device, dtype, requires_grad)
    for sample in samples:
        sample.output_process_fn_grad = out_fn

    return samples


def sample_inputs_linalg_pinv_hermitian(op_info, device, dtype, requires_grad=False, **kwargs):
    """
    This function generates input for torch.linalg.pinv with hermitian=True keyword argument.
    """
    out = sample_inputs_linalg_invertible(op_info, device, dtype, requires_grad, **kwargs)
    for o in out:
        o.kwargs = {"hermitian": True}
    return out

def sample_inputs_linalg_solve(op_info, device, dtype, requires_grad=False, vector_rhs_allowed=True, **kwargs):
    """
    This function generates always solvable input for torch.linalg.solve
    Using random_fullrank_matrix_distinct_singular_value gives a non-singular (=invertible, =solvable) matrices 'a'.
    The first input to torch.linalg.solve is generated as the itertools.product of 'batches' and 'ns'.
    The second input is generated as the product of 'batches', 'ns' and 'nrhs'.
    In total this function generates 18 SampleInputs
    'batches' cases include:
        () - single input,
        (0,) - zero batched dimension,
        (2,) - batch of two matrices.
    'ns' gives 0x0 and 5x5 matrices.
    and 'nrhs' controls the number of vectors to solve for:
        () - using 1 as the number of vectors implicitly
        (1,) - same as () but explicit
        (3,) - solve for 3 vectors.
    Zeros in dimensions are edge cases in the implementation and important to test for in order to avoid unexpected crashes.
    'vector_rhs_allowed' controls whether to include nrhs = () to the list of SampleInputs.
    torch.solve / triangular_solve / cholesky_solve (opposed to torch.linalg.solve) do not allow
    1D tensors (vectors) as the right-hand-side.
    Once torch.solve / triangular_solve / cholesky_solve and its testing are removed,
    'vector_rhs_allowed' may be removed here as well.
    """
    from torch.testing._internal.common_utils import random_fullrank_matrix_distinct_singular_value

    batches = [(), (0, ), (2, )]
    ns = [5, 0]
    if vector_rhs_allowed:
        nrhs = [(), (1,), (3,)]
    else:
        nrhs = [(1,), (3,)]
    out = []
    for n, batch, rhs in product(ns, batches, nrhs):
        a = random_fullrank_matrix_distinct_singular_value(n, *batch, dtype=dtype, device=device)
        a.requires_grad = requires_grad
        b = torch.randn(*batch, n, *rhs, dtype=dtype, device=device)
        b.requires_grad = requires_grad
        out.append(SampleInput(a, args=(b,)))
    return out


def sample_inputs_legacy_solve(op_info, device, dtype, requires_grad=False, **kwargs):
    """
    This function generates always solvable input for legacy solve functions
    (the ones that are not in torch.linalg module).
    The difference from sample_inputs_linalg_solve is that here the right-hand-side of A x = b equation
    should have b.ndim >= 2, vectors are not allowed.
    Also the arguments order is swapped.
    """
    out = sample_inputs_linalg_solve(
        op_info, device, dtype, requires_grad=requires_grad, vector_rhs_allowed=False
    )

    # Reverses tensor order
    for sample in out:
        sample.input, sample.args = sample.args[0], (sample.input,)

    return out


def sample_inputs_lu(op_info, device, dtype, requires_grad=False, **kwargs):
    # not needed once OpInfo tests support Iterables
    def generate_samples():
        batch_shapes = ((), (3,), (3, 3))
        for batch_shape, get_infos, size_delta in product(batch_shapes, (True, False), (-2, -1, 0, +1, +2)):
            shape = batch_shape + (S + size_delta, S)
            input = make_tensor(shape, device, dtype, requires_grad=requires_grad, low=None, high=None)
            yield SampleInput(input, args=(True, get_infos))

    return list(generate_samples())


def sample_inputs_lu_solve(op_info, device, dtype, requires_grad=False, **kwargs):
    from torch.testing._internal.common_utils import random_fullrank_matrix_distinct_singular_value

    batches = [(), (0, ), (2, )]
    ns = [5, 3, 0]
    nrhs = [0, 1, 6]

    def generate_samples():
        for n, batch, rhs in product(ns, batches, nrhs):
            a = random_fullrank_matrix_distinct_singular_value(n, *batch, dtype=dtype, device=device)
            requires_grad_options = (False,) if not requires_grad else (True, False)
            # we try all possible combinations of requires_grad for each input
            for lu_requires_grad, b_requires_grad in product(requires_grad_options, requires_grad_options):
                # when requires_grad == True, at least one input has to have requires_grad enabled
                if requires_grad and not lu_requires_grad and not b_requires_grad:
                    continue
                # we run LU several times to guarantee that the produced SampleInputs are independent
                # this is especially important when setting different requries_grad for same tensors!
                lu, pivs = a.lu()
                lu.requires_grad = lu_requires_grad
                b = torch.randn(*batch, n, rhs, dtype=dtype, device=device)
                b.requires_grad = b_requires_grad
                yield SampleInput(b, args=(lu, pivs))

    return list(generate_samples())


def sample_inputs_lu_unpack(op_info, device, dtype, requires_grad=False, **kwargs):
    # not needed once OpInfo tests support Iterables
    def generate_samples():
        for lu_sample in sample_inputs_lu(op_info, device, dtype, requires_grad, **kwargs):
            lu_data, pivots = lu_sample.input.lu()
            yield SampleInput(lu_data, args=(pivots,))

            # generate rectangular inputs
            lu_data_shape = lu_data.shape
            batch_shape = lu_data_shape[:-2]
            n = lu_data_shape[-2]

            for shape_inc in ((1, 0), (0, 1)):
                lu_data, pivots = make_tensor(
                    batch_shape + (n + shape_inc[0], n + shape_inc[1]),
                    device, dtype,
                    requires_grad=False,
                    low=None, high=None
                ).lu()
                lu_data.requires_grad_(requires_grad)
                yield SampleInput(lu_data, args=(pivots,))

    return list(generate_samples())


def sample_inputs_roll(op_info, device, dtype, requires_grad=False, **kwargs):
    make_arg = partial(make_tensor, device=device, dtype=dtype, requires_grad=requires_grad)

    args = ((0, 0), (1, 2), (0, 2), (2, 0), (-1, 0), (10000, 1), (2,), ((1, 2, -1), (0, 1, 2)))

    def generator():
        for arg in args:
            yield SampleInput(make_arg((S, S, S)), args=arg)

    return list(generator())


def sample_inputs_rot90(op_info, device, dtype, requires_grad=False, **kwargs):
    make_arg = partial(make_tensor, device=device, dtype=dtype, requires_grad=requires_grad)

    args = ((1, (0, 1),),
            (1, (1, 2),),
            (1, (1, -1),),
            ())

    def generator():
        for arg in args:
            yield SampleInput(make_arg((S, S, S)), args=arg)

    return list(generator())


def sample_inputs_std_var(op_info, device, dtype, requires_grad, **kwargs):
    tensor_nd = make_tensor((S, S, S), device=device, dtype=dtype,
                            low=None, high=None, requires_grad=requires_grad)
    tensor_1d = make_tensor((S,), device=device, dtype=dtype,
                            low=None, high=None, requires_grad=requires_grad)

    return [
        SampleInput(tensor_nd),
        SampleInput(tensor_nd, kwargs=dict(dim=1)),
        SampleInput(tensor_nd, kwargs=dict(dim=1, unbiased=True, keepdim=True)),
        SampleInput(tensor_1d, kwargs=dict(dim=0, unbiased=True, keepdim=True)),
        SampleInput(tensor_1d, kwargs=dict(dim=0, unbiased=False, keepdim=False)),

        SampleInput(tensor_nd, kwargs=dict(dim=(1,), correction=S // 2)),
        SampleInput(tensor_nd, kwargs=dict(dim=None, correction=0, keepdim=True)),
    ]


def _generate_correlation_inputs(device, dtype, requires_grad):
    shapes = [(2,), (1, 2), (3, 2), (2, 3)]
    for shape in shapes:
        yield make_tensor(shape, device, dtype, requires_grad=requires_grad)


def sample_inputs_corrcoef(op_info, device, dtype, requires_grad, **kwargs):
    return [SampleInput(t) for t in _generate_correlation_inputs(device, dtype, requires_grad)]


def sample_inputs_cov(op_info, device, dtype, requires_grad, **kwargs):
    inputs = []
    for t in _generate_correlation_inputs(device, dtype, requires_grad):
        inputs.append(SampleInput(t))
        num_observations = t.numel() if t.ndimension() < 2 else t.size(1)
        fweights = make_tensor((num_observations,), device, torch.int, low=0, high=10, requires_grad=requires_grad)
        aweights = make_tensor((num_observations,), device, torch.float, low=0, high=1, requires_grad=requires_grad)
        for correction, fw, aw in product(range(num_observations), [None, fweights], [None, aweights]):
            inputs.append(SampleInput(t, kwargs={'correction': correction, 'fweights': fw, 'aweights': aw}))
    return inputs


def _sample_inputs_svd(op_info, device, dtype, requires_grad=False, is_linalg_svd=False):
    """
    This function generates input for torch.svd with distinct singular values so that autograd is always stable.
    Matrices of different size:
        square matrix - S x S size
        tall marix - S x (S-2)
        wide matrix - (S-2) x S
    and batched variants of above are generated.
    Each SampleInput has a function 'output_process_fn_grad' attached to it that is applied on the output of torch.svd
    It is needed for autograd checks, because backward of svd doesn't work for an arbitrary loss function.
    """
    from torch.testing._internal.common_utils import random_fullrank_matrix_distinct_singular_value

    # svd and linalg.svd returns V and V.conj().T, respectively. So we need to slice
    # along different dimensions when needed (this is used by
    # test_cases2:wide_all and wide_all_batched below)
    if is_linalg_svd:
        def slice_V(v):
            return v[..., :(S - 2), :]

        def uv_loss(usv):
            u00 = usv[0][0, 0]
            v00_conj = usv[2][0, 0]
            return u00 * v00_conj
    else:
        def slice_V(v):
            return v[..., :, :(S - 2)]

        def uv_loss(usv):
            u00 = usv[0][0, 0]
            v00_conj = usv[2][0, 0].conj()
            return u00 * v00_conj

    test_cases1 = (  # some=True (default)
        # loss functions for complex-valued svd have to be "gauge invariant",
        # i.e. loss functions shouldn't change when sigh of the singular vectors change.
        # the simplest choice to satisfy this requirement is to apply 'abs'.
        (random_fullrank_matrix_distinct_singular_value(S, dtype=dtype).to(device),
            lambda usv: usv[1]),  # 'check_grad_s'
        (random_fullrank_matrix_distinct_singular_value(S, dtype=dtype).to(device),
            lambda usv: abs(usv[0])),  # 'check_grad_u'
        (random_fullrank_matrix_distinct_singular_value(S, dtype=dtype).to(device),
            lambda usv: abs(usv[2])),  # 'check_grad_v'
        # this test is important as it checks the additional term that is non-zero only for complex-valued inputs
        # and when the loss function depends both on 'u' and 'v'
        (random_fullrank_matrix_distinct_singular_value(S, dtype=dtype).to(device),
            uv_loss),  # 'check_grad_uv'
        (random_fullrank_matrix_distinct_singular_value(S, dtype=dtype).to(device)[:(S - 2)],
            lambda usv: (abs(usv[0]), usv[1], abs(usv[2][..., :, :(S - 2)]))),  # 'wide'
        (random_fullrank_matrix_distinct_singular_value(S, dtype=dtype).to(device)[:, :(S - 2)],
            lambda usv: (abs(usv[0]), usv[1], abs(usv[2]))),  # 'tall'
        (random_fullrank_matrix_distinct_singular_value(S, 2, dtype=dtype).to(device),
            lambda usv: (abs(usv[0]), usv[1], abs(usv[2]))),  # 'batched'
        (random_fullrank_matrix_distinct_singular_value(S, 2, dtype=dtype).to(device)[..., :(S - 2), :],
            lambda usv: (abs(usv[0]), usv[1], abs(usv[2]))),  # 'wide_batched'
        (random_fullrank_matrix_distinct_singular_value(S, 2, dtype=dtype).to(device)[..., :, :(S - 2)],
            lambda usv: (abs(usv[0]), usv[1], abs(usv[2]))),  # 'tall_batched'
    )
    test_cases2 = (  # some=False
        (random_fullrank_matrix_distinct_singular_value(S, dtype=dtype).to(device)[:(S - 2)],
            lambda usv: (abs(usv[0]), usv[1], abs(slice_V(usv[2])))),  # 'wide_all'
        (random_fullrank_matrix_distinct_singular_value(S, dtype=dtype).to(device)[:, :(S - 2)],
            lambda usv: (abs(usv[0][:, :(S - 2)]), usv[1], abs(usv[2]))),  # 'tall_all'
        (random_fullrank_matrix_distinct_singular_value(S, 2, dtype=dtype).to(device)[..., :(S - 2), :],
            lambda usv: (abs(usv[0]), usv[1], abs(slice_V(usv[2])))),  # 'wide_all_batched'
        (random_fullrank_matrix_distinct_singular_value(S, 2, dtype=dtype).to(device)[..., :, :(S - 2)],
            lambda usv: (abs(usv[0][..., :, :(S - 2)]), usv[1], abs(usv[2]))),  # 'tall_all_batched'
    )

    out = []
    for a, out_fn in test_cases1:
        a.requires_grad = requires_grad
        if is_linalg_svd:
            kwargs = {'full_matrices': False}
        else:
            kwargs = {'some': True}
        out.append(SampleInput(a, kwargs=kwargs, output_process_fn_grad=out_fn))

    for a, out_fn in test_cases2:
        a.requires_grad = requires_grad
        if is_linalg_svd:
            kwargs = {'full_matrices': True}
        else:
            kwargs = {'some': False}
        out.append(SampleInput(a, kwargs=kwargs, output_process_fn_grad=out_fn))

    return out


def sample_inputs_permute(op_info, device, dtype, requires_grad, **kwargs):
    make_arg = partial(make_tensor, device=device, dtype=dtype, requires_grad=requires_grad)

    cases = [((1, 2, 3, 4), (0, 2, 3, 1)),
             ((1, 2, 3, 4), (0, -2, -1, 1)),
             ((), ()),
             ((1, 2, 3, 4), (2, 1, 3, 0))]

    def generator():
        for shape, args in cases:
            yield SampleInput(make_arg(shape), args=(args,))

    return list(generator())


# Based on erstwhile method_tests tests & some tensor_op_tests for pow
def sample_inputs_pow(op_info, device, dtype, requires_grad, **kwargs):
    samples = []

    if dtype in [torch.float16, torch.bfloat16, torch.float32, torch.float64]:
        test_cases = (
            ((2, 2), 0, 5, 1e-3, requires_grad, (2, 2), 0, 1, 0.1, requires_grad, False),
            ((2, 2), 0, 5, 1e-3, requires_grad, (1,), 0, 1, 0.1, requires_grad, False),
            ((), 1e-3, 1e-3 + 1, 0, requires_grad, (), 0.1, 1.1, 0, False, False),
            ((2, 2), 0, 5, 1e-3, requires_grad, (), 0.1, 1.1, 1, False, False),
        )
        tests_require_resizing = (
            ((1,), 0, 5, 1e-3, requires_grad, (2, 2), 0, 1, 0.1, requires_grad, requires_grad),
            ((2, 1, 2), 0, 5, 1e-3, requires_grad, (1, 2, 1), 0, 1, 0.1, requires_grad, requires_grad),
            ((), 1e-3, 1e-3 + 1, 0, requires_grad, (1, S, 1), 0, 1, 0.1, requires_grad, requires_grad),
        )
        cases = test_cases + tests_require_resizing
        samples = list(SampleInput(make_tensor(shape_b, low=low_b, high=high_b,
                                               requires_grad=b_grad, device=device,
                                               dtype=dtype) + additive_b,
                                   args=(make_tensor(shape_e, low=low_e, high=high_e,
                                                     requires_grad=e_grad, device=device,
                                                     dtype=dtype) + additive_e,),
                                   broadcasts_input=broadcasts_input)
                       for shape_b, low_b, high_b, additive_b, b_grad, shape_e, low_e,
                       high_e, additive_e, e_grad, broadcasts_input in cases)
        tensor_scalar_inputs = (
            ((2, 2), 0, 5, 1e-3, requires_grad, (3.14,)),
            ((), 1e-3, 1e-3 + 1, 0, requires_grad, (3.14,))
        )
        more_samples = list(SampleInput(make_tensor(shape, dtype=dtype, device=device,
                                                    high=high, low=low,
                                                    requires_grad=b_grad) + additive,
                                        args=exp)
                            for shape, low, high, additive, b_grad, exp in tensor_scalar_inputs)
        samples = [*samples, *more_samples]
    elif dtype in [torch.complex64, torch.complex128]:
        args_tuple = (
            ((2, 2), 0, 5, requires_grad, (3.14,)),
            ((), 0, 1, requires_grad, (3.14,)),
            ((), 0, 1, requires_grad, (3.14j,))
        )
        samples = list(SampleInput(make_tensor(shape, dtype=dtype, device=device,
                                               high=high, low=low,
                                               requires_grad=b_grad) + 1e-3 * (1 + 1j),
                                   args=arg)
                       for shape, low, high, b_grad, arg in args_tuple)
    elif dtype == torch.bool:
        arg_tuple = (0, 1, 1., 2.3)
        samples = list(SampleInput(make_tensor((2, 2), device=device, dtype=dtype,
                                               requires_grad=requires_grad),
                                   args=(arg,))
                       for arg in arg_tuple)
        dtypes_list = [torch.float64, torch.float32, torch.int64, torch.int32]
        more_samples = list(SampleInput(make_tensor((2, 2), device, dtype=torch.bool,
                                                    requires_grad=requires_grad),
                                        args=(make_tensor((2, 2), device, dtype=dtype,
                                                          requires_grad=requires_grad),))
                            for dtype in dtypes_list)
        samples = [*samples, *more_samples]
        samples.append(SampleInput(make_tensor((2, 2, 2), device, dtype=torch.bool,
                                               requires_grad=requires_grad),
                                   args=(make_tensor((2, 1), device, dtype=torch.float64,
                                                     requires_grad=requires_grad),)))
    else:
        exp_tuple = (1, 2, 3)
        samples = list(SampleInput(make_tensor((2, 2), device, dtype,
                                               requires_grad=requires_grad),
                                   args=(arg,))
                       for arg in exp_tuple)
        samples.append(SampleInput(make_tensor((2, 2), device, dtype,
                                               requires_grad=requires_grad),
                                   args=(make_tensor((2, 2), device, dtype,
                                                     requires_grad=requires_grad),)))
    return tuple(samples)

def sample_inputs_svd(op_info, device, dtype, requires_grad=False, **kwargs):
    return _sample_inputs_svd(op_info, device, dtype, requires_grad, is_linalg_svd=False)

def sample_inputs_linalg_svd(op_info, device, dtype, requires_grad=False, **kwargs):
    return _sample_inputs_svd(op_info, device, dtype, requires_grad, is_linalg_svd=True)

def sample_inputs_linalg_svdvals(op_info, device, dtype, requires_grad=False, **kwargs):
    batches = [(), (0, ), (2, ), (1, 1)]
    ns = [5, 2, 0]
    samples = []
    for batch, (m, n) in product(batches, product(ns, ns)):
        a = make_tensor((*batch, m, n), device, dtype, low=None, high=None, requires_grad=requires_grad)
        samples.append(SampleInput(a))
    return samples

def sample_inputs_hardshrink_hardtanh(op_info, device, dtype, requires_grad=False, **kwargs):
    N = 10
    tensors = [SampleInput(make_tensor((N, N), device=device, dtype=dtype,
               requires_grad=requires_grad)) for _ in range(1, N)]
    return tensors

def sample_inputs_eig(op_info, device, dtype, requires_grad=False, **kwargs):
    eigvecs = make_tensor((S, S), device=device, dtype=dtype,
                          low=None, high=None)
    eigvals = make_tensor((S,), device=device, dtype=dtype,
                          low=None, high=None)
    # we produce only diagonazible inputs which do not have
    # complex eigenvalues for real inputs, as there is no
    # backward implementation for real inputs with complex
    # eigenvalues yet.
    input = (eigvecs * eigvals.unsqueeze(-2)) @ eigvecs.inverse()
    input.requires_grad_(requires_grad)

    def process_output(eigpair):
        eigvals, eigvecs = eigpair
        if dtype.is_complex:
            # eig produces eigenvectors which are normalized to 1 norm.
            # Note that if v is an eigenvector, so is v * e^{i \phi},
            # and |v| = |v * e^{i \phi}| = 1.
            # This, however, makes the eigenvector backward computation process
            # rather unstable unless the objective function is gauge-invariant,
            # that is if f(z) == f(|z|), for example.
            # Hence for complex inputs we ignore the phases and return only
            # the absolute values.
            return eigvals, eigvecs.abs()
        else:
            return eigvals, eigvecs

    return [
        SampleInput(
            input,
            kwargs=dict(eigenvectors=True),
            output_process_fn_grad=process_output
        ),
    ]


def sample_inputs_einsum(op_info, device, dtype, requires_grad=False, **kwargs):
    x = make_tensor((3,), device, dtype, requires_grad=requires_grad)
    y = make_tensor((4,), device, dtype, requires_grad=requires_grad)
    A = make_tensor((2, 3,), device, dtype, requires_grad=requires_grad, noncontiguous=True)
    B = make_tensor((1, 3,), device, dtype, requires_grad=requires_grad)
    C = make_tensor((1, 2, 3,), device, dtype, requires_grad=requires_grad)
    D = make_tensor((1, 3, 4,), device, dtype, requires_grad=requires_grad, noncontiguous=True)
    E = make_tensor((4, 4,), device, dtype, requires_grad=requires_grad)
    H = make_tensor((3, 3,), device, dtype, requires_grad=requires_grad, noncontiguous=True)
    I = make_tensor((1, 3, 1,), device, dtype, requires_grad=requires_grad)

    inputs = []

    # Vector operations
    inputs.append(SampleInput([x], args=('i->',)))                      # sum
    inputs.append(SampleInput([x, y], args=('i,j->ij',)))               # outer

    # Matrix operations
    inputs.append(SampleInput([A], args=("ij->i",)))                    # col sum
    inputs.append(SampleInput([A, B], args=("ij,kj->ik",)))             # matmul
    inputs.append(SampleInput([A, E], args=("ij,Ab->ijAb",)))           # matrix outer product

    # Tensor operations
    inputs.append(SampleInput([C, D], args=("aij,ajk->aik",)))          # batch matmul
    inputs.append(SampleInput([D, E], args=("aij,jk->aik",)))           # tensor matrix contraction
    inputs.append(SampleInput([C, B], args=("ijk,ik->j",)))             # non contiguous

    # Test diagonals
    inputs.append(SampleInput([I], args=('iji->j',)))                   # non-contiguous trace

    # Test ellipsis
    inputs.append(SampleInput([H], args=("i...->...",)))
    inputs.append(SampleInput([C, x], args=('...ik, ...j -> ij',)))

    return inputs


def sample_inputs_linalg_qr(op_info, device, dtype, requires_grad=False, **kwargs):
    """
    This function generates input for torch.linalg.qr
    The input is generated as the itertools.product of 'batches' and 'ns'.
    """
    batches = [(), (0,), (2, ), (1, 1)]
    ns = [5, 2, 0]
    out = []
    for batch, (m, n) in product(batches, product(ns, ns)):
        a = torch.randn(*batch, m, n, dtype=dtype, device=device, requires_grad=requires_grad)
        out.append(SampleInput(a))
    return out

def sample_inputs_geqrf(op_info, device, dtype, requires_grad=False):
    batches = [(), (0, ), (2, ), (1, 1)]
    ns = [5, 2, 0]
    samples = []
    for batch, (m, n) in product(batches, product(ns, ns)):
        # TODO: CUDA path doesn't work with batched or empty inputs
        if torch.device(device).type == 'cuda' and (batch != () or m == 0 or n == 0):
            continue
        a = make_tensor((*batch, m, n), device, dtype, low=None, high=None, requires_grad=requires_grad)
        samples.append(SampleInput(a))
    return samples

def sample_inputs_flip(op_info, device, dtype, requires_grad):
    make_arg = partial(make_tensor, dtype=dtype, device=device, requires_grad=requires_grad)
    sizes = ((S, M, S), (S, 0, M))
    all_dims = ((0, 1, 2), (0,), (0, 2), (-1,), ())

    def gen_samples():
        for size, dims in product(sizes, all_dims):
            yield SampleInput(make_arg(size), kwargs={"dims": dims})

    return list(gen_samples())

def sample_inputs_fliplr_flipud(op_info, device, dtype, requires_grad, **kwargs):
    tensors = (
        make_tensor((S, M, S), device, dtype, low=None, high=None, requires_grad=requires_grad),
        make_tensor((S, 0, M), device, dtype, low=None, high=None, requires_grad=requires_grad)
    )
    return [SampleInput(tensor) for tensor in tensors]

def sample_inputs_fmod_remainder(op_info, device, dtype, requires_grad, *, autodiffed=False, **kwargs):
    make_arg = partial(make_tensor, dtype=dtype, device=device, requires_grad=requires_grad)

    if autodiffed:
        samples = (
            ((S, S, S), 1.5, False),
            ((), 1.5, False),
        )
    else:
        cases = (
            ((S, S, S), (), False),
            ((S, S, S), (S, S, S), False),
            ((S, S, S), (S,), False),
        )

        # Sample inputs with scalars as torch tensors
        cases_with_tensor_scalar = (
            ((), torch.tensor(1, dtype=dtype, device=device, requires_grad=False), False),
        )

        # Sample inputs with broadcasting
        cases_with_broadcasting = (
            ((S,), (S, S, S), True),
            ((S, 1, S), (S, S, S), True),
            ((), (S, S, S), True),
        )

        samples = cases + cases_with_tensor_scalar + cases_with_broadcasting  # type: ignore[assignment]

    def generator():
        for shape, arg_other, broadcasts_input in samples:
            if isinstance(arg_other, tuple):
                arg = make_arg(arg_other, requires_grad=False, exclude_zero=True)
            else:
                # shape_other is scalar or torch.tensor
                arg = arg_other
            yield(SampleInput(make_arg(shape), args=(arg,), broadcasts_input=broadcasts_input))

    return list(generator())

# TODO: clamp shares tensors among its sample inputs --- we should prohibit this!
def sample_inputs_clamp(op_info, device, dtype, requires_grad, **kwargs):
    x = make_tensor((S, M, S), device, dtype, low=None, high=None, requires_grad=requires_grad)
    lb = make_tensor((S, M, S), device, dtype, low=None, high=None, requires_grad=requires_grad)
    ub = make_tensor((S, M, S), device, dtype, low=None, high=None, requires_grad=requires_grad)

    def detach(tensor):
        return tensor.clone().detach_().requires_grad_(requires_grad)

    return [
        SampleInput(detach(x), args=(lb, ub)),
        SampleInput(detach(x), args=(detach(lb[0]), detach(ub[0]))),
        SampleInput(detach(x), args=(detach(lb[:, :1]),)),
    ]

def sample_inputs_clamp_scalar(op_info, device, dtype, requires_grad):
    tensors = (
        make_tensor((2, 3, 2), device, dtype, low=None, high=None, requires_grad=requires_grad),
        make_tensor((2, 0, 3), device, dtype, low=None, high=None, requires_grad=requires_grad),
    )
    if dtype is torch.uint8:
        min_max_vals = ((2, 5), (3, 7))
    else:
        min_max_vals = ((0, 1), (-1, 1))
    output = [SampleInput(tensor, args=vals) for tensor, vals in product(tensors, min_max_vals)]
    output += [SampleInput(tensors[0], args=(0.5, None)), SampleInput(tensors[0], args=(None, 0.5))]
    empty_tensor = make_tensor((), device=device, dtype=dtype, low=None, high=None, requires_grad=requires_grad)
    output += [SampleInput(empty_tensor, args=(0.0, 1.0)), ]
    return output

def sample_kwargs_clamp_scalar(device, dtype, input):
    if dtype is torch.uint8:
        min_val, max_val = (random.randint(1, 3), random.randint(4, 8))
    elif dtype.is_floating_point:
        min_val, max_val = (random.uniform(-8, 0), random.uniform(1, 8))  # type: ignore[assignment]
    else:
        min_val, max_val = (random.randint(-8, 0), random.randint(1, 8))
    return {'min': min_val, 'max': max_val}, {'a_min': min_val, 'a_max': max_val}

def sample_inputs_cross(op_info, device, dtype, requires_grad, **kwargs):
    sample0 = SampleInput(make_tensor((S, 3), device=device, dtype=dtype, requires_grad=requires_grad),
                          args=(make_tensor((S, 3), device=device, dtype=dtype, requires_grad=requires_grad),))
    sample1 = SampleInput(make_tensor((S, 3, S), device=device, dtype=dtype, requires_grad=requires_grad),
                          args=(make_tensor((S, 3, S), device=device, dtype=dtype, requires_grad=requires_grad),),
                          kwargs={'dim': 1})

    return (sample0, sample1)

def sample_inputs_cumprod(op_info, device, dtype, requires_grad, **kwargs):
    def make_arg(shape):
        # shrink values to be in the interval [-1, +1] for better precision in gradgradcheck
        return make_tensor(shape, device, dtype, low=-1, high=+1, requires_grad=requires_grad)

    def prod_zeros(dim_select):
        assert len(dim_select) == 2
        result = make_arg(3 * (S,))
        with torch.no_grad():
            result.narrow(dim_select[0], 0, 1).narrow(dim_select[1], 1, 1).zero_()
            result.narrow(dim_select[0], 2, 1).narrow(dim_select[1], 3, 1).zero_()
            result.narrow(dim_select[0], 4, 1).narrow(dim_select[1], 3, 1).zero_()
        return result

    # will not be needed once OpInfo tests suport Iterables
    def sample_generator():
        for dim in range(3):
            yield SampleInput(make_arg((S, S, S)), args=(dim,))
        # Scalar tensors and empty tensor
        for size in [(), (1,), (0,)]:
            yield SampleInput(make_arg(size), args=(0,))

        yield SampleInput(prod_zeros([0, 1]), args=(1,))
        yield SampleInput(prod_zeros([0, 2]), args=(1,))
        yield SampleInput(prod_zeros([1, 2]), args=(1,))

        # test dtype kwarg
        yield SampleInput(prod_zeros([1, 2]), args=(1,), kwargs={'dtype': dtype})

    return list(sample_generator())

def sample_inputs_view_as_complex(op_info, device, dtype, requires_grad, **kwargs):
    return [SampleInput(make_tensor((S, 2), device, dtype, requires_grad=requires_grad),)]

def sample_inputs_view_as_real(op_info, device, dtype, requires_grad, **kwargs):
    tensors = (
        make_tensor((S, S), device, dtype, requires_grad=requires_grad),
        make_tensor((), device, dtype, requires_grad=requires_grad)
    )
    return [SampleInput(tensor) for tensor in tensors]

def sample_inputs_copysign(op_info, device, dtype, requires_grad, **kwargs):
    def _make_tensor(*shape, low=None, high=None):
        return make_tensor(shape, device, dtype, low=low, high=high, requires_grad=requires_grad)

    cases = [
        # no broadcast
        ((S, S, S), (S, S, S), False),
        # broadcast rhs
        ((S, S, S), (S, S), False),

        # scalar
        ((S, S), 3.14, False),
        # scalar positive zero
        ((S, S), 0.0, False),
        # scalar negative zero
        ((S, S), -0.0, False),
    ]

    # broadcast lhs
    cases.append(((S, S), (S, S, S), True))
    # broadcast all
    cases.append(((S, 1, S), (M, S), True))

    def generator():
        for input_shape, arg_val, broadcasts_input in cases:
            if isinstance(arg_val, tuple):
                arg = _make_tensor(*arg_val)
            else:
                # arg_val is scalar
                arg = arg_val

            yield SampleInput(_make_tensor(*input_shape), args=(arg, ), broadcasts_input=broadcasts_input)

    return list(generator())

def sample_inputs_prod(op_info, device, dtype, requires_grad):
    def make_arg(shape):
        # shrink values to be in the interval [-1, +1] for better precision in gradgradcheck
        return make_tensor(shape, device, dtype, low=-1, high=+1, requires_grad=requires_grad)

    def prod_single_zero():
        result = make_arg(2 * (S,))
        with torch.no_grad():
            result[0, 1] = 0
        return result

    # will not be needed once OpInfo tests support Iterables
    def sample_generator():
        for sample in sample_inputs_cumprod(op_info, device, dtype, requires_grad):
            yield SampleInput(sample.input)  # only Tensor, ignore other inputs
            yield sample
            sample.kwargs['keepdim'] = True
            yield sample
        yield SampleInput(prod_single_zero())
        yield SampleInput(make_arg((3, 3, 3)), args=(1,))
        yield SampleInput(make_arg((3, 3, 3)), args=(1,), kwargs={'keepdim': True})

        # test zero scalar tensor
        zero = make_arg(())
        with torch.no_grad():
            zero.zero_()
        yield SampleInput(zero)
        yield SampleInput(zero, args=(0,))
        yield SampleInput(zero, args=(0,), kwargs={'keepdim': True})

    return list(sample_generator())


def sample_inputs_nextafter(op_info, device, dtype, requires_grad, **kwargs):
    make_arg = partial(make_tensor, dtype=dtype, device=device, requires_grad=requires_grad)

    cases = (
        ((S, S), (S, S), False),
        ((S, S), (S,), False),
        ((S, ), (S, S), True)
    )

    def generator():
        for shape, other_shape, broadcasts_input in cases:
            yield SampleInput(make_arg(shape), args=(make_arg(other_shape),), broadcasts_input=broadcasts_input)

    return list(generator())


def sample_inputs_diag(op_info, device, dtype, requires_grad, **kwargs):
    vec_sample = SampleInput(make_tensor((M, ), device, dtype, low=None, high=None, requires_grad=requires_grad))

    tensors = (
        make_tensor((M, M), device, dtype, low=None, high=None, requires_grad=requires_grad),
        make_tensor((3, 5), device, dtype, low=None, high=None, requires_grad=requires_grad),
        make_tensor((5, 3), device, dtype, low=None, high=None, requires_grad=requires_grad),
    )

    args = ((), (2,), (-2,), (1,), (2,))

    samples = []
    for tensor, arg in product(tensors, args):
        samples.append(SampleInput(tensor, args=arg))

    return samples + [vec_sample]

def sample_inputs_diagonal_diag_embed(op_info, device, dtype, requires_grad, **kwargs):
    make_arg = partial(make_tensor, dtype=dtype, device=device, requires_grad=requires_grad)

    # Shapes for 2D Tensors
    shapes_2d = ((M, M), (3, 5), (5, 3))

    # Shapes for 3D Tensors
    shapes_3d = ((M, M, M),)

    args_2d = ((), (2,), (-2,), (1,))
    args_3d = ((1, 1, 2), (2, 0, 1), (-2, 0, 1))

    def generator():
        for shape, arg in chain(product(shapes_2d, args_2d), product(shapes_3d, args_3d)):
            yield SampleInput(make_arg(shape), args=arg)

    return list(generator())


def sample_inputs_to_sparse(op_info, device, dtype, requires_grad, **kwargs):
    make_arg = partial(make_tensor, device=device, dtype=dtype, requires_grad=requires_grad)

    return (SampleInput(make_arg((S, S)), args=(), output_process_fn_grad=lambda x: x.to_dense()),
            SampleInput(make_arg((S, S)), args=(1,), output_process_fn_grad=lambda x: x.to_dense()),)


# Used for both log_softmax and softmax
def sample_inputs_softmax_variant(op_info, device, dtype, requires_grad, with_dtype=False, **kwargs):
    make_arg = partial(make_tensor, device=device, dtype=dtype, requires_grad=requires_grad)

    cases = [
        ((S, ), (0, )),
        ((S, S), (0, )),
        ((S, S), (1, )),
        ((S, S), (-1, )),
        ((S, M, S), (2, )),
    ]

    # PyTorch on XLA throws an error when passed with dim argument for 0d tensor.
    # See https://github.com/pytorch/xla/issues/3061 for more details.
    if torch.device(device).type != 'xla':
        cases.append(((), (0, )))

    return [
        SampleInput(make_arg(shape), args=dim, kwargs=dict(dtype=torch.float64) if with_dtype else None)
        for shape, dim in cases
    ]


def sample_inputs_logit(op_info, device, dtype, requires_grad, **kwargs):
    low, high = op_info.domain

    # Note: Operator is very sensitive at points near the
    # start and end of domain and leads to NaN for float16
    # if domain_eps is 1e-5.
    domain_eps = op_info._domain_eps if dtype != torch.float16 else 3e-2

    low = low + domain_eps
    high = high - domain_eps

    samples = (
        SampleInput(make_tensor((S, S, S), device, dtype, low=low, high=high, requires_grad=requires_grad)),
        SampleInput(make_tensor((S, S, S), device, dtype, low=low,
                                high=high, requires_grad=requires_grad), args=(0.2,)),
        SampleInput(make_tensor((), device, dtype, low=low, high=high, requires_grad=requires_grad)),
        SampleInput(make_tensor((), device, dtype, low=low,
                                high=high, requires_grad=requires_grad), args=(0.2,)),
    )

    return samples

def sample_inputs_isin(op_info, device, dtype, requires_grad):
    element = make_tensor((L,), device, dtype, low=None, high=None, requires_grad=requires_grad)
    indices = torch.randint(0, L, size=[S])
    test_elements = element[indices].clone()
    return [
        SampleInput(element, args=(test_elements,))
    ]

def sample_inputs_masked_scatter(op_info, device, dtype, requires_grad, **kwargs):
    make_arg = partial(make_tensor, device=device, dtype=dtype, requires_grad=requires_grad)

    def samples_generator():
        yield SampleInput(make_arg((S, S)), args=(torch.randn(S, S, device=device) > 0, make_arg((S, S))))
        yield SampleInput(make_arg((S, S)), args=(torch.randn((S,), device=device) > 0, make_arg((S, S))))
        yield SampleInput(make_arg((S, S)), args=(bernoulli_scalar().to(device), make_arg((S, S))))
        yield SampleInput(make_arg((S,)),
                          args=(torch.randn(S, S, device=device) > 0, make_arg((S, S))),
                          broadcasts_input=True)

    samples = tuple(samples_generator())
    return samples


def sample_inputs_masked_fill(op_info, device, dtype, requires_grad, **kwargs):
    make_arg = partial(make_tensor, device=device, dtype=dtype, requires_grad=requires_grad)

    def sample_generator():
        yield SampleInput(make_arg((S, S)), args=(torch.randn(S, S, device=device) > 0, 10))
        yield SampleInput(make_arg((S, S)), args=(torch.randn(S, S, device=device) > 0, make_arg(())))
        yield SampleInput(make_arg((S, S)), args=(torch.randn(S, device=device) > 0, 10))
        yield SampleInput(make_arg(()), args=(torch.randn((), device=device) > 0, 10))
        yield SampleInput(make_arg(()), args=(torch.randn((), device=device) > 0, make_arg(())))
        yield SampleInput(make_arg((S, S)), args=(torch.randn((), device=device) > 0, 10))

        yield SampleInput(make_arg((S,)),
                          args=(torch.randn(S, S, device=device) > 0, make_arg(())),
                          broadcasts_input=True)
        yield SampleInput(make_arg((S,)),
                          args=(torch.randn(S, S, device=device) > 0, 10),
                          broadcasts_input=True)

    samples = tuple(sample_generator())
    return samples

def sample_inputs_masked_select(op_info, device, dtype, requires_grad, **kwargs):
    samples = (
        SampleInput(make_tensor((M, M), device, dtype, low=None, high=None, requires_grad=requires_grad),
                    args=(torch.randn(M, M, device=device) > 0,)),

        SampleInput(make_tensor((M, M), device, dtype, low=None, high=None, requires_grad=requires_grad),
                    args=(torch.randn((M,), device=device) > 0,)),

        SampleInput(make_tensor((M,), device, dtype, low=None, high=None, requires_grad=requires_grad),
                    args=(torch.randn((M, M), device=device) > 0,)),

        SampleInput(make_tensor((M, 1, M), device, dtype, low=None, high=None, requires_grad=requires_grad),
                    args=(torch.randn((M, M), device=device) > 0,)),

        SampleInput(make_tensor((), device, dtype, low=None, high=None, requires_grad=requires_grad),
                    args=(torch.tensor(1, device=device, dtype=torch.bool),)),

        SampleInput(make_tensor((M, M), device, dtype, low=None, high=None, requires_grad=requires_grad),
                    args=(torch.tensor(1, device=device, dtype=torch.bool),)),

        SampleInput(make_tensor((), device, dtype, low=None, high=None, requires_grad=requires_grad),
                    args=(torch.randn((M, M), device=device) > 0,)),
    )

    return samples

def sample_inputs_matrix_exp(op_info, device, dtype, requires_grad, **kwargs):
    samples = (
        SampleInput(make_tensor((S, S), device, dtype, requires_grad=requires_grad)),
        SampleInput(make_tensor((S, S, S), device, dtype, requires_grad=requires_grad)),
    )

    return samples

def sample_inputs_matmul(op_info, device, dtype, requires_grad):
    test_cases = (((L,), (L,)),
                  ((S, M), (M,)),
                  ((M,), (M, S)),
                  ((S, M), (M, S)),
                  ((S, 0), (0, M)),
                  ((S, S, M), (M,)),
                  ((S, S, M), (M, S)),
                  ((S, S, 0), (0, S)),
                  ((M,), (S, M, S)),
                  ((S, M), (S, M, S)),
                  ((0, 0), (S, 0, 0)),
                  ((S, S, M, M), (S, S, M, S)),
                  ((S, S, M, M), (M,)),
                  ((M,), (S, S, M, S)))
    sample_inputs = []
    for lhs_shape, rhs_shape in test_cases:
        lhs = make_tensor(lhs_shape, device, dtype, low=None, high=None, requires_grad=requires_grad)
        rhs = make_tensor(rhs_shape, device, dtype, low=None, high=None, requires_grad=requires_grad)
        if op_info.name == 'matmul':
            sample_inputs.append(SampleInput(lhs, args=(rhs,)))
        elif op_info.name == '__rmatmul__':
            sample_inputs.append(SampleInput(rhs, args=(lhs,)))
        else:
            raise RuntimeError("`op_info.name` must be 'matmul' or '__rmatmul__'")
    return tuple(sample_inputs)


def sample_inputs_meshgrid(op_info: OpInfo, device: torch.device, dtype: torch.dtype,
                           requires_grad: bool,
                           *, variant: str) -> List[SampleInput]:
    if variant == 'variadic':
        def make_inputs(
                tensors: List[torch.Tensor]) -> Tuple[Union[torch.Tensor,
                                                            List[torch.Tensor]],
                                                      Tuple[torch.Tensor, ...]]:
            return tensors[0], tuple(tensors[1:])
    elif variant == 'list':
        def make_inputs(
                tensors: List[torch.Tensor]) -> Tuple[Union[torch.Tensor,
                                                            List[torch.Tensor]],
                                                      Tuple[torch.Tensor, ...]]:
            return tensors, ()
    else:
        raise ValueError(
            'Unsupported variant, must be one of {"variadic", "list"}. '
            f'Got "{variant}".')

    SCALAR = torch.Size([])
    VECTOR = torch.Size([3])
    test_cases: List[List[torch.Size]] = [
        [SCALAR],
        [VECTOR],
        [VECTOR, SCALAR],
        [VECTOR, SCALAR, VECTOR],
        [VECTOR, SCALAR, VECTOR, SCALAR],
    ]

    sample_inputs = []
    for shapes in test_cases:
        input, args = make_inputs(
            [make_tensor(shape, device, dtype, requires_grad=requires_grad)
             for shape in shapes])
        sample_inputs.append(SampleInput(input=input, args=args))
    return sample_inputs


def sample_inputs_polar(op_info, device, dtype, requires_grad, **kwargs):
    def _make_tensor_helper(shape, low=None, high=None):
        return make_tensor(shape, device, dtype, low=low, high=high, requires_grad=requires_grad)

    samples = (
        SampleInput(_make_tensor_helper((S, S), low=0), args=(_make_tensor_helper((S, S)),)),
        SampleInput(_make_tensor_helper((), low=0), args=(_make_tensor_helper(()),)),
    )

    return samples

def sample_inputs_complex(op_info, device, dtype, requires_grad, **kwargs):
    def _make_tensor_helper(shape):
        return make_tensor(shape, device, dtype, requires_grad=requires_grad)

    samples = (
        SampleInput(_make_tensor_helper((S, S)), args=(_make_tensor_helper((S, S)),)),
        SampleInput(_make_tensor_helper(()), args=(_make_tensor_helper(()),)),
    )

    return samples


def sample_inputs_polygamma(op_info, device, dtype, requires_grad, **kwargs):
    make_arg = partial(make_tensor, device=device, dtype=dtype, requires_grad=requires_grad)
    tensor_shapes = ((S, S), ())
    ns = (1, 2, 3, 4, 5)

    def generator():
        for shape, n in product(tensor_shapes, ns):
            yield SampleInput(make_arg(shape), args=(n,))

    return list(generator())


def sample_inputs_mvlgamma(op_info, device, dtype, requires_grad, **kwargs):
    make_arg = partial(make_tensor, device=device, dtype=dtype, requires_grad=requires_grad)
    tensor_shapes = ((S, S), ())
    ns = (1, 2, 3, 4, 5)

    # Since the accepted lower bound for input
    # to mvlgamma depends on `p` argument,
    # the following function computes the lower bound
    # which we pass to `make_tensor`.
    def compute_min_val(p):
        return (p - 1.) / 2

    def generator():
        for shape, n in product(tensor_shapes, ns):
            min_val = compute_min_val(n)
            if not dtype.is_floating_point:
                # Round-up minimum value for integral dtypes
                min_val += 1
            yield SampleInput(make_arg(shape, low=min_val), args=(n,))

    return list(generator())


# Since `mvlgamma` has multiple entries,
# there are multiple common skips for the additional
# entries. Following function is a helper to that end.
def skips_mvlgamma(skip_redundant=False):
    skips = (
        # outside domain values are hard error for mvlgamma op.
        SkipInfo('TestUnaryUfuncs', 'test_float_domains'),
    )
    if skip_redundant:
        # Redundant tests
        skips = skips + (  # type: ignore[assignment]
            SkipInfo('TestGradients'),
            SkipInfo('TestJit'),
            SkipInfo('TestCommon'),
        )
    return skips


# To test reference numerics against multiple values of argument `p`,
# we make multiple OpInfo entries with each entry corresponding to different value of p.
# We run the op tests from test_ops.py only for `p=1` to avoid redundancy in testing.
# Class `MvlGammaInfo` already contains the basic information related to the operator,
# it only takes arguments like `domain`, `skips` and `sample_kwargs`, which
# differ between the entries.
class MvlGammaInfo(UnaryUfuncInfo):
    def __init__(self, variant_test_name, domain, skips, sample_kwargs):
        super(MvlGammaInfo, self).__init__(
            'mvlgamma',
            ref=reference_mvlgamma if TEST_SCIPY else _NOTHING,
            aliases=('special.multigammaln',),
            variant_test_name=variant_test_name,
            domain=domain,
            decorators=(precisionOverride({torch.float16: 5e-2}),),
            dtypes=all_types(),
            dtypesIfCPU=all_types_and(torch.bfloat16),
            dtypesIfCUDA=all_types_and(torch.half),
            sample_inputs_func=sample_inputs_mvlgamma,
            safe_casts_outputs=True,
            supports_forward_ad=True,
            skips=skips,
            sample_kwargs=sample_kwargs)


def sample_inputs_entr(op_info, device, dtype, requires_grad, **kwargs):
    low, _ = op_info.domain

    if requires_grad:
        low = 0 + op_info._domain_eps

    return (SampleInput(make_tensor((L,), device, dtype,
                                    low=low,
                                    requires_grad=requires_grad)),
            SampleInput(make_tensor((), device, dtype,
                                    low=low,
                                    requires_grad=requires_grad)))


def sample_inputs_zeta(op_info, device, dtype, requires_grad, **kwargs):
    make_arg = partial(make_tensor, device=device, dtype=dtype, requires_grad=requires_grad)
    samples = (SampleInput(make_arg((S,), low=1, requires_grad=requires_grad),
                           args=(make_arg((S,), low=2, requires_grad=False),)),
               SampleInput(make_arg((S,), low=1, requires_grad=requires_grad),
                           args=(3.,)),
               )

    return samples


# TODO: Consolidate `i0e` with sample_inputs_unary when `make_tensor`,
#       supports `exclude` argument.
#       For more context: https://github.com/pytorch/pytorch/pull/56352#discussion_r633277617
def sample_inputs_i0_i1(op_info, device, dtype, requires_grad, **kwargs):

    samples = (SampleInput(make_tensor((S,), device, dtype,
                                       requires_grad=requires_grad)),
               SampleInput(make_tensor((), device, dtype,
                                       requires_grad=requires_grad)))

    if requires_grad and op_info.op == torch.special.i0e:
        # NOTE: `i0e`'s first-order gradient is not continous
        # at `0`, hence we don't test `i0e` with any input being `0`.
        # TODO: Remove this when `make_tensor` supports excluding `0`.
        with torch.no_grad():
            for sample in samples:
                t = sample.input
                t[t == 0] = torch.finfo(dtype).eps  # type: ignore[index]
    elif requires_grad and op_info.op != torch.special.i0e:
        # Special Case for gradient
        # Sample with `0` in the input
        t = make_tensor((S,), device, dtype,
                        requires_grad=requires_grad)

        with torch.no_grad():
            t[0] = 0

        samples += (SampleInput(t),)  # type: ignore[assignment]

    return samples


def sample_inputs_rsub(op_info, device, dtype, requires_grad, variant='tensor', **kwargs):
    def _make_tensor_helper(shape, low=None, high=None):
        return make_tensor(shape, device, dtype, low=low, high=high, requires_grad=requires_grad)

    def _samples_with_alpha_helper(args, alphas, filter_fn=lambda arg_alpha: True):
        filtered_product = filter(filter_fn, product(args, alphas))  # type: ignore[var-annotated]
        return (SampleInput(input, args=(arg,), kwargs=dict(alpha=alpha))
                for (input, arg), alpha in filtered_product)

    int_alpha, float_alpha, complex_alpha = 2, 0.1, 1 + 0.6j

    if variant == 'tensor':
        samples = (
            SampleInput(_make_tensor_helper((S, S)), args=(_make_tensor_helper((S, S)),)),
            SampleInput(_make_tensor_helper((S, S)), args=(_make_tensor_helper((S,)),)),
            SampleInput(_make_tensor_helper((S,)), args=(_make_tensor_helper((S, S)),)),
            SampleInput(_make_tensor_helper(()), args=(_make_tensor_helper(()),)),
            SampleInput(_make_tensor_helper(()), args=(_make_tensor_helper((S,)),)),
            SampleInput(_make_tensor_helper((S,)), args=(_make_tensor_helper(()),)),
        )

        if dtype.is_complex:
            alphas = [int_alpha, float_alpha, complex_alpha]
        elif dtype.is_floating_point:
            alphas = [int_alpha, float_alpha]
        else:
            alphas = [int_alpha]

        args = ((_make_tensor_helper((S, S)), _make_tensor_helper((S, S))),
                (_make_tensor_helper((S, S)), _make_tensor_helper((S,))),
                (_make_tensor_helper(()), _make_tensor_helper(())))
        samples += tuple(_samples_with_alpha_helper(args, alphas))  # type: ignore[assignment]
    elif variant == 'scalar':
        # Scalar Other
        samples = (SampleInput(_make_tensor_helper((S, S)), args=(0.5,)),
                   SampleInput(_make_tensor_helper(()), args=(0.5,)),
                   SampleInput(_make_tensor_helper((S, S)), args=(1.5j,)),
                   SampleInput(_make_tensor_helper(()), args=(1.5j,)),
                   SampleInput(_make_tensor_helper((S, S)), args=(0.4 + 1.2j,)),
                   SampleInput(_make_tensor_helper(()), args=(1.2 + 1.76j,)))

        scalar_args = [(_make_tensor_helper((S, S)), 0.5), (_make_tensor_helper(()), 0.5),
                       (_make_tensor_helper((S, S)), 2.7j), (_make_tensor_helper(()), 2.7j),
                       (_make_tensor_helper((S, S)), 1 - 2.7j), (_make_tensor_helper(()), 1 + 2.7j)]

        alphas = [int_alpha, float_alpha, complex_alpha]

        def filter_fn(arg_alpha):
            arg, alpha = arg_alpha
            if isinstance(alpha, complex):
                if dtype.is_complex or isinstance(arg[1], complex):
                    return True
                else:
                    # complex alpha is valid only if either `self` or `other` is complex
                    return False

            # Non-Complex Alpha
            return True

        # Samples with alpha (scalar version) covers the following cases
        # self    | other   | alpha
        # -----------------------------------------
        # real    | real    | real (int and float)
        # real    | complex | real and complex
        # complex | real    | real and complex
        # complex | complex | real and complex
        #
        # It does not cover
        # real    | real    | complex
        # x = torch.randn(2, requires_grad=True, dtype=torch.float64)
        # torch.rsub(x, 1, alpha=1. + 1.6j)
        # RuntimeError: value cannot be converted to type double without overflow: (-1,-1.6)

        samples += tuple(_samples_with_alpha_helper(scalar_args, alphas, filter_fn=filter_fn))  # type: ignore[assignment]
    else:
        raise Exception("Invalid variant!")

    return samples

def sample_inputs_cumulative_ops(op_info, device, dtype, requires_grad, supports_dtype_kwargs=True, **kwargs):
    def _make_tensor_helper(shape, low=None, high=None):
        return make_tensor(shape, device, dtype, low=low, high=high, requires_grad=requires_grad)

    samples = [
        SampleInput(_make_tensor_helper((S, S, S)), args=(0,)),
        SampleInput(_make_tensor_helper((S, S, S)), args=(1,)),
        SampleInput(_make_tensor_helper(()), args=(0,)),
    ]

    if supports_dtype_kwargs:
        # NOTE: if `dtype` is not same as input, then inplace variants fail with
        # `provided dtype must match the dtype of self tensor in cumsum`
        samples.append(SampleInput(_make_tensor_helper((S, S, S)), args=(1,), kwargs={'dtype': dtype}))

    return samples


def sample_inputs_unfold(op_info, device, dtype, requires_grad, **kwargs):
    test_cases = (
        ((), (0, 1, 1)),
        ((S, S, S, S), (0, 3, 1)),
        ((S, S, S, S), (1, 3, 1)),
        ((S, S, S, S), (2, 3, 1)),
        ((S, S, S, S), (3, 3, 1)),
        ((S, S, S, S), (0, 3, 2)),
        ((S, S, S, S), (1, 3, 2)),
        ((S, S, S, S), (2, 3, 2)),
        ((S, S, S, S), (3, 3, 2)),
        ((S, S, S, S), (0, 4, 1)),
        ((S, S, S, S), (1, 4, 1)),
        ((S, S, S, S), (2, 4, 1)),
        ((S, S, S, S), (3, 4, 1)),
        ((M,), (0, 3, 1)),
        ((M,), (0, 3, 2)),
        ((M,), (0, 3, 3)),
        ((1000,), (0, 3, 11)),
        ((1000,), (0, 2, 27)),
        ((10, 10), (0, 1, 2)),
        ((10, 10), (1, 2, 3)),
        ((10, 10), (1, 2, 2)),
        ((S, S, S), (2, 3, 2)),
    )

    sample_inputs = []
    for shape, arguments in test_cases:
        sample_inputs += [SampleInput(make_tensor(shape, device, dtype,
                                      low=None, high=None,
                                      requires_grad=requires_grad),
                                      args=arguments)]
    return sample_inputs


def sample_inputs_atan2(op_info, device, dtype, requires_grad, **kwargs):
    make_arg = partial(make_tensor, device=device, dtype=dtype, requires_grad=requires_grad)
    cases = (
        ((S, S, S), (S, S, S), False),
        ((), (), False),
        ((S, S, S), (S,), False),
        ((S,), (S, S, S), True),
        ((S, 1, S), (S, S), True),
    )

    def generator():
        for x_shape, y_shape, broadcasts_input in cases:
            yield SampleInput(make_arg(x_shape), args=(make_arg(y_shape),),
                              broadcasts_input=broadcasts_input)

    return list(generator())


def sample_inputs_split(op_info, device, dtype, requires_grad, *, list_args=False, **kwargs):
    make_arg = partial(make_tensor, device=device, dtype=dtype, requires_grad=requires_grad)

    if list_args:
        cases = (
            ((S, S, S), ([int(S / 3), S - int(S / 3) * 2, int(S / 3)],)),
            ((S, S, S), ([int(S / 2), S - int(S / 2) * 2, int(S / 2)], 2),),
            ((S, S, S), ([int(S / 2), S - int(S / 2) * 2, int(S / 2)], -2),)
        )
    else:
        cases = (  # type: ignore[assignment]
            ((S, S, S), (2,)),
            ((S, S, S), (S, 1)),
        )

    def generator():
        for shape, args in cases:
            yield SampleInput(make_arg(shape), args=args)

    return list(generator())


def sample_inputs_split_with_sizes(op_info, device, dtype, requires_grad, **kwargs):
    make_arg = partial(make_tensor, device=device, dtype=dtype, requires_grad=requires_grad)

    cases = (((S, S, S), ([int(S / 3), S - int(S / 3) * 2, int(S / 3)],)),
             ((S, S, S), ([int(S / 3), S - int(S / 3), 0],)),
             ((S, S, S), ([int(S / 3), S - int(S / 3) * 2, int(S / 3)], 2)),
             ((S, S, S), ([int(S / 3), S - int(S / 3) * 2, int(S / 3)], -2)),
             )

    def generator():
        for shape, args in cases:
            yield SampleInput(make_arg(shape), args=args)

    return list(generator())


def sample_inputs_msort(op_info, device, dtype, requires_grad):
    def apply_grad(t):
        if dtype in floating_types_and(torch.float16, torch.bfloat16):
            t.requires_grad_(requires_grad)

    def large_1d_unique(dtype, device):
        res = torch.randperm(L * L * L, dtype=torch.int64, device=device)
        res = res.to(dtype)
        apply_grad(res)
        return res

    samples = []
    # Test case for large tensor.
    largesample = SampleInput(large_1d_unique(dtype, device))

    sample = SampleInput(make_tensor((S, M, S), device, dtype,
                                     low=None, high=None,
                                     requires_grad=requires_grad))

    return [largesample, sample]

def sample_inputs_lerp(op_info, device, dtype, requires_grad, **kwargs):
    make_arg = partial(make_tensor, dtype=dtype, device=device, requires_grad=requires_grad)

    samples = (
        # no broadcast
        SampleInput(make_arg((S, S)), args=(make_arg((S, S)), 0.4)),
        # broadcast rhs
        SampleInput(make_arg((S, S)), args=(make_arg((S,)), 0.4)),
        # scalar tensor
        SampleInput(make_arg(()), args=(make_arg(()), 0.4)),
        # broadcast rhs scalar-tensor
        SampleInput(make_arg((S, S)), args=(make_arg(()), 0.4)),
        # broadcast rhs with weight tensor
        SampleInput(make_arg((S, S)), args=(make_arg((S,)), make_arg((S, S)))),
        # broadcast rhs and weight tensor
        SampleInput(make_arg((S, S)), args=(make_arg((S, 1)), make_arg((S,)))),
        # broadcast_lhs
        SampleInput(make_arg((S,)), args=(make_arg((S, S)), 0.4), broadcasts_input=True),
        # scalar broadcast_lhs
        SampleInput(make_arg(()), args=(make_arg((S, S)), 0.4), broadcasts_input=True),
        # broadcast all
        SampleInput(make_arg((S, 1)), args=(make_arg((S, S)), 0.4), broadcasts_input=True),
        # tensor broadcast all
        SampleInput(make_arg((S, 1)), args=(make_arg((S, S)), make_arg((S, 1))),
                    broadcasts_input=True),
    )

    if dtype.is_complex:
        samples = samples + (  # type: ignore[assignment]
            # no broadcast
            SampleInput(make_arg((S, S)), args=(make_arg((S, S)), 0.4j)),
            SampleInput(make_arg((S, S)), args=(make_arg((S, S)), 1.2 + 0.1j)),
            # broadcast rhs
            SampleInput(make_arg((S, S)), args=(make_arg((S,)), 0.4j)),
            SampleInput(make_arg((S, S)), args=(make_arg((S, S)), 5.4 + 9j)),
            # scalar tensor
            SampleInput(make_arg(()), args=(make_arg(()), 0.4j)),
            SampleInput(make_arg(()), args=(make_arg(()), 6.1 + 0.004j)),
            # broadcast rhs scalar-tensor
            SampleInput(make_arg((S, S)), args=(make_arg(()), 0.4j)),
            SampleInput(make_arg((S, S)), args=(make_arg(()), 1 + 2j)),
        )

    return samples

def sample_inputs_tensordot(self, device, dtype, requires_grad, **kwargs):
    cases = (
        ((2, 2, 2), (2, 2, 2), (2)),
        ((2, 2, 1), (2, 1, 2), ([0, 1], [2, 0])),
    )
    samples = []
    for first_shape, second_shape, dims in cases:
        samples.append(SampleInput(make_tensor(first_shape, device, dtype,
                                   requires_grad=requires_grad),
                       args=(make_tensor(second_shape, device, dtype,
                             requires_grad=requires_grad),),
                       kwargs=dict(dims=dims,)))
    return tuple(samples)

def sample_inputs_kron(op_info, device, dtype, requires_grad):
    test_cases = (
        ((S, S), (M, L)),
    )

    sample_inputs = []
    for input_shape, other_shape in test_cases:
        input = make_tensor(input_shape, device, dtype, low=None, high=None, requires_grad=requires_grad)
        other = make_tensor(other_shape, device, dtype, low=None, high=None, requires_grad=requires_grad)
        sample = SampleInput(input, args=(other,))
        sample_inputs.append(sample)
    return tuple(sample_inputs)

def sample_inputs_inner(self, device, dtype, requires_grad, **kwargs):
    return (
        SampleInput(
            make_tensor((S, ), device, dtype, requires_grad=requires_grad),
            args=(
                make_tensor((S, ), device, dtype, requires_grad=requires_grad),
            )
        ),
        SampleInput(
            make_tensor((), device, dtype, requires_grad=requires_grad),
            args=(
                make_tensor((S, S), device, dtype, requires_grad=requires_grad),
            )
        ),
    )

def sample_inputs_scatter(op_info, device, dtype, requires_grad):
    def _tensor(shape, dtype=dtype, low=None, high=None):
        return make_tensor(shape, device, dtype, low=low, high=high, requires_grad=requires_grad)

    def _gather(shape, index_dim, max_indices):
        return gather_variable(shape, index_dim, max_indices, device=device)

    zero = torch.tensor(0, dtype=torch.long, device=device)
    test_cases = (
        (_tensor((M, S)), (0, _gather((S, S), 1, M), _tensor((S, S)))),
        (_tensor((M, S)), (1, _gather((S, S), 0, S), _tensor((S, S)))),
        (_tensor((M, S)), (-1, _gather((S, S), 0, S), _tensor((S, S)))),
        (_tensor((M, S)), (0, _gather((M, S // 2), 1, M), _tensor((M, S // 2)))),
        (_tensor((M, S)), (1, _gather((M, S // 2), 0, S), _tensor((M, S // 2)))),
        (_tensor((M, S)), (-1, _gather((M, S // 2), 0, S), _tensor((M, S // 2)))),
        (_tensor(()), (0, zero.clone().detach(), _tensor(()))),
        (_tensor(()), (0, zero.clone().detach(), 2.5)),
    )

    samples = []
    for tensor, args in test_cases:
        samples.append(SampleInput(tensor, args=args))

        if not requires_grad:
            samples.append(SampleInput(
                tensor.clone().detach(),
                args=args, kwargs={'reduce': 'add'}
            ))

            if dtype.is_floating_point:
                samples.append(SampleInput(
                    tensor.clone().detach(),
                    args=args, kwargs={'reduce': 'multiply'}
                ))

    return samples

def sample_inputs_scatter_add(op_info, device, dtype, requires_grad):
    def _tensor(shape, dtype=dtype, low=None, high=None):
        return make_tensor(shape, device, dtype, low=low, high=high, requires_grad=requires_grad)

    def _gather(shape, index_dim, max_indices):
        return gather_variable(shape, index_dim, max_indices, device=device)

    zero = torch.tensor(0, dtype=torch.long, device=device)
    test_cases = (
        (_tensor((M, S)), (0, _gather((S, S), 1, M), _tensor((S, S)))),
        (_tensor((M, S)), (1, _gather((S, S), 0, S), _tensor((S, S)))),
        (_tensor((M, S)), (-1, _gather((S, S), 0, S), _tensor((S, S)))),
        (_tensor((M, S)), (0, _gather((M, S // 2), 1, M), _tensor((M, S // 2)))),
        (_tensor((M, S)), (1, _gather((M, S // 2), 0, S), _tensor((M, S // 2)))),
        (_tensor((M, S)), (-1, _gather((M, S // 2), 0, S), _tensor((M, S // 2)))),
        (_tensor(()), (0, zero.clone().detach(), _tensor(()))),
    )

    return [SampleInput(tensor, args=args) for tensor, args in test_cases]


def sample_inputs_ravel(op_info, device, dtype, requires_grad, **kwargs):
    samples = (SampleInput(make_tensor((S, S, S), device, dtype,
                                       low=None, high=None,
                                       requires_grad=requires_grad)),
               SampleInput(make_tensor((), device, dtype,
                                       low=None, high=None,
                                       requires_grad=requires_grad)),)

    return samples


def sample_inputs_tril_triu(op_info, device, dtype, requires_grad, **kwargs):
    make_arg = partial(make_tensor, dtype=dtype, device=device, requires_grad=requires_grad)
    cases = (((M, M), ()),
             ((M, M), (2,),),
             ((S, M, M), ()),
             ((S, M, M), (2,)),
             ((3, 3, S, S), ()),)

    def generator():
        for shape, args in cases:
            yield SampleInput(make_arg(shape), args=args)

    return list(generator())


def sample_inputs_clone(op_info, device, dtype, requires_grad, **kwargs):
    make_arg = partial(make_tensor, dtype=dtype, device=device, requires_grad=requires_grad)

    def generator():
        yield SampleInput(make_arg((S, M, S)))
        yield SampleInput(make_arg(()))

    return list(generator())


def sample_inputs_contiguous(op_info, device, dtype, requires_grad, **kwargs):
    make_arg = partial(make_tensor, dtype=dtype, device=device, requires_grad=requires_grad)

    def generator():
        yield SampleInput(make_arg((S, S)))
        yield SampleInput(make_arg((S, S), noncontiguous=True))

    return list(generator())


def sample_inputs_resize_ops(op_info, device, dtype, requires_grad, **kwargs):
    make_arg = partial(make_tensor, dtype=dtype, device=device)
    cases = (((S, S, S), (S * S, S)),
             ((), ()),
             ((), (1, 1, 1)),
             )

    def generator():
        for shape, args_or_shape in cases:
            # Update `args` based on operator
            if op_info.name == 'resize_':
                # resize_ takes shape/tuple of ints,
                args = (args_or_shape, )
            elif op_info.name == 'resize_as_':
                # resize_as_ takes another tensor
                args = (make_arg(shape, requires_grad=False), )  # type:ignore[assignment]
            else:
                raise ValueError("sample_inputs_resize_ops is being used with incorrect operator")

            yield(SampleInput(make_arg(shape, requires_grad=requires_grad), args=args))

    return list(generator())


def sample_inputs_view_reshape(op_info, device, dtype, requires_grad, **kwargs):
    make_arg = partial(make_tensor, dtype=dtype, device=device, requires_grad=requires_grad)

    cases = (((S, S, S), (S * S, S)),
             ((S * S, S), (S, S, S)),
             ((S,), (S,)),
             ((), ()),
             ((), (1,)))

    def generator():
        for case in cases:
            shape, args = case
            inp = make_arg(shape, requires_grad=requires_grad)
            yield(SampleInput(inp, args=(args, )))

            if op_info.name != "view" and len(shape) >= 2:
                yield(SampleInput(inp.transpose(0, 1), args=(args, )))

    return list(generator())


def sample_inputs_view_as_reshape_as(op_info, device, dtype, requires_grad, **kwargs):
    make_arg = partial(make_tensor, dtype=dtype, device=device)

    cases = (((S, S, S), (S * S, S)),
             ((), ()),
             ((), (1, 1)),
             )

    def generator():
        for case in cases:
            shape, shape_other = case
            inp = make_arg(shape, requires_grad=requires_grad)
            yield(SampleInput(inp, args=(make_arg(shape_other, requires_grad=False),)))

            if op_info.name != "view_as" and len(shape) >= 2:
                yield(SampleInput(inp.transpose(0, 1), args=(make_arg(shape_other, requires_grad=False),)))

    return list(generator())


def sample_inputs_select(op_info, device, dtype, requires_grad, **kwargs):
    make_arg = partial(make_tensor, dtype=dtype, device=device, requires_grad=requires_grad)

    cases = (((S, S, S), (1, 2)),
             ((S, S, S), (-1, 2)),
             ((S, S, S), (-1, -1)),
             ((S, S, S), (1, -1)),
             ((S,), (0, 2))
             )

    def generator():
        for shape, args in cases:
            yield SampleInput(make_arg(shape), args=args)

    return list(generator())


def sample_inputs_rbinops(op_info, device, dtype, requires_grad, supports_dtype_kwargs=True, **kwargs):
    def _make_tensor_helper(shape, low=None, high=None):
        return make_tensor(shape, device, dtype, low=low, high=high, requires_grad=requires_grad)

    scalar: Union[int, float, complex] = 3

    if dtype.is_floating_point:
        scalar = 3.14
    elif dtype.is_complex:
        scalar = 3.14j

    samples = [
        SampleInput(_make_tensor_helper((S, S, S)), args=(scalar,)),
        SampleInput(_make_tensor_helper(()), args=(scalar,)),
    ]

    return samples


def sample_inputs_expand(op_info, device, dtype, requires_grad, **kwargs):
    make_arg = partial(make_tensor, dtype=dtype, device=device, requires_grad=requires_grad)

    cases = (((S, 1, 1), (S, S, S)),
             ((S, 1, S), (S, S, S)),
             ((S, 1), (S, S, S)),
             ((1,), (S, S, S)),
             ((1, S), (1, 1, S)),
             ((), ()),
             ((), (1, 3, 2)),
             )

    def generator():
        for case in cases:
            shape, args = case
            yield(SampleInput(make_arg(shape), args=(args, )))

    return list(generator())


def sample_inputs_expand_as(op_info, device, dtype, requires_grad, **kwargs):
    make_arg = partial(make_tensor, dtype=dtype, device=device)

    cases = (((S, 1, 1), (S, S, S)),
             ((), ()),
             ((), (1, 1)),
             )

    def generator():
        for shape, shape_other in cases:
            yield(SampleInput(make_arg(shape, requires_grad=requires_grad),
                              args=(make_arg(shape_other, requires_grad=False), )))

    return list(generator())


def sample_inputs_where(op_info, device, dtype, requires_grad, **kwargs):
    make_arg = partial(make_tensor, dtype=dtype, device=device, requires_grad=requires_grad)

    def make_bool_mask(shape):
        # Make sure atleast one element is nonzero,
        # except for empty tensor
        mask_t = make_tensor(shape, dtype=torch.bool, device=device, requires_grad=False)

        if mask_t.numel() == 0:
            return mask_t
        elif mask_t.numel() == 1:
            mask_t.fill_(True)
            return mask_t

        if mask_t.sum() == 0:
            def random_index(shape):
                return tuple(map(lambda max_idx: random.randint(0, max_idx), shape))

            mask_t[random_index(mask_t.shape)] = True
            return mask_t

        return mask_t

    cases = (((M, M), (M, M), (M, M), False),
             ((M, 1, M), (M, M), (M, M, 1), True),
             ((), (), (), False),
             ((M, 1, M), (), (M, M, 1), True),
             ((), (M, M), (), True),)

    def generator():
        for shape, mask_shape, other_shape, broadcasts_input in cases:
            yield SampleInput(make_arg(shape),
                              args=(make_bool_mask(mask_shape), make_arg(other_shape)),
                              broadcasts_input=broadcasts_input)

    return list(generator())


def sample_inputs_chunk(op_info, device, dtype, requires_grad, **kwargs):
    make_arg = partial(make_tensor, dtype=dtype, device=device)

    cases = (((S, S, S), (2,)),
             ((S, S, S), (S, 1)),
             ((S, S, S), (S, -1)))

    def generator():
        for case in cases:
            shape, args = case
            yield(SampleInput(make_arg(shape, requires_grad=requires_grad), args=args))

    return list(generator())

def sample_inputs_kthvalue(op_info, device, dtype, requires_grad, **kwargs):
    def _tensor(shape, dtype=dtype, low=None, high=None):
        return make_tensor(shape, device, dtype, low=low, high=high, requires_grad=requires_grad)

    test_cases = [
        (_tensor((S, S, S)), (2,)),
        (_tensor((S, S, S)), (2, 1,)),
        (_tensor((S, S, S)), (2, -1,)),
        (_tensor((S, S, S)), (2, 1, True,)),
        (_tensor((S, S, S)), (2, -1, True,)),
        (_tensor((S,)), (2, 0,)),
        (_tensor((S,)), (2, 0, True,)),
        (_tensor(()), (1,)),
        (_tensor(()), (1, 0,)),
        (_tensor(()), (1, 0, True))
    ]

    return [SampleInput(tensor, args=args) for tensor, args in test_cases]

def sample_inputs_one_hot(op_info, device, dtype, requires_grad, **kwargs):
    def make_input(shape, *, low, high):
        return make_tensor(shape, device=device, dtype=dtype, low=low, high=high, requires_grad=requires_grad)

    shapes = ((), (S,), (L, M, S))
    num_classess = (-1, 10)

    return [
        SampleInput(
            make_input(
                shape,
                low=0,
                high=10 if num_classes == -1 else num_classes // 2,
            ),
            kwargs=dict(num_classes=num_classes),
        )
        for shape, num_classes in itertools.product(shapes, num_classess)
    ]

def sample_inputs_softplus(op_info, device, dtype, requires_grad, **kwargs):
    make_input = partial(make_tensor, (S,), device=device, dtype=dtype, requires_grad=requires_grad)

    return [
        SampleInput(make_input()),
        SampleInput(make_input(), kwargs=dict(beta=3)),
        SampleInput(make_input(low=1), kwargs=dict(threshold=1)),
    ]

def sample_inputs_tensorinv(op_info, device, dtype, requires_grad, **kwargs):
    def make_input():
        input = make_fullrank_matrices_with_distinct_singular_values(12, 12, device=device, dtype=dtype)
        return input.requires_grad_(requires_grad)

    # lhs / rhs shape can have any number of dimensions as long as their product equals 12
    shapes = [
        ((2, 2, 3), (12, 1)),
        ((4, 3), (6, 1, 2)),
    ]

    return [
        SampleInput(make_input().reshape(*shape_lhs, *shape_rhs), kwargs=dict(ind=len(shape_lhs)))
        for shape_lhs, shape_rhs in shapes
    ]

def sample_inputs_mse_loss(op_info, device, dtype, requires_grad, **kwargs):
    _make_tensor = partial(make_tensor, device=device, dtype=dtype, requires_grad=requires_grad)

    shapes_and_kwargs = [
        ((), None),
        ((S,), dict(reduction="mean")),
        ((S,), dict(reduction="sum")),
        ((S,), dict(reduction="none")),
        ((S, S), None),
        ((S, S, S), None),
    ]

    return [
        SampleInput(_make_tensor(shape), args=(_make_tensor(shape),), kwargs=kwargs)
        for shape, kwargs in shapes_and_kwargs
    ]

def sample_inputs_grid_sample(op_info, device, dtype, requires_grad, **kwargs):
    _make_tensor = partial(make_tensor, device=device, dtype=dtype, requires_grad=requires_grad)

    batch_size = 2
    num_channels = 3
    modes = ("bilinear", "nearest")
    align_cornerss = (False, True)
    padding_modes = ("zeros", "border", "reflection")

    sample_inputs = []
    for dim in (2, 3):
        input = _make_tensor((batch_size, num_channels, *[S] * dim))
        grid = _make_tensor((batch_size, *[S] * dim, dim))

        modes_ = (*modes, "bicubic") if dim == 2 else modes

        for mode, padding_mode, align_corners in itertools.product(modes_, padding_modes, align_cornerss):
            sample_inputs.append(
                SampleInput(
                    input,
                    args=(grid,),
                    kwargs=dict(
                        mode=mode,
                        padding_mode=padding_mode,
                        align_corners=align_corners,
                    )
                )
            )

    return sample_inputs

def sample_inputs_nll_loss(op_info, device, dtype, requires_grad, **kwargs):
    batch_size, num_classes = shape = (2, 3)

    input_shape_and_kwargs: List[Tuple[Tuple[int, ...], Dict[str, Any]]] = [
        ((*shape, 1), dict()),
        ((*shape, 1, 2), dict()),
        ((*shape, 1, 2, 3), dict()),
        (shape, dict(weight=make_tensor((num_classes,), device=device, dtype=dtype).abs())),
        (shape, dict(ignore_index=num_classes // 2)),
        (shape, dict(reduction="sum")),
        (shape, dict(reduction="mean")),
    ]

    sample_inputs = []
    for input_shape, kwargs in input_shape_and_kwargs:
        input = make_tensor(input_shape, device=device, dtype=dtype, requires_grad=requires_grad)

        target = make_tensor(
            (batch_size, *input_shape[2:]),
            low=0,
            high=num_classes,
            device=device,
            dtype=torch.long,
            requires_grad=requires_grad
        )

        sample_inputs.append(SampleInput(input, args=(target,), kwargs=kwargs))

    return sample_inputs

foreach_unary_op_db: List[OpInfo] = [
    ForeachFuncInfo('exp'),
    ForeachFuncInfo('acos'),
    ForeachFuncInfo('asin'),
    ForeachFuncInfo('atan'),
    ForeachFuncInfo('cos'),
    ForeachFuncInfo('cosh'),
    ForeachFuncInfo('log'),
    ForeachFuncInfo('log10'),
    ForeachFuncInfo('log2'),
    ForeachFuncInfo('tan'),
    ForeachFuncInfo('tanh'),
    ForeachFuncInfo('sin'),
    ForeachFuncInfo('sinh'),

    ForeachFuncInfo(
        'neg',
        dtypes=all_types_and_complex(),
        dtypesIfCPU=all_types_and_complex(),
        dtypesIfCUDA=all_types_and_complex(),
        sample_inputs_func=sample_inputs_foreach,
        safe_casts_outputs=False,
    ),

    ForeachFuncInfo(
        'sqrt',
        dtypes=floating_types(),
        dtypesIfCPU=floating_and_complex_types_and(torch.bfloat16),
        dtypesIfCUDA=floating_and_complex_types_and(torch.half),
    ),

    ForeachFuncInfo(
        'ceil',
        dtypes=floating_types(),
        dtypesIfCPU=floating_types_and(torch.bfloat16),
        dtypesIfCUDA=floating_types_and(torch.half, torch.bfloat16),
    ),

    ForeachFuncInfo(
        'erf',
        dtypes=floating_types(),
        dtypesIfCPU=floating_types_and(torch.bfloat16),
        dtypesIfCUDA=floating_types_and(torch.half, torch.bfloat16),
    ),

    ForeachFuncInfo(
        'erfc',
        dtypes=floating_types(),
        dtypesIfCPU=floating_types_and(torch.bfloat16),
        dtypesIfCUDA=floating_types_and(torch.half, torch.bfloat16),
    ),

    ForeachFuncInfo(
        'expm1',
        dtypes=floating_types(),
        dtypesIfCPU=floating_types_and(torch.bfloat16),
        dtypesIfCUDA=floating_types_and(torch.half, torch.bfloat16),
    ),

    ForeachFuncInfo(
        'floor',
        dtypes=floating_types(),
        dtypesIfCPU=floating_types_and(torch.bfloat16),
        dtypesIfCUDA=floating_types_and(torch.half, torch.bfloat16),
    ),

    ForeachFuncInfo(
        'log1p',
        dtypes=floating_types(),
        dtypesIfCPU=floating_types_and(torch.bfloat16),
        dtypesIfCUDA=floating_types_and(torch.half),
    ),

    ForeachFuncInfo(
        'round',
        dtypes=floating_types(),
        dtypesIfCPU=floating_types_and(torch.bfloat16),
        dtypesIfCUDA=floating_types_and(torch.half, torch.bfloat16),
    ),

    ForeachFuncInfo(
        'frac',
        dtypes=floating_types(),
        dtypesIfCPU=floating_types_and(torch.bfloat16),
        dtypesIfCUDA=floating_types_and(torch.half, torch.bfloat16),
    ),

    ForeachFuncInfo(
        'reciprocal',
        dtypes=floating_types(),
        dtypesIfCPU=floating_types_and(torch.bfloat16),
        dtypesIfCUDA=floating_types_and(torch.half),
    ),

    ForeachFuncInfo(
        'sigmoid',
        dtypes=floating_types(),
        dtypesIfCPU=floating_types_and(torch.bfloat16),
        dtypesIfCUDA=floating_types_and(torch.half),
    ),

    ForeachFuncInfo(
        'trunc',
        dtypes=floating_types(),
        dtypesIfCPU=floating_types_and(torch.bfloat16),
        dtypesIfCUDA=floating_types_and(torch.half, torch.bfloat16),
    ),

    ForeachFuncInfo(
        'abs',
        dtypes=all_types_and_complex_and(torch.bfloat16, torch.half, torch.bool),
        dtypesIfCPU=all_types_and_complex_and(torch.bfloat16, torch.half),
        dtypesIfCUDA=all_types_and_complex_and(torch.bfloat16, torch.half, torch.bool),
        safe_casts_outputs=False,
        supports_forward_ad=True,
    ),
]

foreach_binary_op_db: List[OpInfo] = [
    ForeachFuncInfo(
        "add",
        dtypesIfCPU=all_types_and_complex_and(torch.bool, torch.bfloat16, torch.float16),
        dtypesIfCUDA=all_types_and_complex_and(torch.bool, torch.bfloat16, torch.float16),
        supports_alpha_param=True,
    ),
    ForeachFuncInfo(
        "sub",
        dtypesIfCPU=all_types_and_complex_and(torch.bool, torch.bfloat16, torch.float16),
        dtypesIfCUDA=all_types_and_complex_and(torch.bool, torch.bfloat16, torch.float16),
        supports_alpha_param=True,
    ),
    ForeachFuncInfo(
        "mul",
        dtypesIfCPU=all_types_and_complex_and(torch.bool, torch.bfloat16, torch.float16),
        dtypesIfCUDA=all_types_and_complex_and(torch.bool, torch.bfloat16, torch.float16),
    ),
    ForeachFuncInfo(
        "div",
        dtypesIfCPU=all_types_and_complex_and(torch.bool, torch.bfloat16, torch.float16),
        dtypesIfCUDA=all_types_and_complex_and(torch.bool, torch.bfloat16, torch.float16),
    ),
]

foreach_pointwise_op_db: List[ForeachFuncInfo] = [
    ForeachFuncInfo(
        "addcmul",
        dtypesIfCPU=all_types_and_complex(),
        dtypesIfCUDA=all_types_and_complex_and(torch.half, torch.bfloat16),
    ),
    ForeachFuncInfo(
        "addcdiv",
        dtypesIfCPU=all_types_and_complex(),
        dtypesIfCUDA=all_types_and_complex_and(torch.half, torch.bfloat16),
    ),
]

foreach_minmax_op_db: List[ForeachFuncInfo] = [
    ForeachFuncInfo(
        "maximum",
        dtypesIfCPU=all_types_and(torch.float16, torch.bfloat16, torch.bool),
        dtypesIfCUDA=all_types_and(torch.float16, torch.bool),
    ),
    ForeachFuncInfo(
        "minimum",
        dtypesIfCPU=all_types_and(torch.float16, torch.bfloat16, torch.bool),
        dtypesIfCUDA=all_types_and(torch.float16, torch.bool),
    ),
]

def reference_sign(x):
    if x.dtype == np.bool_:
        # `np.sign` doesn't support `bool`.
        # >>> np.sign(True)
        # ufunc 'sign' did not contain a loop
        # with signature matching types dtype('bool') -> dtype('bool')
        return np.sign(x, dtype=np.uint8).astype(np.bool_)
    return np.sign(x)


def reference_sgn(x):
    # NumPy doesn't have an equivalent to `torch.sgn` when the dtype is complex.
    # For complex inputs, `np.sign` returns sign(x.real) + 0j if x.real != 0 else sign(x.imag) + 0j.
    # while `torch.sgn` returns, 0 if abs(input) == 0 else input/abs(input)
    if x.dtype not in [np.complex64, np.complex128]:
        return reference_sign(x)

    out = (x / np.abs(x))
    if out.ndim == 0:
        # Handle x == 0 case
        if (x == 0):
            # Can't assign to np.complex object
            # So make a new one.
            return np.array(complex(0, 0), dtype=x.dtype)
        return out

    # Handle x == 0 case
    mask = (x == 0)
    out[mask] = complex(0, 0)
    return out


def reference_sigmoid(x):
    # 'scipy.special.expit' not supported for the input types
    if x.dtype in [np.complex64, np.complex128]:
        return (1 / (1 + np.exp(-x)))
    return scipy.special.expit(x)


def reference_logsigmoid(x):
    max_ = np.maximum(x.dtype.type(0), -x)
    z = np.exp(-max_) + np.exp(-x - max_)
    return -(max_ + np.log(z))


def reference_lgamma(x):
    # scipy.special.gammaln returns `-inf` when input is `-inf`.
    # While Pytorch, C and C++, all return `inf` when input is `-inf`.
    # Reference:
    # https://en.cppreference.com/w/cpp/numeric/math/lgamma
    # https://en.cppreference.com/w/c/numeric/math/lgamma

    # To handle the above discrepancy,
    # we replace -inf with inf so values
    # that were originally -inf map to inf as expected
    if x.dtype.kind == 'f':
        x = np.where(x == float('-inf'), np.array(float('inf'), dtype=x.dtype), x)

    out = scipy.special.gammaln(x)

    if x.dtype == np.float16:
        # `scipy.special.gammaln` returns output of float32 when input is float16,
        # while `torch.lgamma` preserves `float16`. But due to smaller range of float16,
        # Pytorch version outputs `inf` while SciPy returns finite values.
        out = out.astype(np.float16)

    return out

def reference_polygamma(x, n):
    # WEIRD `scipy.special.polygamma` behavior
    # >>> scipy.special.polygamma(0, np.array(501, dtype=np.float32)).dtype
    # dtype('float64')
    # >>> scipy.special.polygamma(0, np.array([501], dtype=np.float32)).dtype
    # dtype('float32')
    #
    # Thus we cast output to the default torch dtype.
    np_dtype = torch_to_numpy_dtype_dict[torch.get_default_dtype()]
    return scipy.special.polygamma(n, x).astype(np_dtype)


def reference_mvlgamma(x, d):
    if x.dtype == np.float16:
        return scipy.special.multigammaln(x, d).astype(np.float16)

    return scipy.special.multigammaln(x, d)

def reference_softplus(input, beta=1, threshold=20):
    non_linear = input * beta <= threshold
    output = input.copy()
    output[non_linear] = np.log(1 + np.exp(beta * input[non_linear])) / beta
    return output


def reference_one_hot(a: np.ndarray, num_classes: int = -1) -> np.ndarray:
    if num_classes == -1:
        num_classes = int(np.amax(a) + 1)

    idcs = a.reshape(-1) + np.arange(0, a.size, dtype=np.int64) * num_classes
    one_hot = np.zeros((a.size, num_classes), dtype=a.dtype)
    np.put(one_hot, idcs, 1)
    return one_hot.reshape(*a.shape, -1)


def reference_mse_loss(input, target, reduction="mean"):
    se = (input - target) ** 2
    if reduction == "mean":
        return np.mean(se)
    elif reduction == "sum":
        return np.sum(se)
    else:  # reduction == "none"
        return se


def gradcheck_wrapper_hermitian_input(op, input, *args, **kwargs):
    """Gradcheck wrapper for functions that take Hermitian matrices as input.

    They require a modified function because the finite-difference algorithm
    for calculating derivatives does not preserve the Hermitian property of the input.
    """
    return op(input + input.conj().transpose(-2, -1), *args, **kwargs)


def gradcheck_wrapper_triangular_input(op, input, *args, upper=False, **kwargs):
    """Gradcheck wrpper for functions that take lower or upper triangular matrices as input.

    They require a modified function because the finite-difference algorithm
    for calculating derivatives does not preserve the triangular property of the input.
    """
    return op(input.triu() if upper else input.tril(), upper)


# Operator database (sorted alphabetically)
op_db: List[OpInfo] = [
    UnaryUfuncInfo('abs',
                   aliases=('absolute', ),
                   ref=np.abs,
                   dtypes=all_types_and_complex_and(torch.half, torch.bfloat16),
                   dtypesIfCUDA=all_types_and_complex_and(torch.bool, torch.half, torch.bfloat16),
                   skips=(
                       SkipInfo('TestUnaryUfuncs', 'test_reference_numerics_extremal',
                                device_type='cpu', dtypes=[torch.cfloat, torch.cdouble]),
                       SkipInfo('TestUnaryUfuncs', 'test_reference_numerics_hard',
                                device_type='cpu', dtypes=[torch.cfloat]),
                       # Reference: https://github.com/pytorch/pytorch/issues/49224
                       SkipInfo('TestUnaryUfuncs', 'test_reference_numerics_normal',
                                dtypes=[torch.int8], active_if=TEST_WITH_ASAN),
                       # TODO: Fix test_out_arg_all_dtypes as torch.empty_like(expected_output) where expected_output=op(input)
                       # We can break the logic of the loop over all possible types but it is OK.
                       # https://github.com/pytorch/pytorch/blob/master/test/test_unary_ufuncs.py#L440-L449
                       SkipInfo('TestUnaryUfuncs', 'test_out_arg_all_dtypes',
                                dtypes=[torch.cfloat, torch.cdouble]),
                   ),
                   supports_inplace_autograd=False,
                   assert_autodiffed=True,
                   supports_forward_ad=True),
    # NOTE: CPU complex acos produces incorrect outputs (https://github.com/pytorch/pytorch/issues/42952)
    UnaryUfuncInfo('acos',
                   aliases=('arccos', ),
                   ref=np.arccos,
                   domain=(-1, 1),
                   handles_complex_extremals=False,
                   dtypes=all_types_and_complex_and(torch.bool, torch.bfloat16),
                   dtypesIfCUDA=all_types_and_complex_and(torch.bool, torch.half, torch.bfloat16),
                   # "rsqrt_cpu" not implemented for 'BFloat16'
                   backward_dtypesIfCPU=all_types_and_complex_and(torch.bool, torch.bfloat16),
                   assert_autodiffed=True,
                   supports_forward_ad=True,
                   decorators=(precisionOverride({torch.float16: 1e-2,
                                                  torch.bfloat16: 1e-1,
                                                  torch.complex64: 1e-2}),),
                   safe_casts_outputs=True,
                   skips=(
                       SkipInfo('TestUnaryUfuncs', 'test_reference_numerics_hard',
                                device_type='cpu', dtypes=[torch.cfloat, torch.cdouble]),
                       SkipInfo('TestGradients', 'test_fn_grad',
                                dtypes=[torch.cdouble], active_if=IS_WINDOWS),
                       SkipInfo('TestGradients', 'test_method_grad',
                                dtypes=[torch.cdouble], active_if=IS_WINDOWS),
                       SkipInfo('TestGradients', 'test_inplace_grad',
                                dtypes=[torch.cdouble], active_if=IS_WINDOWS),
                       SkipInfo('TestGradients', 'test_forward_mode_AD',
                                dtypes=[torch.cdouble], active_if=IS_WINDOWS),
                       SkipInfo('TestGradients', 'test_inplace_forward_mode_AD',
                                dtypes=[torch.cdouble], active_if=IS_WINDOWS),
                   )),
    # NOTE: the derivative for inplace acosh is not implemented
    UnaryUfuncInfo('acosh',
                   aliases=('arccosh', ),
                   ref=np.arccosh,
                   domain=(1, None),
                   dtypes=all_types_and_complex_and(torch.bool),
                   dtypesIfCPU=all_types_and_complex_and(torch.bool, torch.bfloat16),
                   dtypesIfCUDA=all_types_and_complex_and(torch.bool, torch.half, torch.bfloat16),
                   # "rsqrt_cuda" not implemented for 'BFloat16'
                   backward_dtypesIfCUDA=all_types_and_complex_and(torch.bool, torch.half, torch.bfloat16),
                   safe_casts_outputs=True,
                   decorators=(precisionOverride({torch.bfloat16: 5e-2}),),
                   supports_inplace_autograd=False,
                   supports_forward_ad=True,
                   skips=(
                       SkipInfo('TestUnaryUfuncs', 'test_reference_numerics_extremal',
                                device_type='cpu', dtypes=[torch.cfloat, torch.cdouble]),
                       SkipInfo('TestUnaryUfuncs', 'test_reference_numerics_hard',
                                device_type='cpu', dtypes=[torch.cfloat, torch.cdouble]),
                       SkipInfo('TestUnaryUfuncs', 'test_reference_numerics_extremal',
                                device_type='cuda', dtypes=[torch.cdouble],
                                active_if=IS_WINDOWS),
                       SkipInfo('TestUnaryUfuncs', 'test_reference_numerics_hard',
                                device_type='cuda', dtypes=[torch.cdouble],
                                active_if=IS_WINDOWS),
                       SkipInfo('TestUnaryUfuncs', 'test_reference_numerics_normal',
                                device_type='cuda', dtypes=[torch.cdouble],
                                active_if=IS_WINDOWS),
                       # Reference: https://github.com/pytorch/pytorch/issues/50692
                       SkipInfo('TestGradients', 'test_fn_grad',
                                device_type='cuda', dtypes=[torch.cdouble], active_if=IS_WINDOWS),
                       SkipInfo('TestGradients', 'test_method_grad',
                                device_type='cuda', dtypes=[torch.cdouble], active_if=IS_WINDOWS),
                       SkipInfo('TestGradients', 'test_forward_mode_AD',
                                dtypes=[torch.cdouble]),
                   )),
    BinaryUfuncInfo('add',
                    # NumPy has no builtin reference for the alpha kwarg, but it is easy enough to emulate
                    ref=lambda input, other, *, alpha=1: np.add(input, np.multiply(alpha, other)),
                    dtypes=all_types_and_complex_and(torch.bool, torch.bfloat16, torch.float16),
                    assert_autodiffed=True,
                    sample_inputs_func=partial(sample_inputs_add_sub, alpha=2),
                    supports_inplace_autograd=False,
                    supports_forward_ad=True),
    BinaryUfuncInfo('mul',
                    aliases=('multiply',),
                    dtypes=all_types_and_complex_and(torch.float16, torch.bfloat16, torch.bool),
                    assert_autodiffed=True,
                    supports_forward_ad=True,
                    sample_inputs_func=sample_inputs_binary_pwise),
    BinaryUfuncInfo('sub',
                    # NumPy has no builtin reference for the alpha kwarg, but it is easy enough to emulate
                    ref=lambda input, other, *, alpha=1: np.subtract(input, np.multiply(alpha, other)),
                    aliases=('subtract',),
                    dtypes=all_types_and_complex_and(torch.bfloat16, torch.float16),
                    assert_autodiffed=True,
                    supports_forward_ad=True,
                    sample_inputs_func=partial(sample_inputs_add_sub, alpha=2),
                    supports_inplace_autograd=False),
    OpInfo('addmm',
           # This addmm OpInfo is for when alpha and beta are not both equal to 1.
           # alpha=beta=1 is tested in the following opinfo, because that special case will
           # trigger addmm being decomposed by a jit pass.
           dtypes=floating_and_complex_types_and(torch.float16),
           dtypesIfCPU=all_types_and_complex_and(torch.float16, torch.bfloat16),
           dtypesIfROCM=floating_and_complex_types_and(torch.float16, torch.bfloat16),
           dtypesIfCUDA=floating_and_complex_types_and(torch.float16, *[torch.bfloat16] if CUDA11OrLater else []),
           assert_autodiffed=True,
           supports_inplace_autograd=False,
           supports_forward_ad=True,
           gradcheck_nondet_tol=GRADCHECK_NONDET_TOL,
           sample_inputs_func=sample_inputs_addmm),
    OpInfo('addmm',
           # When alpha=beta=1 as compile-time constants, JIT will decompose addmm into mm and add.
           variant_test_name='decomposed',
           dtypes=floating_and_complex_types_and(torch.float16),
           dtypesIfCPU=all_types_and_complex_and(torch.float16, torch.bfloat16),
           dtypesIfROCM=floating_and_complex_types_and(torch.float16, torch.bfloat16),
           dtypesIfCUDA=floating_and_complex_types_and(torch.float16, *[torch.bfloat16] if CUDA11OrLater else []),
           assert_autodiffed=True,
           supports_inplace_autograd=False,
           supports_forward_ad=True,
           gradcheck_nondet_tol=GRADCHECK_NONDET_TOL,
           autodiff_nonfusible_nodes=['aten::add', 'aten::mm'],
           sample_inputs_func=partial(sample_inputs_addmm, alpha=1, beta=1)),
    OpInfo('addmv',
           dtypes=floating_types(),
           dtypesIfCPU=all_types_and_complex_and(torch.bfloat16),
           dtypesIfCUDA=floating_types_and(torch.float16, torch.complex64, torch.complex128,
                                           *[torch.bfloat16] if CUDA11OrLater else []),
           dtypesIfROCM=floating_types_and(torch.half),
           supports_inplace_autograd=False,
           supports_forward_ad=True,
           sample_inputs_func=sample_inputs_addmv),
    OpInfo('addbmm',
           ref=lambda M, batch1, batch2, beta=1, alpha=1: np.add(np.multiply(np.asarray(beta, dtype=M.dtype), M),
                                                                 np.multiply(np.asarray(alpha, dtype=batch1.dtype),
                                                                             np.sum(np.matmul(batch1, batch2), axis=0))),
           dtypes=floating_types(),
           dtypesIfCPU=all_types_and_complex_and(torch.float16, torch.bfloat16),
           dtypesIfCUDA=floating_and_complex_types_and(torch.float16, *[torch.bfloat16] if CUDA11OrLater else []),
           backward_dtypesIfCUDA=floating_and_complex_types_and(torch.float16, *[torch.bfloat16] if SM53OrLater else []),
           dtypesIfROCM=floating_types_and(torch.half),
           backward_dtypesIfROCM=floating_types_and(torch.half),
           supports_forward_ad=True,
           decorators=[
               DecorateInfo(
                   toleranceOverride({torch.float32: tol(atol=1.3e-05, rtol=1.3e-05),
                                      torch.complex64: tol(atol=1e-05, rtol=1.2e-03)}),
                   'TestCommon', 'test_reference_testing')],
           skips=(
               # FIXME: bfloat16 backward support likely depends on CUDA11+
               #   and SM53+
               SkipInfo('TestCommon', 'test_dtypes', active_if=IS_WINDOWS),
               # addbmm does not correctly warn when resizing out= inputs
               SkipInfo('TestCommon', 'test_out'),
               # https://github.com/pytorch/pytorch/issues/55907
               SkipInfo('TestCommon', 'test_variant_consistency_eager'),
           ),
           sample_inputs_func=sample_inputs_addbmm),
    OpInfo('baddbmm',
           dtypes=floating_types_and(torch.half),
           dtypesIfCPU=all_types_and_complex_and(torch.float16, torch.bfloat16),
           dtypesIfCUDA=floating_types_and(torch.float16, torch.complex64, torch.complex128,
                                           *[torch.bfloat16] if CUDA11OrLater else []),
           backward_dtypesIfCUDA=floating_types_and(torch.float16,
                                                    *[torch.bfloat16] if SM53OrLater else [],
                                                    torch.complex64, torch.complex128),
           supports_forward_ad=True,
           skips=(
               # FIXME: bfloat16 backward support likely depends on CUDA11+
               #   and SM53+
               SkipInfo('TestCommon', 'test_dtypes', active_if=IS_WINDOWS),
               # baddbmm does not correctly warn when resizing out= inputs
               SkipInfo('TestCommon', 'test_out'),
           ),
           sample_inputs_func=sample_inputs_baddbmm),
    OpInfo('dot',
           dtypes=all_types_and_complex_and(torch.float16),
           dtypesIfCUDA=floating_and_complex_types_and(torch.float16, *[torch.bfloat16] if CUDA11OrLater else []),
           assert_autodiffed=True,
           sample_inputs_func=sample_inputs_dot_vdot,
           supports_forward_ad=True,
           ),
    OpInfo('vdot',
           dtypes=all_types_and_complex_and(torch.float16),
           dtypesIfCUDA=floating_and_complex_types_and(torch.float16, *[torch.bfloat16] if CUDA11OrLater else []),
           sample_inputs_func=sample_inputs_dot_vdot,
           supports_forward_ad=True,
           ),
    OpInfo('bmm',
           dtypes=all_types_and_complex_and(torch.bfloat16, torch.float16),
           dtypesIfCUDA=floating_and_complex_types_and(torch.float16, *[torch.bfloat16] if CUDA11OrLater else []),
           backward_dtypesIfCUDA=floating_and_complex_types_and(torch.float16, *[torch.bfloat16] if SM53OrLater else []),
           assert_autodiffed=True,
           supports_forward_ad=True,
           skips=(
               # FIXME: bfloat16 backward support likely depends on CUDA11+
               #   and SM53+
               SkipInfo('TestCommon', 'test_dtypes', active_if=IS_WINDOWS),
               # bmm does not correctly warn when resizing out= inputs
               SkipInfo('TestCommon', 'test_out'),
           ),
           sample_inputs_func=sample_inputs_bmm),
    OpInfo('mv',
           dtypes=all_types_and_complex_and(torch.bfloat16),
           dtypesIfCUDA=floating_and_complex_types_and(torch.float16, *[torch.bfloat16] if CUDA11OrLater else []),
           skips=(
               # bmm does not correctly warn when resizing out= inputs
               SkipInfo('TestCommon', 'test_out'),),
           assert_autodiffed=True,
           sample_inputs_func=sample_inputs_mv),
    OpInfo('addr',
           dtypes=all_types_and_complex_and(torch.bool, torch.bfloat16, torch.float16),
           backward_dtypes=all_types_and_complex_and(torch.bool, torch.bfloat16),
           backward_dtypesIfCUDA=all_types_and_complex_and(torch.bool, torch.float16, *[torch.bfloat16] if CUDA11OrLater else []),
           # Reference: https://github.com/pytorch/pytorch/issues/50747
           supports_inplace_autograd=False,
           supports_forward_ad=True,
           skips=(
               # Reference: https://github.com/pytorch/pytorch/issues/50747
               SkipInfo('TestCommon', 'test_variant_consistency_eager',
                        dtypes=all_types_and_complex_and(torch.bool, torch.bfloat16, torch.float16)),
           ),
           sample_inputs_func=sample_inputs_addr,
           gradcheck_nondet_tol=GRADCHECK_NONDET_TOL),
    OpInfo('addcmul',
           dtypes=all_types_and_complex(),
           dtypesIfCPU=all_types_and_complex_and(torch.bfloat16),
           dtypesIfCUDA=all_types_and_complex_and(torch.float16, torch.bfloat16),
           assert_autodiffed=True,
           supports_forward_ad=True,
           supports_inplace_autograd=False,
           skips=(
               # TODO: update sample inputs with for_inplace_variant kwarg to support this test
               SkipInfo('TestCommon', 'test_variant_consistency_eager'),),
           sample_inputs_func=sample_inputs_addcmul_addcdiv),
    OpInfo('addcdiv',
           dtypes=floating_and_complex_types(),
           dtypesIfCPU=floating_and_complex_types_and(torch.bfloat16),
           dtypesIfCUDA=floating_and_complex_types_and(torch.float16, torch.bfloat16),
           supports_inplace_autograd=False,
           supports_forward_ad=True,
           skips=(
               # TODO: update sample inputs with for_inplace_variant kwarg to support this test
               SkipInfo('TestCommon', 'test_variant_consistency_eager'),),
           sample_inputs_func=sample_inputs_addcmul_addcdiv),
    UnaryUfuncInfo('asin',
                   aliases=('arcsin', ),
                   ref=np.arcsin,
                   domain=(-1, 1),
                   supports_sparse=True,
                   supports_forward_ad=True,
                   safe_casts_outputs=True,
                   dtypes=all_types_and_complex_and(torch.bool, torch.bfloat16),
                   dtypesIfCUDA=all_types_and_complex_and(torch.bool, torch.half, torch.bfloat16),
                   assert_autodiffed=True,
                   decorators=[
                       DecorateInfo(
                           toleranceOverride({torch.float16: tol(atol=1e-05, rtol=1e-03)}),
                           'TestUnaryUfuncs', device_type='cuda'),
                       precisionOverride({torch.bfloat16: 1e-2}),
                   ],
                   skips=(
                       SkipInfo('TestUnaryUfuncs', 'test_reference_numerics_extremal',
                                device_type='cpu', dtypes=[torch.cfloat, torch.cdouble]),
                       SkipInfo('TestUnaryUfuncs', 'test_reference_numerics_hard',
                                device_type='cpu', dtypes=[torch.cfloat, torch.cdouble]),
                       SkipInfo('TestUnaryUfuncs', 'test_reference_numerics_extremal',
                                device_type='cuda', dtypes=[torch.cdouble],
                                active_if=IS_WINDOWS),
                       SkipInfo('TestUnaryUfuncs', 'test_reference_numerics_hard',
                                device_type='cuda', dtypes=[torch.cdouble],
                                active_if=IS_WINDOWS),
                   )),
    # NOTE: derivative for inplace asinh is not implemented
    UnaryUfuncInfo('asinh',
                   aliases=('arcsinh', ),
                   ref=np.arcsinh,
                   dtypes=all_types_and_complex_and(torch.bool),
                   dtypesIfCPU=all_types_and_complex_and(torch.bool, torch.bfloat16),
                   dtypesIfCUDA=all_types_and_complex_and(torch.bool, torch.half, torch.bfloat16),
                   safe_casts_outputs=True,
                   decorators=(precisionOverride({torch.bfloat16: 5e-2}),),
                   supports_inplace_autograd=False,
                   supports_forward_ad=True,
                   skips=(
                       SkipInfo('TestUnaryUfuncs', 'test_reference_numerics_extremal',
                                device_type='cpu', dtypes=[torch.cfloat, torch.cdouble]),
                       SkipInfo('TestUnaryUfuncs', 'test_reference_numerics_hard',
                                device_type='cpu', dtypes=[torch.cfloat, torch.cdouble]),
                       SkipInfo('TestUnaryUfuncs', 'test_reference_numerics_normal',
                                device_type='cpu', dtypes=[torch.cfloat, torch.cdouble]),
                       SkipInfo('TestUnaryUfuncs', 'test_reference_numerics_extremal',
                                device_type='cuda', dtypes=[torch.cdouble],
                                active_if=IS_WINDOWS),
                       SkipInfo('TestUnaryUfuncs', 'test_reference_numerics_hard',
                                device_type='cuda', dtypes=[torch.cdouble],
                                active_if=IS_WINDOWS),
                       # Complex gradcheck tests asinh at points 0 + ix for x > 1 which are points
                       # where asinh is not differentiable
                       SkipInfo('TestGradients', 'test_forward_mode_AD',
                                dtypes=complex_types()),
                   )),
    UnaryUfuncInfo('atan',
                   aliases=('arctan', ),
                   ref=np.arctan,
                   dtypes=all_types_and_complex_and(torch.bool, torch.bfloat16),
                   dtypesIfCUDA=all_types_and_complex_and(torch.bool, torch.half, torch.bfloat16),
                   assert_autodiffed=True,
                   supports_forward_ad=True,
                   decorators=(precisionOverride({torch.bfloat16: 1e-2}),),
                   safe_casts_outputs=True,
                   skips=(
                       SkipInfo('TestUnaryUfuncs', 'test_reference_numerics_extremal',
                                device_type='cpu', dtypes=[torch.cfloat, torch.cdouble]),
                       SkipInfo('TestUnaryUfuncs', 'test_reference_numerics_hard',
                                device_type='cpu', dtypes=[torch.cfloat, torch.cdouble]),
                       SkipInfo('TestUnaryUfuncs', 'test_reference_numerics_normal',
                                device_type='cpu', dtypes=[torch.cfloat, torch.cdouble]),
                       SkipInfo('TestUnaryUfuncs', 'test_reference_numerics_extremal',
                                device_type='cuda', dtypes=[torch.cfloat, torch.cdouble],
                                active_if=IS_WINDOWS),
                       SkipInfo('TestUnaryUfuncs', 'test_reference_numerics_hard',
                                device_type='cuda', dtypes=[torch.cfloat, torch.cdouble],
                                active_if=IS_WINDOWS),
                       SkipInfo('TestUnaryUfuncs', 'test_reference_numerics_normal',
                                device_type='cuda', dtypes=[torch.cfloat, torch.cdouble],
                                active_if=IS_WINDOWS),
                   )),
    OpInfo('atan2',
           dtypes=all_types_and(torch.bool),
           dtypesIfCPU=all_types_and(torch.bool),
           dtypesIfCUDA=all_types_and(torch.bool, torch.half, torch.bfloat16),
           sample_inputs_func=sample_inputs_atan2,
           ),
    UnaryUfuncInfo('atanh',
                   aliases=('arctanh', ),
                   ref=np.arctanh,
                   domain=(-1, 1),
                   dtypes=all_types_and_complex_and(torch.bool),
                   dtypesIfCPU=all_types_and_complex_and(torch.bool, torch.bfloat16),
                   dtypesIfCUDA=all_types_and_complex_and(torch.bool, torch.half, torch.bfloat16),
                   safe_casts_outputs=True,
                   decorators=(precisionOverride({torch.bfloat16: 1e-2}),),
                   supports_inplace_autograd=False,
                   supports_forward_ad=True,
                   skips=(
                       SkipInfo('TestUnaryUfuncs', 'test_reference_numerics_normal',
                                device_type='cpu', dtypes=[torch.cfloat]),
                       SkipInfo('TestUnaryUfuncs', 'test_reference_numerics_extremal',
                                device_type='cpu', dtypes=[torch.cfloat, torch.cdouble]),
                       SkipInfo('TestUnaryUfuncs', 'test_reference_numerics_hard',
                                device_type='cpu', dtypes=[torch.cfloat, torch.cdouble]),
                       SkipInfo('TestUnaryUfuncs', 'test_reference_numerics_extremal',
                                device_type='cuda', dtypes=[torch.cfloat, torch.cdouble],
                                active_if=IS_WINDOWS),
                       SkipInfo('TestUnaryUfuncs', 'test_reference_numerics_hard',
                                device_type='cuda', dtypes=[torch.cfloat],
                                active_if=IS_WINDOWS),
                   )),
    OpInfo('broadcast_to',
           dtypes=all_types_and_complex_and(torch.bool, torch.float16, torch.bfloat16),
           supports_out=False,
           supports_forward_ad=True,
           sample_inputs_func=sample_inputs_broadcast_to),
    OpInfo('bitwise_and',
           dtypes=integral_types_and(torch.bool),
           supports_autograd=False,
           sample_inputs_func=sample_inputs_binary_pwise),
    UnaryUfuncInfo('bitwise_not',
                   ref=np.bitwise_not,
                   dtypes=integral_types_and(torch.bool),
                   supports_autograd=False),
    OpInfo('bitwise_left_shift',
           op=torch.bitwise_left_shift,
           dtypesIfCPU=all_types(),
           dtypesIfCUDA=all_types_and(torch.float16, torch.bfloat16),
           supports_autograd=False,
           sample_inputs_func=sample_inputs_bitwise_shift),
    OpInfo('bitwise_right_shift',
           op=torch.bitwise_right_shift,
           dtypesIfCPU=all_types(),
           dtypesIfCUDA=all_types_and(torch.float16, torch.bfloat16),
           supports_autograd=False,
           sample_inputs_func=sample_inputs_bitwise_shift),
    OpInfo('cdist',
           dtypes=floating_types(),
           supports_out=False,
           supports_gradgrad=False,
           assert_autodiffed=False,
           sample_inputs_func=sample_inputs_cdist,
           ),
    UnaryUfuncInfo('ceil',
                   ref=np.ceil,
                   dtypes=floating_types_and(torch.bfloat16),
                   dtypesIfCUDA=floating_types_and(torch.half, torch.bfloat16),
                   supports_forward_ad=True,
                   assert_autodiffed=True),
    OpInfo('cholesky',
           dtypes=floating_and_complex_types(),
           check_batched_gradgrad=False,
           sample_inputs_func=sample_inputs_linalg_cholesky,
           gradcheck_wrapper=gradcheck_wrapper_hermitian_input,
           decorators=[skipCUDAIfNoMagma, skipCUDAIfRocm, skipCPUIfNoLapack],
           # RuntimeError: torch.cholesky: U(1,1) is zero, singular U.
           test_neg_view=False,
           skips=(
               # Gradcheck for complex generates invalid inputs for this function
               SkipInfo('TestGradients', 'test_forward_mode_AD', dtypes=complex_types()),)),
    OpInfo('cholesky_inverse',
           dtypes=floating_and_complex_types(),
           backward_dtypes=floating_types(),
           # TODO: RuntimeError: cholesky_inverse does not support automatic differentiation for outputs
           # with complex dtype.
           check_batched_gradgrad=False,
           sample_inputs_func=sample_inputs_linalg_cholesky_inverse,
           gradcheck_wrapper=gradcheck_wrapper_triangular_input,
           decorators=[skipCUDAIfNoMagma, skipCPUIfNoLapack],
           skips=(
               # TODO: FIXME: cholesky_inverse throws an error in forward when requires_grad=True
               #   for complex tensors
               SkipInfo('TestCommon', 'test_dtypes'),
               # cholesky_inverse does not correctly warn when resizing out= inputs
               SkipInfo('TestCommon', 'test_out'),)),
    OpInfo('chunk',
           dtypes=all_types_and_complex_and(torch.bool, torch.bfloat16, torch.float16),
           sample_inputs_func=sample_inputs_chunk,
           supports_out=False),
    OpInfo('clone',
           dtypes=all_types_and_complex_and(torch.bool, torch.bfloat16, torch.float16),
           sample_inputs_func=sample_inputs_clone,
           supports_forward_ad=True,
           supports_out=False),
    OpInfo('contiguous',
           op=lambda x, *args, **kwargs: x.contiguous(*args, **kwargs),
           dtypes=all_types_and_complex_and(torch.bool, torch.bfloat16, torch.float16),
           sample_inputs_func=sample_inputs_contiguous,
           supports_forward_ad=True,
           skips=(
               # JIT has issue when op is passed as lambda
               SkipInfo('TestJit', 'test_variant_consistency_jit'),
           ),
           supports_out=False),
    OpInfo('symeig',
           dtypes=floating_and_complex_types(),
           check_batched_gradgrad=False,
           sample_inputs_func=sample_inputs_symeig,
           gradcheck_wrapper=gradcheck_wrapper_hermitian_input,
           decorators=[skipCUDAIfNoMagma, skipCUDAIfRocm, skipCPUIfNoLapack]),
    # NOTE: clamp has seperate opinfos for scalar min/max (unary op) vs. tensors
    OpInfo('clamp',
           aliases=('clip',),
           dtypes=all_types_and(torch.half, torch.bfloat16),
           dtypesIfCPU=all_types_and(torch.bfloat16),
           dtypesIfCUDA=all_types_and(torch.half, torch.bfloat16),
           assert_autodiffed=True,
           sample_inputs_func=sample_inputs_clamp),
    UnaryUfuncInfo('clamp',
                   variant_test_name='scalar',
                   aliases=('clip', ),
                   decorators=(precisionOverride({torch.bfloat16: 7e-2, torch.float16: 1e-2}),),
                   ref=np.clip,
                   dtypes=all_types_and(torch.bfloat16),
                   dtypesIfCUDA=all_types_and(torch.half, torch.bfloat16),
                   assert_autodiffed=True,
                   supports_forward_ad=True,
                   skips=(
                       # Reference: https://github.com/pytorch/pytorch/issues/54841
                       SkipInfo('TestUnaryUfuncs', 'test_reference_numerics_extremal',
                                device_type='cpu', dtypes=[torch.bfloat16]),
                   ),
                   sample_kwargs=sample_kwargs_clamp_scalar,
                   sample_inputs_func=sample_inputs_clamp_scalar),
    UnaryUfuncInfo('positive',
                   ref=np.positive,
                   dtypes=all_types_and_complex_and(torch.half, torch.bfloat16),
                   supports_out=False,
                   supports_forward_ad=True,
                   ),
    UnaryUfuncInfo('conj',
                   ref=np.conj,
                   dtypes=all_types_and_complex_and(torch.bool,
                                                    torch.bfloat16, torch.half),
                   supports_sparse=True,
                   supports_forward_ad=True,
                   supports_out=False),
    UnaryUfuncInfo('conj_physical',
                   ref=np.conj,
                   dtypes=all_types_and_complex_and(torch.bool,
                                                    torch.bfloat16, torch.half),
                   supports_forward_ad=True,
                   skips=(
                       SkipInfo('TestJit', 'test_variant_consistency_jit', dtypes=(torch.float32, )),
                   )),
    OpInfo('resolve_conj',
           dtypes=all_types_and_complex_and(torch.bool, torch.half, torch.bfloat16),
           sample_inputs_func=sample_inputs_view_as_real,
           supports_forward_ad=True,
           supports_out=False,
           ),
    OpInfo('resolve_neg',
           dtypes=all_types_and_complex_and(torch.bool, torch.half, torch.bfloat16),
           sample_inputs_func=sample_inputs_view_as_real,
           supports_forward_ad=True,
           supports_out=False,
           ),
    OpInfo('view_as_real',
           dtypes=complex_types(),
           supports_forward_ad=True,
           sample_inputs_func=sample_inputs_view_as_real,
           test_conjugated_samples=False,
           ),
    OpInfo('view_as_complex',
           dtypes=floating_types_and(torch.half),
           supports_out=False,
           supports_forward_ad=True,
           test_neg_view=False,
           sample_inputs_func=sample_inputs_view_as_complex),
    OpInfo('complex',
           dtypes=floating_types(),
           sample_inputs_func=sample_inputs_complex,
           supports_forward_ad=True,
           ),
    OpInfo('copysign',
           dtypes=all_types_and(torch.bool, torch.half, torch.bfloat16),
           sample_inputs_func=sample_inputs_copysign,
           supports_inplace_autograd=False,
           supports_forward_ad=True,
           ),
    OpInfo('corrcoef',
           dtypes=all_types_and_complex(),
           dtypesIfCUDA=all_types_and_complex_and(torch.half, *[torch.bfloat16] if CUDA11OrLater else []),
           sample_inputs_func=sample_inputs_corrcoef,
           supports_out=False),
    UnaryUfuncInfo('cos',
                   ref=np.cos,
                   dtypes=all_types_and_complex_and(torch.bool, torch.bfloat16),
                   dtypesIfCUDA=all_types_and_complex_and(torch.bool, torch.half, torch.bfloat16),
                   assert_autodiffed=True,
                   handles_large_floats=False,
                   safe_casts_outputs=True,
                   supports_forward_ad=True,
                   decorators=(precisionOverride({torch.bfloat16: 1e-2}),),
                   skips=(
                       SkipInfo('TestUnaryUfuncs', 'test_reference_numerics_extremal',
                                dtypes=[torch.cfloat, torch.cdouble], active_if=IS_WINDOWS),
                       SkipInfo('TestUnaryUfuncs', 'test_reference_numerics_extremal', device_type='cpu',
                                dtypes=[torch.cfloat, torch.cdouble], active_if=IS_MACOS),
                   )),
    UnaryUfuncInfo('cosh',
                   ref=np_unary_ufunc_integer_promotion_wrapper(np.cosh),
                   dtypes=all_types_and_complex_and(torch.bool),
                   dtypesIfCPU=all_types_and_complex_and(torch.bool, torch.bfloat16),
                   dtypesIfCUDA=all_types_and_complex_and(torch.bool, torch.half, torch.bfloat16),
                   safe_casts_outputs=True,
                   assert_autodiffed=True,
                   supports_forward_ad=True,
                   skips=(
                       # Reference: https://github.com/pytorch/pytorch/issues/48641
                       SkipInfo('TestUnaryUfuncs', 'test_reference_numerics_hard',
                                device_type='cpu', dtypes=[torch.int8]),
                       SkipInfo('TestUnaryUfuncs', 'test_reference_numerics_extremal',
                                dtypes=[torch.cfloat, torch.cdouble], active_if=IS_WINDOWS),
                       SkipInfo('TestUnaryUfuncs', 'test_reference_numerics_hard',
                                dtypes=[torch.cfloat, torch.cdouble], active_if=IS_WINDOWS),
                       SkipInfo('TestUnaryUfuncs', 'test_reference_numerics_extremal', device_type='cpu',
                                dtypes=[torch.cfloat, torch.cdouble], active_if=IS_MACOS),
                       SkipInfo('TestUnaryUfuncs', 'test_reference_numerics_hard', device_type='cpu',
                                dtypes=[torch.cfloat, torch.cdouble], active_if=IS_MACOS),
                   )),
    OpInfo('cov',
           dtypes=all_types_and_complex_and(torch.half, torch.bfloat16),
           dtypesIfCUDA=all_types_and_complex_and(torch.half, *[torch.bfloat16] if CUDA11OrLater else []),
           backward_dtypesIfCUDA=all_types_and_complex_and(torch.half, *[torch.bfloat16] if CUDA11OrLater else []),
           sample_inputs_func=sample_inputs_cov,
           supports_out=False,
           supports_forward_ad=True,
           # JIT test not working for tensor kwargs (https://github.com/pytorch/pytorch/issues/58507)
           skips=(SkipInfo('TestJit', 'test_variant_consistency_jit'),)),
    OpInfo('cross',
           dtypes=all_types_and_complex(),
           dtypesIfCUDA=all_types_and_complex_and(torch.half),
           sample_inputs_func=sample_inputs_cross,
           supports_forward_ad=True,
           skips=(
               # AssertionError: UserWarning not triggered :
               # Resized a non-empty tensor but did not warn about it.
               SkipInfo('TestCommon', 'test_out'),
           )),
    OpInfo('cumsum',
           dtypesIfCPU=all_types_and_complex(),
           dtypesIfCUDA=all_types_and_complex_and(torch.half, torch.bfloat16),
           supports_forward_ad=True,
           skips=(
               # cumsum does not handle correctly out= dtypes
               SkipInfo('TestCommon', 'test_out'),
           ),
           sample_inputs_func=sample_inputs_cumulative_ops),
    OpInfo('cumprod',
           dtypes=all_types_and_complex(),
           dtypesIfCUDA=all_types_and_complex_and(torch.float16, torch.bfloat16),
           supports_forward_ad=True,
           skips=(
               # cumprod does not handle correctly out= dtypes
               SkipInfo('TestCommon', 'test_out',
                        dtypes=[torch.float32]),
           ),
           # gradgradcheck fails in fast_mode=True: #56275
           sample_inputs_func=sample_inputs_cumprod,
           gradcheck_fast_mode=False),
    OpInfo('cummax',
           dtypesIfCPU=all_types_and(torch.bool),
           dtypesIfCUDA=all_types_and(torch.bool, torch.half, torch.bfloat16),
           sample_inputs_func=partial(sample_inputs_cumulative_ops, supports_dtype_kwargs=False),
           supports_forward_ad=True,
           gradcheck_nondet_tol=GRADCHECK_NONDET_TOL),
    OpInfo('cummin',
           dtypesIfCPU=all_types_and(torch.bool),
           dtypesIfCUDA=all_types_and(torch.bool, torch.half, torch.bfloat16),
           sample_inputs_func=partial(sample_inputs_cumulative_ops, supports_dtype_kwargs=False),
           supports_forward_ad=True,
           gradcheck_nondet_tol=GRADCHECK_NONDET_TOL),
    UnaryUfuncInfo('deg2rad',
                   ref=np.radians,
                   decorators=(precisionOverride({torch.bfloat16: 7e-1,
                                                  torch.float16: 7e-1}),),
                   dtypes=all_types_and(torch.bool, torch.half, torch.bfloat16),
                   supports_forward_ad=True,
                   skips=(
                       # Reference: https://github.com/pytorch/pytorch/pull/51283#issuecomment-770614273
                       SkipInfo('TestUnaryUfuncs', 'test_reference_numerics_hard',
                                dtypes=[torch.bfloat16]),
                   ),
                   safe_casts_outputs=True),
    OpInfo('diff',
           op=torch.diff,
           dtypes=all_types_and_complex_and(torch.bool, torch.float16, torch.bfloat16),
           supports_forward_ad=True,
           sample_inputs_func=sample_inputs_diff),
    BinaryUfuncInfo('div',
                    aliases=('divide',),
                    variant_test_name='no_rounding_mode',
                    dtypes=all_types_and_complex_and(torch.bool, torch.half, torch.bfloat16),
                    sample_inputs_func=sample_inputs_binary_pwise,
                    supports_forward_ad=True,
                    assert_autodiffed=True,
                    rhs_make_tensor_kwargs=dict(exclude_zero=True)),
    BinaryUfuncInfo('div',
                    aliases=('divide',),
                    variant_test_name='trunc_rounding',
                    dtypes=all_types_and_complex_and(torch.bool, torch.half, torch.bfloat16),
                    sample_inputs_func=partial(sample_inputs_binary_pwise, rounding_mode="trunc"),
                    supports_forward_ad=True,
                    skips=(
                        # Reference: https://github.com/pytorch/pytorch/issues/59174
                        SkipInfo('TestJit', 'test_variant_consistency_jit'),
                    ),
                    assert_autodiffed=True,
                    rhs_make_tensor_kwargs=dict(exclude_zero=True)),
    BinaryUfuncInfo('div',
                    aliases=('divide',),
                    variant_test_name='floor_rounding',
                    dtypes=all_types_and_complex_and(torch.bool, torch.half, torch.bfloat16),
                    sample_inputs_func=partial(sample_inputs_binary_pwise, rounding_mode="floor"),
                    supports_forward_ad=True,
                    skips=(
                        # Reference: https://github.com/pytorch/pytorch/issues/59174
                        SkipInfo('TestJit', 'test_variant_consistency_jit'),
                    ),
                    assert_autodiffed=True,
                    rhs_make_tensor_kwargs=dict(exclude_zero=True)),
    BinaryUfuncInfo('true_divide',
                    dtypes=all_types_and_complex_and(torch.bool, torch.half, torch.bfloat16),
                    supports_forward_ad=True,
                    sample_inputs_func=sample_inputs_binary_pwise,
                    rhs_make_tensor_kwargs=dict(exclude_zero=True)),
    UnaryUfuncInfo('exp',
                   ref=np_unary_ufunc_integer_promotion_wrapper(np.exp),
                   dtypes=all_types_and_complex_and(torch.bool, torch.bfloat16),
                   dtypesIfCUDA=all_types_and_complex_and(torch.bool, torch.half, torch.bfloat16),
                   skips=(
                       # Reference: https://github.com/pytorch/pytorch/pull/50093#pullrequestreview-561791547
                       SkipInfo('TestUnaryUfuncs', 'test_reference_numerics_extremal', dtypes=[torch.bfloat16]),
                       SkipInfo('TestUnaryUfuncs', 'test_reference_numerics_hard', dtypes=[torch.bfloat16]),
                       SkipInfo('TestUnaryUfuncs', 'test_reference_numerics_normal', dtypes=[torch.bfloat16]),
                       # Reference: https://github.com/pytorch/pytorch/issues/48010
                       SkipInfo('TestUnaryUfuncs', 'test_reference_numerics_extremal',
                                device_type='cpu', dtypes=[torch.cfloat, torch.cdouble]),
                       SkipInfo('TestUnaryUfuncs', 'test_reference_numerics_hard',
                                device_type='cpu', dtypes=[torch.cfloat, torch.cdouble]),
                   ),
                   assert_autodiffed=True,
                   supports_forward_ad=True,
                   safe_casts_outputs=True),
    OpInfo('expand',
           op=lambda self, shape: self.expand(shape),
           dtypes=all_types_and_complex_and(torch.bool, torch.half, torch.bfloat16),
           sample_inputs_func=sample_inputs_expand,
           skips=(
               # Because expand does not have a function variant.
               SkipInfo('TestJit', 'test_variant_consistency_jit'),),
           supports_forward_ad=True,
           supports_out=False),
    OpInfo('expand_as',
           op=lambda self, other: self.expand_as(other),
           dtypes=all_types_and_complex_and(torch.bool, torch.half, torch.bfloat16),
           supports_forward_ad=True,
           sample_inputs_func=sample_inputs_expand_as,
           skips=(
               # Because expand_as does not have a function variant.
               SkipInfo('TestJit', 'test_variant_consistency_jit'),),
           supports_out=False),
    OpInfo('diag',
           dtypes=all_types_and_complex_and(torch.bool),
           dtypesIfCPU=all_types_and_complex_and(torch.bool),
           dtypesIfCUDA=all_types_and_complex_and(torch.bool, torch.half, torch.bfloat16),
           sample_inputs_func=sample_inputs_diag),
    OpInfo('diag_embed',
           dtypes=all_types_and_complex_and(torch.bool, torch.bfloat16, torch.float16),
           supports_out=False,
           supports_forward_ad=True,
           sample_inputs_func=sample_inputs_diagonal_diag_embed),
    OpInfo('diagonal',
           dtypes=all_types_and_complex_and(torch.bool, torch.bfloat16, torch.float16),
           supports_out=False,
           sample_inputs_func=sample_inputs_diagonal_diag_embed),
    OpInfo('eq',
           dtypes=all_types_and_complex_and(torch.bool, torch.bfloat16, torch.float16),
           supports_autograd=False,
           sample_inputs_func=sample_inputs_comparison_ops),
    OpInfo('fmax',
           op=torch.fmax,
           dtypes=all_types_and(torch.float16, torch.bfloat16, torch.bool),
           supports_forward_ad=True,
           sample_inputs_func=sample_inputs_max_min_binary,),
    OpInfo('fmin',
           op=torch.fmin,
           dtypes=all_types_and(torch.float16, torch.bfloat16, torch.bool),
           supports_forward_ad=True,
           sample_inputs_func=sample_inputs_max_min_binary,),
    OpInfo('fmod',
           ref=np.fmod,
           dtypes=all_types_and(torch.float16),
           sample_inputs_func=sample_inputs_fmod_remainder),
    OpInfo('fmod',
           ref=np.fmod,
           variant_test_name='autodiffed',
           dtypes=all_types_and(torch.float16, torch.bool),
           assert_autodiffed=True,
           sample_inputs_func=partial(sample_inputs_fmod_remainder, autodiffed=True)),
    OpInfo('remainder',
           ref=np.remainder,
           dtypesIfCPU=all_types_and(torch.float16),
           dtypesIfCUDA=all_types_and(torch.float16, torch.bfloat16),
           supports_forward_ad=True,
           sample_inputs_func=sample_inputs_fmod_remainder),
    OpInfo('remainder',
           ref=np.remainder,
           variant_test_name='autodiffed',
           dtypesIfCPU=all_types_and(torch.float16, torch.bool),
           dtypesIfCUDA=all_types_and(torch.float16, torch.bool, torch.bfloat16),
           supports_forward_ad=True,
           assert_autodiffed=True,
           sample_inputs_func=partial(sample_inputs_fmod_remainder, autodiffed=True)),
    UnaryUfuncInfo('frac',
                   ref=lambda x: np.modf(x)[0],
                   dtypes=floating_types_and(torch.bfloat16, torch.float16),
                   dtypesIfCUDA=floating_types_and(torch.float16, torch.bfloat16),
                   assert_autodiffed=True,
                   supports_forward_ad=True,
                   # Reference for disabling extremals
                   # https://github.com/pytorch/pytorch/issues/51948
                   handles_extremals=False),
    SpectralFuncInfo('fft.fft',
                     aten_name='fft_fft',
                     ref=np.fft.fft,
                     ndimensional=False,
                     dtypes=all_types_and_complex_and(torch.bool),
                     default_test_dtypes=floating_and_complex_types()),
    SpectralFuncInfo('fft.fftn',
                     aten_name='fft_fftn',
                     ref=np.fft.fftn,
                     ndimensional=True,
                     dtypes=all_types_and_complex_and(torch.bool),
                     default_test_dtypes=floating_and_complex_types(),
                     decorators=[precisionOverride(
                         {torch.float: 1e-4, torch.cfloat: 1e-4})],),
    SpectralFuncInfo('fft.hfft',
                     aten_name='fft_hfft',
                     ref=np.fft.hfft,
                     ndimensional=False,
                     dtypes=all_types_and_complex_and(torch.bool),
                     default_test_dtypes=floating_and_complex_types(),
                     check_batched_gradgrad=False),
    SpectralFuncInfo('fft.rfft',
                     aten_name='fft_rfft',
                     ref=np.fft.rfft,
                     ndimensional=False,
                     dtypes=all_types_and(torch.bool),
                     default_test_dtypes=floating_and_complex_types(),
                     check_batched_grad=False,
                     check_batched_gradgrad=False),
    SpectralFuncInfo('fft.rfftn',
                     aten_name='fft_rfftn',
                     ref=np.fft.rfftn,
                     ndimensional=True,
                     dtypes=all_types_and(torch.bool),
                     default_test_dtypes=floating_and_complex_types(),
                     check_batched_grad=False,
                     check_batched_gradgrad=False,
                     decorators=[precisionOverride({torch.float: 1e-4})],),
    SpectralFuncInfo('fft.ifft',
                     aten_name='fft_ifft',
                     ref=np.fft.ifft,
                     ndimensional=False,
                     dtypes=all_types_and_complex_and(torch.bool),
                     default_test_dtypes=floating_and_complex_types()),
    SpectralFuncInfo('fft.ifftn',
                     aten_name='fft_ifftn',
                     ref=np.fft.ifftn,
                     ndimensional=True,
                     dtypes=all_types_and_complex_and(torch.bool),
                     default_test_dtypes=floating_and_complex_types(),
                     decorators=[
                         DecorateInfo(
                             precisionOverride({torch.float: 1e-4, torch.cfloat: 1e-4}),
                             'TestFFT', 'test_reference_nd')],
                     ),
    SpectralFuncInfo('fft.ihfft',
                     aten_name='fft_ihfft',
                     ref=np.fft.ihfft,
                     ndimensional=False,
                     dtypes=all_types_and(torch.bool),
                     default_test_dtypes=floating_types(),
                     check_batched_grad=False),
    SpectralFuncInfo('fft.irfft',
                     aten_name='fft_irfft',
                     ref=np.fft.irfft,
                     ndimensional=False,
                     dtypes=all_types_and_complex_and(torch.bool),
                     default_test_dtypes=floating_and_complex_types(),
                     check_batched_gradgrad=False),
    SpectralFuncInfo('fft.irfftn',
                     aten_name='fft_irfftn',
                     ref=np.fft.irfftn,
                     ndimensional=True,
                     dtypes=all_types_and_complex_and(torch.bool),
                     default_test_dtypes=floating_and_complex_types(),
                     check_batched_gradgrad=False,
                     decorators=[
                         DecorateInfo(
                             precisionOverride({torch.float: 1e-4, torch.cfloat: 1e-4}),
                             'TestFFT', 'test_reference_nd')],
                     ),
    UnaryUfuncInfo('floor',
                   ref=np.floor,
                   dtypes=floating_types_and(torch.bfloat16),
                   dtypesIfCUDA=floating_types_and(torch.half, torch.bfloat16),
                   supports_forward_ad=True,
                   assert_autodiffed=True),
    OpInfo('flip',
           op=torch.flip,
           dtypes=all_types_and_complex_and(torch.bool, torch.half, torch.bfloat16),
           sample_inputs_func=sample_inputs_flip,
           supports_forward_ad=True,
           supports_out=False),
    OpInfo('fliplr',
           op=torch.fliplr,
           dtypes=all_types_and_complex_and(torch.bool, torch.half, torch.bfloat16),
           sample_inputs_func=sample_inputs_fliplr_flipud,
           supports_forward_ad=True,
           supports_out=False),
    OpInfo('flipud',
           op=torch.flipud,
           dtypes=all_types_and_complex_and(torch.bool, torch.half, torch.bfloat16),
           sample_inputs_func=sample_inputs_fliplr_flipud,
           supports_forward_ad=True,
           supports_out=False),
    UnaryUfuncInfo('i0',
                   ref=np_unary_ufunc_integer_promotion_wrapper(
                       scipy.special.i0) if TEST_SCIPY else _NOTHING,
                   aliases=('special.i0',),
                   decorators=(precisionOverride({torch.bfloat16: 3e-1,
                                                  torch.float16: 5e-1}),),
                   backward_dtypesIfCPU=floating_types(),
                   backward_dtypesIfCUDA=floating_types(),
                   backward_dtypesIfROCM=floating_types(),
                   dtypes=all_types_and(torch.bool, torch.bfloat16),
                   dtypesIfCUDA=all_types_and(torch.bool, torch.half, torch.bfloat16),
                   safe_casts_outputs=True,
                   sample_inputs_func=sample_inputs_i0_i1),
    UnaryUfuncInfo('special.i0e',
                   aten_name='special_i0e',
                   ref=scipy.special.i0e if TEST_SCIPY else _NOTHING,
                   decorators=(precisionOverride({torch.bfloat16: 3e-1,
                                                  torch.float16: 3e-1}),),
                   backward_dtypesIfCPU=floating_types(),
                   backward_dtypesIfCUDA=floating_types(),
                   backward_dtypesIfROCM=floating_types(),
                   dtypes=all_types_and(torch.bool, torch.bfloat16),
                   dtypesIfCUDA=all_types_and(torch.bool, torch.half, torch.bfloat16),
                   sample_inputs_func=sample_inputs_i0_i1,
                   safe_casts_outputs=True),
    UnaryUfuncInfo('special.i1',
                   aten_name='special_i1',
                   ref=np_unary_ufunc_integer_promotion_wrapper(scipy.special.i1) if TEST_SCIPY else _NOTHING,
                   decorators=(precisionOverride({torch.float: 1e-4}),),
                   dtypes=all_types_and(torch.bool),
                   dtypesIfCPU=all_types_and(torch.bool),
                   dtypesIfCUDA=all_types_and(torch.bool),
                   sample_inputs_func=sample_inputs_i0_i1,
                   safe_casts_outputs=True),
    UnaryUfuncInfo('special.i1e',
                   aten_name='special_i1e',
                   ref=scipy.special.i1e if TEST_SCIPY else _NOTHING,
                   dtypes=all_types_and(torch.bool),
                   dtypesIfCPU=all_types_and(torch.bool),
                   dtypesIfCUDA=all_types_and(torch.bool),
                   sample_inputs_func=sample_inputs_i0_i1,
                   safe_casts_outputs=True),
    UnaryUfuncInfo('special.ndtr',
                   aten_name='special_ndtr',
                   decorators=(precisionOverride({torch.bfloat16: 5e-3,
                                                  torch.float16: 5e-4}),),
                   ref=scipy.special.ndtr if TEST_SCIPY else _NOTHING,
                   dtypes=all_types_and(torch.bool, torch.bfloat16),
                   dtypesIfCUDA=all_types_and(torch.bool, torch.bfloat16, torch.float16),
                   safe_casts_outputs=True),
    BinaryUfuncInfo('floor_divide',
                    dtypes=all_types_and(torch.half, torch.bfloat16),
                    sample_inputs_func=sample_inputs_binary_pwise,
                    supports_autograd=False,
                    rhs_make_tensor_kwargs=dict(exclude_zero=True),
                    ),
    UnaryUfuncInfo('frexp',
                   op=torch.frexp,
                   ref=np.frexp,
                   dtypes=floating_types_and(torch.half),
                   dtypesIfCPU=floating_types_and(torch.half, torch.bfloat16),
                   # skip testing torch.frexp as it is not supported by ROCm platform yet
                   decorators=[skipCUDAIfRocm],
                   supports_out=False,
                   supports_forward_ad=True,
                   skips=(
                       # skips below tests as torch.frexp returns tuple-like (mantissa, exponent) as outputs,
                       # while theses tests currently requires output to a single tensor.
                       SkipInfo('TestUnaryUfuncs', 'test_batch_vs_slicing'),
                       SkipInfo('TestUnaryUfuncs', 'test_contig_vs_every_other'),
                       SkipInfo('TestUnaryUfuncs', 'test_contig_vs_transposed'),
                       SkipInfo('TestUnaryUfuncs', 'test_non_contig_expand'),
                       SkipInfo('TestUnaryUfuncs', 'test_variant_consistency'),

                       # skips test_reference_numerics due to error in Windows CI.
                       # The np.frexp returns exponent as np.intc dtype on Windows platform,
                       # and np.intc does not have the correspond torch dtype
                       SkipInfo('TestUnaryUfuncs', 'test_reference_numerics_normal',
                                active_if=IS_WINDOWS),
                       SkipInfo('TestUnaryUfuncs', 'test_reference_numerics_hard',
                                active_if=IS_WINDOWS),
                       SkipInfo('TestUnaryUfuncs', 'test_reference_numerics_extremal',
                                active_if=IS_WINDOWS),
                   )),
    OpInfo('ge',
           aliases=('greater_equal',),
           dtypes=all_types_and(torch.bool, torch.bfloat16, torch.float16),
           supports_autograd=False,
           sample_inputs_func=sample_inputs_comparison_ops),
    OpInfo('geqrf',
           dtypes=floating_and_complex_types(),
           dtypesIfCPU=floating_and_complex_types(),
           supports_autograd=False,
           sample_inputs_func=sample_inputs_geqrf,
           decorators=[skipCUDAIfNoMagma, skipCUDAIfRocm, skipCPUIfNoLapack],),
    OpInfo('gt',
           aliases=('greater',),
           dtypes=all_types_and(torch.bool, torch.bfloat16, torch.float16),
           supports_autograd=False,
           sample_inputs_func=sample_inputs_comparison_ops),
    UnaryUfuncInfo('imag',
                   ref=np.imag,
                   dtypes=complex_types(),
                   supports_out=False,
                   supports_forward_ad=True,
                   skips=(
                       # Skip since real and imag don't have out variants.
                       SkipInfo('TestUnaryUfuncs', 'test_out_arg_all_dtypes'),
                   )),
    OpInfo('gradient',
           dtypes=floating_and_complex_types_and(torch.int8, torch.int16,
                                                 torch.int32, torch.int64,
                                                 torch.bfloat16, torch.half),
           supports_out=False,
           supports_forward_ad=True,
           skips=(
               # following tests give a runtime error with undefined value tensor
               # see discussion : https://github.com/pytorch/pytorch/issues/56660
               SkipInfo('TestJit', 'test_variant_consistency_jit', dtypes=(torch.float32, torch.complex64)),
           ),
           supports_inplace_autograd=False,
           sample_inputs_func=sample_inputs_gradient),
    OpInfo('inverse',
           op=torch.inverse,
           dtypes=floating_and_complex_types(),
           check_batched_gradgrad=False,
           gradcheck_nondet_tol=GRADCHECK_NONDET_TOL,
           sample_inputs_func=sample_inputs_linalg_invertible,
           decorators=[skipCUDAIfNoMagmaAndNoCusolver, skipCUDAIfRocm, skipCPUIfNoLapack]),
    OpInfo('isin',
           dtypesIfCPU=all_types(),
           dtypesIfCUDA=all_types_and(torch.half),
           supports_autograd=False,
           sample_inputs_func=sample_inputs_isin),
    OpInfo('kthvalue',
           dtypes=all_types(),
           dtypesIfCPU=all_types_and(torch.bfloat16),
           dtypesIfCUDA=all_types_and(torch.float16),
           supports_forward_ad=True,
           sample_inputs_func=sample_inputs_kthvalue),
    OpInfo('le',
           aliases=('less_equal',),
           dtypes=all_types_and(torch.bool, torch.bfloat16, torch.float16),
           supports_autograd=False,
           sample_inputs_func=sample_inputs_comparison_ops),
    OpInfo('linalg.det',
           op=torch.linalg.det,
           aliases=('det', ),
           dtypes=floating_and_complex_types(),
           backward_dtypes=floating_and_complex_types(),
           aten_name='linalg_det',
           sample_inputs_func=sample_inputs_linalg_det,
           decorators=[skipCUDAIfNoMagma, skipCPUIfNoLapack, skipCUDAIfRocm],
           supports_inplace_autograd=False),
    OpInfo('linalg.det',
           op=torch.linalg.det,
           variant_test_name='singular',
           aliases=('det', ),
           dtypes=double_types(),
           backward_dtypes=double_types(),
           aten_name='linalg_det',
           sample_inputs_func=sample_inputs_linalg_det_singular,
           decorators=[skipCUDAIfNoMagma, skipCPUIfNoLapack, skipCUDAIfRocm],
           supports_inplace_autograd=False,
           skips=(
               # Will be removed once https://github.com/pytorch/pytorch/issues/62328 is fixed
               # Probable fix (open PR): https://github.com/pytorch/pytorch/pull/62570
               SkipInfo('TestGradients', 'test_fn_grad', device_type='cuda', dtypes=(torch.complex128,)),
               SkipInfo('TestCommon', 'test_dtypes'),
               SkipInfo('TestGradients', 'test_fn_gradgrad'),
               # This test fails because singular inputs cannot be reliably
               # generated unless we're using double types
               SkipInfo('TestOpInfo', 'test_unsupported_dtypes'),
               SkipInfo('TestOpInfo', 'test_unsupported_backward',
                        dtypes=(torch.float32, torch.complex64,)),
           )),
    OpInfo('linalg.cholesky',
           aten_name='linalg_cholesky',
           dtypes=floating_and_complex_types(),
           # TODO: RuntimeError: While computing batched gradients,
           # got: vmap: Calling Tensor.as_strided is not supported
           # unless the batch dims being vmapped over are at the front of the tensor (in memory layout).
           check_batched_gradgrad=False,
           sample_inputs_func=sample_inputs_linalg_cholesky,
           gradcheck_wrapper=gradcheck_wrapper_hermitian_input,
           decorators=[skipCUDAIfNoMagmaAndNoCusolver, skipCUDAIfRocm, skipCPUIfNoLapack],
           # RuntimeError: torch.linalg.cholesky: U(1,1) is zero, singular U.
           test_neg_view=False,
           skips=(
               # Gradcheck for complex generates invalid inputs for this function
               SkipInfo('TestGradients', 'test_forward_mode_AD', dtypes=complex_types()),),
           ),
    OpInfo('linalg.cholesky_ex',
           aten_name='linalg_cholesky_ex',
           dtypes=floating_and_complex_types(),
           check_batched_gradgrad=False,
           sample_inputs_func=sample_inputs_linalg_cholesky,
           gradcheck_wrapper=gradcheck_wrapper_hermitian_input,
           decorators=[skipCUDAIfNoMagmaAndNoCusolver, skipCUDAIfRocm, skipCPUIfNoLapack]),
    OpInfo('linalg.cond',
           aten_name='linalg_cond',
           dtypes=floating_and_complex_types(),
           sample_inputs_func=sample_inputs_linalg_cond,
           check_batched_gradgrad=False,
           gradcheck_nondet_tol=GRADCHECK_NONDET_TOL,
           decorators=[skipCUDAIfNoMagmaAndNoCusolver, skipCUDAIfRocm, skipCPUIfNoLapack],
           ),
    OpInfo('linalg.eig',
           aten_name='linalg_eig',
           op=torch.linalg.eig,
           dtypes=floating_and_complex_types(),
           check_batched_gradgrad=False,
           sample_inputs_func=sample_inputs_linalg_eig,
           decorators=[skipCUDAIfNoMagma, skipCUDAIfRocm, skipCPUIfNoLapack]),
    OpInfo('linalg.eigvals',
           aten_name='linalg_eigvals',
           op=torch.linalg.eigvals,
           dtypes=floating_and_complex_types(),
           check_batched_gradgrad=False,
           sample_inputs_func=sample_inputs_linalg_invertible,
           decorators=[skipCUDAIfNoMagma, skipCUDAIfRocm, skipCPUIfNoLapack]),
    OpInfo('linalg.eigh',
           aten_name='linalg_eigh',
           dtypes=floating_and_complex_types(),
           check_batched_gradgrad=False,
           sample_inputs_func=sample_inputs_linalg_eigh,
           gradcheck_wrapper=gradcheck_wrapper_hermitian_input,
           decorators=[skipCUDAIfNoMagma, skipCUDAIfRocm, skipCPUIfNoLapack]),
    OpInfo('linalg.eigvalsh',
           aten_name='linalg_eigvalsh',
           dtypes=floating_and_complex_types(),
           check_batched_gradgrad=False,
           sample_inputs_func=sample_inputs_linalg_eigh,
           gradcheck_wrapper=gradcheck_wrapper_hermitian_input,
           decorators=[skipCUDAIfNoMagma, skipCUDAIfRocm, skipCPUIfNoLapack],),
    OpInfo('linalg.householder_product',
           aten_name='linalg_householder_product',
           op=torch.linalg.householder_product,
           aliases=('orgqr', ),
           dtypes=floating_and_complex_types(),
           # TODO: backward uses in-place operations that vmap doesn't like
           check_batched_grad=False,
           check_batched_gradgrad=False,
           sample_inputs_func=sample_inputs_householder_product,
           decorators=[skipCUDAIfNoCusolver, skipCUDAIfRocm, skipCPUIfNoLapack]),
    OpInfo('linalg.lstsq',
           aten_name='linalg_lstsq',
           op=torch.linalg.lstsq,
           dtypes=floating_and_complex_types(),
           supports_out=True,
           sample_inputs_func=sample_inputs_linalg_lstsq,
           supports_autograd=False,
           decorators=[skipCUDAIfNoMagma, skipCPUIfNoLapack],
           skips=(
               SkipInfo('TestJit', 'test_variant_consistency_jit'),
           )),
    OpInfo('linalg.matrix_power',
           aliases=('matrix_power',),
           aten_name='linalg_matrix_power',
           dtypes=floating_and_complex_types(),
           supports_inplace_autograd=False,
           supports_forward_ad=True,
           decorators=[skipCUDAIfNoMagmaAndNoCusolver, skipCPUIfNoLapack, skipCUDAIfRocm],
           sample_inputs_func=sample_inputs_linalg_matrix_power,
           gradcheck_nondet_tol=GRADCHECK_NONDET_TOL),
    OpInfo('linalg.multi_dot',
           # Need this lambda because gradcheck does not work with TensorList inputs
           aten_name='linalg_multi_dot',
           dtypes=floating_and_complex_types_and(torch.half),
           dtypesIfCPU=all_types_and_complex_and(torch.half, torch.bfloat16),
           dtypesIfCUDA=floating_and_complex_types_and(torch.half, *[torch.bfloat16] if CUDA11OrLater else []),
           supports_inplace_autograd=False,
           # Batched grad checks fail for empty input tensors (see https://github.com/pytorch/pytorch/issues/53407)
           check_batched_grad=False,
           check_batched_gradgrad=False,
           supports_forward_ad=True,
           sample_inputs_func=sample_inputs_linalg_multi_dot,
           gradcheck_nondet_tol=GRADCHECK_NONDET_TOL,
           ),
    OpInfo('linalg.norm',
           op=torch.linalg.norm,
           dtypes=floating_and_complex_types_and(torch.float16, torch.bfloat16),
           decorators=[skipCUDAIfNoMagma, skipCPUIfNoLapack],
           sample_inputs_func=sample_inputs_linalg_norm,
           aten_name='linalg_norm',
           skips=(
               # linalg.norm does not correctly warn when resizing out= inputs
               SkipInfo('TestCommon', 'test_out'),
           )),
    OpInfo('linalg.matrix_norm',
           aten_name='linalg_matrix_norm',
           dtypes=floating_and_complex_types(),
           decorators=[skipCUDAIfNoMagma, skipCPUIfNoLapack],
           sample_inputs_func=sample_inputs_linalg_matrix_norm,
           skips=(
               # linalg.matrix_norm does not correctly warn when resizing out= inputs
               SkipInfo('TestCommon', 'test_out'),
           )),
    OpInfo('linalg.qr',
           aten_name='linalg_qr',
           op=torch.linalg.qr,
           dtypes=floating_and_complex_types(),
           # batched gradients do not work for empty inputs
           # https://github.com/pytorch/pytorch/issues/50743#issuecomment-767376085
           check_batched_gradgrad=False,
           sample_inputs_func=sample_inputs_linalg_qr,
           decorators=[skipCUDAIfNoMagma, skipCUDAIfRocm, skipCPUIfNoLapack]),
    OpInfo('linalg.slogdet',
           aten_name='linalg_slogdet',
           op=torch.linalg.slogdet,
           dtypes=floating_and_complex_types(),
           sample_inputs_func=sample_inputs_linalg_slogdet,
           decorators=[skipCUDAIfNoMagma, skipCUDAIfRocm, skipCPUIfNoLapack]),
    OpInfo('linalg.vector_norm',
           op=torch.linalg.vector_norm,
           dtypes=floating_and_complex_types_and(torch.float16, torch.bfloat16),
           decorators=[skipCUDAIfNoMagma, skipCPUIfNoLapack],
           sample_inputs_func=sample_inputs_linalg_vector_norm,
           aten_name='linalg_vector_norm',
           skips=(
               # linalg.vector_norm does not correctly warn when resizing out= inputs
               SkipInfo('TestCommon', 'test_out'),
           )),
    UnaryUfuncInfo('log',
                   ref=np.log,
                   domain=(0, None),
                   dtypes=all_types_and_complex_and(torch.bool, torch.bfloat16),
                   dtypesIfCUDA=all_types_and_complex_and(torch.bool, torch.half, torch.bfloat16),
                   assert_autodiffed=True,
                   safe_casts_outputs=True,
                   supports_forward_ad=True,
                   decorators=(precisionOverride({torch.bfloat16: 5e-2}),),
                   skips=(
                       SkipInfo('TestUnaryUfuncs', 'test_reference_numerics_extremal',
                                device_type='cpu', dtypes=[torch.cfloat, torch.cdouble],
                                active_if=IS_WINDOWS),
                   )),
    UnaryUfuncInfo('log10',
                   ref=np.log10,
                   domain=(0, None),
                   decorators=(precisionOverride({torch.bfloat16: 5e-2}),),
                   dtypes=all_types_and_complex_and(torch.bool, torch.bfloat16),
                   assert_autodiffed=True,
                   dtypesIfCUDA=all_types_and_complex_and(torch.bool, torch.half, torch.bfloat16),
                   safe_casts_outputs=True,
                   supports_forward_ad=True,
                   skips=(
                       SkipInfo('TestUnaryUfuncs', 'test_reference_numerics_extremal',
                                device_type='cpu', dtypes=[torch.cfloat, torch.cdouble],
                                active_if=IS_WINDOWS),
                   )),
    UnaryUfuncInfo('log1p',
                   ref=np.log1p,
                   aliases=('special.log1p',),
                   domain=(-1, None),
                   dtypes=all_types_and(torch.bool, torch.bfloat16),
                   dtypesIfCUDA=all_types_and(torch.bool, torch.half, torch.bfloat16),
                   decorators=(precisionOverride({torch.bfloat16: 1e-1}),),
                   safe_casts_outputs=True,
                   supports_forward_ad=True,
                   assert_autodiffed=True),
    UnaryUfuncInfo('log2',
                   ref=np.log2,
                   domain=(0, None),
                   dtypes=all_types_and_complex_and(torch.bool, torch.bfloat16),
                   dtypesIfCUDA=all_types_and_complex_and(torch.bool, torch.half, torch.bfloat16),
                   assert_autodiffed=True,
                   safe_casts_outputs=True,
                   supports_forward_ad=True,
                   decorators=(precisionOverride({torch.bfloat16: 1e-1}),),
                   skips=(
                       SkipInfo('TestUnaryUfuncs', 'test_reference_numerics_extremal',
                                dtypes=[torch.cfloat, torch.cdouble]),
                       SkipInfo('TestUnaryUfuncs', 'test_reference_numerics_normal',
                                dtypes=[torch.cfloat, torch.cdouble]),
                   )),
    OpInfo('logaddexp',
           dtypes=floating_types(),
           dtypesIfCUDA=floating_types_and(torch.bfloat16),
           dtypesIfROCM=floating_types_and(torch.bfloat16),
           supports_forward_ad=True,
           sample_inputs_func=lambda op_info, device, dtype, requires_grad=False, **kwargs:
           (SampleInput(make_tensor((S, S), device, dtype, requires_grad=requires_grad),
                        args=(make_tensor((S, S), device, dtype, requires_grad=requires_grad),)),)),
    OpInfo('logaddexp2',
           dtypes=floating_types(),
           dtypesIfCUDA=floating_types_and(torch.bfloat16),
           dtypesIfROCM=floating_types_and(torch.bfloat16),
           supports_forward_ad=True,
           sample_inputs_func=lambda op_info, device, dtype, requires_grad=False, **kwargs:
           (SampleInput(make_tensor((S, S), device, dtype, requires_grad=requires_grad),
                        args=(make_tensor((S, S), device, dtype, requires_grad=requires_grad),)),)),
    UnaryUfuncInfo('logical_not',
                   ref=np.logical_not,
                   decorators=(precisionOverride({torch.bfloat16: 7e-1,
                                                  torch.float16: 5e-1}),),
                   dtypes=all_types_and_complex_and(torch.bool, torch.half, torch.bfloat16),
                   safe_casts_outputs=True,
                   supports_autograd=False,
                   skips=(
                       # The function variant always returns BoolTensor
                       # while the inplace variant preserves the input dtype.
                       # >>> t = torch.randn(3)
                       # >>> torch.logical_not(t)
                       # tensor([False, False, False])
                       # >>> torch.logical_not(t).dtype
                       # torch.bool
                       # >>> t.logical_not_().dtype
                       # torch.float32
                       SkipInfo('TestUnaryUfuncs', 'test_variant_consistency',
                                dtypes=all_types_and_complex_and(torch.half, torch.bfloat16)),
                       SkipInfo('TestCommon', 'test_variant_consistency_eager',
                                dtypes=all_types_and_complex_and(torch.half, torch.bfloat16)),
                   )),
    OpInfo('lt',
           aliases=('less',),
           dtypes=all_types_and(torch.bool, torch.bfloat16, torch.float16),
           supports_autograd=False,
           sample_inputs_func=sample_inputs_comparison_ops),
    OpInfo('lu',
           op=torch.lu,
           dtypes=floating_and_complex_types(),
           supports_inplace_autograd=False,
           # we use in-place operations which cannot be avoided.
           # This causes vmap failures, hence we skip batched gradient checks
           check_batched_grad=False,
           check_batched_gradgrad=False,
           supports_out=False,
           sample_inputs_func=sample_inputs_lu,
           decorators=[skipCUDAIfNoMagmaAndNoCusolver, skipCUDAIfRocm, skipCPUIfNoLapack],
           skips=(
               # we skip jit tests because `lu` is a torch function
               SkipInfo('TestJit', 'test_variant_consistency_jit'),
           )),
    OpInfo('lu_solve',
           op=torch.lu_solve,
           dtypes=floating_and_complex_types(),
           check_batched_gradgrad=False,
           sample_inputs_func=sample_inputs_lu_solve,
           decorators=[skipCUDAIfNoMagmaAndNoCusolver, skipCUDAIfRocm, skipCPUIfNoLapack]),
    OpInfo('lu_unpack',
           op=torch.lu_unpack,
           dtypes=floating_and_complex_types(),
           supports_inplace_autograd=False,
           # we use in-place operations which cannot be avoided.
           # This causes vmap failures, hence we skip batched gradient checks
           check_batched_grad=False,
           supports_out=True,
           sample_inputs_func=sample_inputs_lu_unpack,
           decorators=[skipCUDAIfNoMagmaAndNoCusolver, skipCUDAIfRocm, skipCPUIfNoLapack],
           skips=(
               # cuda gradchecks are slow
               # see discussion https://github.com/pytorch/pytorch/pull/47761#issuecomment-747316775
               SkipInfo('TestGradients', 'test_fn_gradgrad', device_type='cuda'),
           )),
    OpInfo('masked_fill',
           dtypes=all_types_and_complex_and(torch.bool, torch.half, torch.bfloat16),
           sample_inputs_func=sample_inputs_masked_fill,
           supports_forward_ad=True,
           supports_out=False),
    OpInfo('masked_scatter',
           dtypes=all_types_and_complex_and(torch.bool, torch.half, torch.bfloat16),
           sample_inputs_func=sample_inputs_masked_scatter,
           supports_forward_ad=True,
           supports_out=False),
    OpInfo('masked_select',
           dtypes=all_types_and_complex_and(torch.bool, torch.half, torch.bfloat16),
           supports_forward_ad=True,
           sample_inputs_func=sample_inputs_masked_select),
    OpInfo('matrix_exp',
           dtypesIfCPU=floating_and_complex_types_and(torch.bfloat16),
           dtypesIfCUDA=floating_and_complex_types_and(torch.float16, *[torch.bfloat16] if CUDA11OrLater else []),
           sample_inputs_func=sample_inputs_matrix_exp,
           supports_out=False,
           ),
    OpInfo('matmul',
           dtypes=floating_types(),
           dtypesIfCPU=all_types_and_complex(),
           dtypesIfCUDA=floating_and_complex_types_and(torch.float16, *[torch.bfloat16] if CUDA11OrLater else []),
           dtypesIfROCM=floating_types_and(torch.half, torch.bfloat16),
           backward_dtypesIfCUDA=floating_and_complex_types_and(torch.float16,
                                                                *[torch.bfloat16] if (SM60OrLater and CUDA11OrLater) else []),
           assert_autodiffed=True,
           assert_jit_shape_analysis=True,
           sample_inputs_func=sample_inputs_matmul,
           skips=(
               # matmul does not correctly warn when resizing out= inputs
               SkipInfo('TestCommon', 'test_out'),
               SkipInfo('TestCommon', 'test_conj_view', device_type='cpu'),
           )),
    OpInfo('max',
           op=torch.max,
           variant_test_name='binary',
           dtypes=all_types_and(torch.float16, torch.bfloat16, torch.bool),
           sample_inputs_func=sample_inputs_max_min_binary,
           supports_forward_ad=True,
           assert_autodiffed=True,),
    OpInfo('max',
           op=torch.max,
           variant_test_name='reduction_with_dim',
           dtypes=all_types_and(torch.float16, torch.bfloat16, torch.bool),
           sample_inputs_func=sample_inputs_max_min_reduction_with_dim,
           supports_forward_ad=True,
           skips=(
               # max does not correctly warn when resizing out= inputs
               SkipInfo('TestCommon', 'test_out'),)),
    OpInfo('max',
           op=torch.max,
           variant_test_name='reduction_no_dim',
           dtypes=all_types_and(torch.float16, torch.bfloat16, torch.bool),
           supports_out=False,
           supports_forward_ad=True,
           sample_inputs_func=sample_inputs_max_min_reduction_no_dim,),
    OpInfo('median',
           dtypes=all_types(),
           dtypesIfCPU=all_types_and(torch.bfloat16),
           dtypesIfCUDA=all_types_and(torch.float16),
           # TODO: some signatures of median do support out
           supports_out=False,
           sample_inputs_func=partial(sample_inputs_reduction, supports_multiple_dims=False)),
    OpInfo('nanmedian',
           dtypes=all_types(),
           dtypesIfCPU=all_types_and(torch.bfloat16),
           dtypesIfCUDA=all_types_and(torch.float16),
           # TODO: some signatures of nanmedian do support out
           supports_out=False,
           sample_inputs_func=partial(sample_inputs_reduction, supports_multiple_dims=False)),
    OpInfo('var_mean',
           dtypes=floating_and_complex_types_and(torch.half),
           dtypesIfCPU=floating_and_complex_types_and(torch.half, torch.bfloat16),
           dtypesIfCUDA=floating_and_complex_types_and(torch.half, torch.bfloat16),
           sample_inputs_func=partial(sample_inputs_reduction, supports_multiple_dims=False),
           backward_dtypes=floating_types_and(torch.half),
           backward_dtypesIfCPU=floating_types_and(torch.half, torch.bfloat16),
           backward_dtypesIfCUDA=floating_types_and(torch.half),
           # TODO: some signatures of var_mean do support out
           supports_out=False,
           supports_forward_ad=True,
           skips=(
               # TODO: FIXME: complex inputs requiring grad error in forward
               SkipInfo('TestCommon', 'test_dtypes'),
               # TODO: review with var_mean tests in test_autograd.py
               SkipInfo('TestJit', 'test_variant_consistency_jit'),
               SkipInfo('TestGradients', 'test_fn_grad'),
               SkipInfo('TestGradients', 'test_fn_gradgrad'),
               SkipInfo('TestGradients', 'test_forward_mode_AD'))),
    OpInfo('std_mean',
           dtypes=floating_and_complex_types_and(torch.half),
           dtypesIfCPU=floating_and_complex_types_and(torch.half, torch.bfloat16),
           dtypesIfCUDA=floating_and_complex_types_and(torch.half, torch.bfloat16),
           sample_inputs_func=partial(sample_inputs_reduction, supports_multiple_dims=False),
           backward_dtypes=floating_types_and(torch.half),
           backward_dtypesIfCPU=floating_types_and(torch.half, torch.bfloat16),
           backward_dtypesIfCUDA=floating_types_and(torch.half),
           # TODO: some signatures of std_mean do support out
           supports_out=False,
           supports_forward_ad=True,
           skips=(
               # TODO: FIXME: complex inputs requiring grad error in forward
               SkipInfo('TestCommon', 'test_dtypes'),
               # TODO: fix along with var_mean autograd tests
               SkipInfo('TestJit', 'test_variant_consistency_jit'),
               SkipInfo('TestGradients', 'test_fn_grad'),
               SkipInfo('TestGradients', 'test_fn_gradgrad'),
               SkipInfo('TestGradients', 'test_forward_mode_AD'))),
    OpInfo('meshgrid',
           variant_test_name='variadic_tensors',
           # Our implementation corresponds to "ij" indexing for
           # numpy.meshgrid, but its default value is "xy".
           ref=lambda *tensors: np.meshgrid(*tensors, indexing='ij'),
           dtypes=all_types_and_complex_and(torch.bfloat16, torch.bool, torch.float16),
           sample_inputs_func=partial(sample_inputs_meshgrid, variant='variadic'),
           skips=[
               # JIT does not support variadic tensors.
               SkipInfo('TestJit', 'test_variant_consistency_jit'),
               # meshgrid is defined in torch.functional to take a
               # variadic list of tensors. Variadic parameters are not
               # compatible with the normalize operator tests.
               SkipInfo('TestNormalizeOperators', 'test_normalize_operator_exhaustive'),
               # Skip operator schema test because this is a functional and not an operator
               SkipInfo('TestOperatorSignatures', 'test_get_torch_func_signature_exhaustive'),
           ],
           supports_out=False,
           supports_forward_ad=True),
    OpInfo('meshgrid',
           variant_test_name='list_of_tensors',
           # Unlike the variant above, we do not use np.meshgrid as a
           # ref since it does not officially support list of numpy
           # arrays.
           dtypes=all_types_and_complex_and(torch.bfloat16, torch.bool, torch.float16),
           sample_inputs_func=partial(sample_inputs_meshgrid, variant='list'),
           skips=[
               # meshgrid is defined in torch.functional to take a
               # variadic list of tensors. Variadic parameters are not
               # compatible with the normalize operator tests.
               SkipInfo('TestNormalizeOperators', 'test_normalize_operator_exhaustive'),
           ],
           assert_autodiffed=True,
           supports_out=False,
           autodiff_nonfusible_nodes=[],
           supports_forward_ad=True),
    OpInfo('min',
           op=torch.min,
           variant_test_name='binary',
           dtypes=all_types_and(torch.float16, torch.bfloat16, torch.bool),
           sample_inputs_func=sample_inputs_max_min_binary,
           supports_forward_ad=True,
           assert_autodiffed=True,),
    OpInfo('min',
           op=torch.min,
           variant_test_name='reduction_with_dim',
           dtypes=all_types_and(torch.float16, torch.bfloat16, torch.bool),
           sample_inputs_func=sample_inputs_max_min_reduction_with_dim,
           supports_forward_ad=True,
           skips=(
               # min does not correctly warn when resizing out= inputs
               SkipInfo('TestCommon', 'test_out'),
           )),
    OpInfo('min',
           op=torch.min,
           variant_test_name='reduction_no_dim',
           dtypes=all_types_and(torch.float16, torch.bfloat16, torch.bool),
           supports_out=False,
           supports_forward_ad=True,
           sample_inputs_func=sample_inputs_max_min_reduction_no_dim,),
    # TODO(@heitorschueroff) Add test for dtype kwarg
    OpInfo('mean',
           dtypes=floating_and_complex_types_and(torch.float16, torch.bfloat16),
           assert_autodiffed=True,
           supports_forward_ad=True,
           sample_inputs_func=sample_inputs_reduction,
           # Need to skip out test because one of the overload for mean does not support it
           # TODO(@heitorschueroff) fix this when implementing ReductionInfo
           skips=(SkipInfo('TestCommon', 'test_out'),)),
    OpInfo('quantile',
           dtypes=floating_types(),
           sample_inputs_func=sample_inputs_reduction_quantile),
    OpInfo('nanquantile',
           dtypes=floating_types(),
           sample_inputs_func=sample_inputs_reduction_quantile),
    OpInfo('maximum',
           op=torch.maximum,
           dtypes=all_types_and(torch.float16, torch.bfloat16, torch.bool),
           supports_forward_ad=True,
           sample_inputs_func=sample_inputs_max_min_binary,),
    OpInfo('minimum',
           op=torch.minimum,
           dtypes=all_types_and(torch.float16, torch.bfloat16, torch.bool),
           supports_forward_ad=True,
           sample_inputs_func=sample_inputs_max_min_binary,),
    # `softmax` supports different dtypes based on whether `dtype` argument,
    # is passed or not. Hence two OpInfo entries, one with dtype and other without.
    OpInfo('softmax',
           aliases=('nn.functional.softmax',),
           aten_name='softmax',
           dtypesIfCPU=floating_types_and(torch.bfloat16),
           dtypesIfCUDA=floating_types_and(torch.half, torch.bfloat16),
           sample_inputs_func=sample_inputs_softmax_variant,
           assert_autodiffed=True,
           supports_out=False),
    OpInfo('softmax',
           aliases=('nn.functional.softmax',),
           variant_test_name="with_dtype",
           aten_name='softmax',
           dtypes=all_types_and_complex_and(torch.bool, torch.float16, torch.bfloat16),
           sample_inputs_func=partial(sample_inputs_softmax_variant, with_dtype=True),
           assert_autodiffed=True,
           supports_out=False),
    OpInfo('nn.functional.normalize',
           dtypesIfCPU=floating_and_complex_types_and(torch.bfloat16),
           dtypesIfCUDA=floating_and_complex_types_and(torch.half, torch.bfloat16),
           sample_inputs_func=sample_inputs_normalize,
           skips=(
               # RuntimeError: aliasOp != torch::jit::getOperatorAliasMap().end()
               # INTERNAL ASSERT FAILED at "../torch/csrc/jit/passes/utils/check_alias_annotation.cpp":159,
               # please report a bug to PyTorch.
               SkipInfo('TestJit', 'test_variant_consistency_jit',),
           )),
    OpInfo('aminmax',
           ref=lambda x, dim=None, keepdim=False: (np.amin(x, axis=dim, keepdims=keepdim), np.amax(x, axis=dim, keepdims=keepdim)),
           dtypes=all_types_and(torch.bool),
           dtypesIfCUDA=all_types_and(torch.bool, torch.float16, torch.bfloat16),
           decorators=(onlyOnCPUAndCUDA,),
           supports_autograd=False,
           sample_inputs_func=sample_inputs_aminmax,
           skips=(
               # FIXME: aminmax does not check for safe casting to output
               SkipInfo('TestCommon', 'test_out'),
           )),
    OpInfo('nn.functional.adaptive_avg_pool2d',
           dtypes=floating_types(),
           dtypesIfCUDA=floating_types_and(torch.half, torch.bfloat16),
           skips=(
               SkipInfo('TestJit', 'test_variant_consistency_jit'),
           ),
           supports_out=False,
           gradcheck_nondet_tol=GRADCHECK_NONDET_TOL,
           sample_inputs_func=sample_inputs_adaptive_avg_pool2d),
    OpInfo('nn.functional.relu',
           aten_name="relu",
           supports_autograd=True,
           dtypesIfCPU=all_types_and(torch.bfloat16),
           dtypesIfCUDA=all_types_and(torch.half, torch.bfloat16),
           sample_inputs_func=sample_inputs_nn_activation_relu,
           supports_out=False),
    OpInfo('nn.functional.conv_transpose2d',
           aten_name='conv_transpose2d',
           aliases=('conv_transpose2d',),
           dtypesIfCPU=floating_types_and(torch.int64),
           dtypesIfCUDA=floating_types_and(torch.float16, *[torch.bfloat16] if CUDA11OrLater else []),
           sample_inputs_func=sample_inputs_conv_transpose2d,
           gradcheck_nondet_tol=GRADCHECK_NONDET_TOL,
           decorators=[
               DecorateInfo(
                   toleranceOverride({torch.float32: tol(atol=1e-04, rtol=1.3e-06), }),
                   'TestCommon', 'test_variant_consistency_eager', device_type='cuda')],
           skips=(
               # RuntimeError: !lhs.isAliasOf(rhs)INTERNAL ASSERT FAILED at
               # "../torch/csrc/jit/passes/utils/check_alias_annotation.cpp":104, please report a bug to PyTorch.
               SkipInfo('TestJit', 'test_variant_consistency_jit'),
           ),
           supports_out=False,),
    OpInfo('nn.functional.pad',
           variant_test_name='constant',
           aten_name='constant_pad_nd',
           dtypes=all_types_and_complex_and(torch.bool, torch.bfloat16, torch.half),
           sample_inputs_func=partial(sample_inputs_nn_pad, mode='constant'),
           supports_out=False),
    OpInfo('nn.functional.pad',
           variant_test_name='reflect',
           dtypes=floating_and_complex_types(),
           dtypesIfCUDA=floating_and_complex_types_and(torch.half),
           sample_inputs_func=partial(sample_inputs_nn_pad, mode='reflect'),
           skips=(
               # op name not found in JIT graph
               # There are multiple aten ops, namely reflection_pad_{1,2,3}d
               # so we can't use aten_name argument in opinfo
               # RuntimeError: aliasOp != torch::jit::getOperatorAliasMap().end()
               SkipInfo('TestJit', 'test_variant_consistency_jit', dtypes=(torch.float32,)),
           ),
           gradcheck_nondet_tol=GRADCHECK_NONDET_TOL,
           supports_out=False),
    OpInfo('nn.functional.pad',
           variant_test_name='replicate',
           dtypes=floating_and_complex_types(),
           dtypesIfCUDA=floating_and_complex_types_and(torch.half),
           sample_inputs_func=partial(sample_inputs_nn_pad, mode='replicate'),
           skips=(
               # op name not found in JIT graph
               # There are multiple aten ops, namely replication_pad_{1,2,3}d
               # so we can't use aten_name argument in opinfo
               # RuntimeError: aliasOp != torch::jit::getOperatorAliasMap().end()
               SkipInfo('TestJit', 'test_variant_consistency_jit', dtypes=(torch.float32,)),
           ),
           gradcheck_nondet_tol=GRADCHECK_NONDET_TOL,
           supports_out=False),
    OpInfo('nn.functional.pad',
           variant_test_name='circular',
           dtypes=all_types_and_complex_and(torch.bool, torch.bfloat16, torch.half),
           sample_inputs_func=partial(sample_inputs_nn_pad, mode='circular'),
           supports_forward_ad=True,
           check_batched_grad=False,
           skips=(
               # Doesn't have a corresponding aten operator.
               # RuntimeError: aliasOp != torch::jit::getOperatorAliasMap().end()
               SkipInfo('TestJit', 'test_variant_consistency_jit', dtypes=(torch.float32,)),
           ),
           supports_out=False),
    OpInfo('nn.functional.hardswish',
           aten_name="hardswish",
           supports_autograd=True,
           assert_autodiffed=True,
           sample_inputs_func=sample_inputs_hardswish,
           dtypesIfCUDA=floating_types_and(torch.half, torch.bfloat16),
           supports_gradgrad=False,
           supports_forward_ad=True,
           supports_out=False,
           autodiff_nonfusible_nodes=["aten::hardswish"]),
    OpInfo('nn.functional.unfold',
           aten_name='im2col',
           dtypes=floating_types_and(torch.half),
           sample_inputs_func=sample_inputs_nn_unfold,
           skips=(
               # JIT alias info internal asserts here
               SkipInfo('TestJit', 'test_variant_consistency_jit'),
           ),
           supports_out=False),
    OpInfo('nn.functional.interpolate',
           aten_name="interpolate",
           variant_test_name='nearest',
           supports_autograd=True,
           dtypesIfCPU=floating_types_and(torch.uint8),
           dtypesIfCUDA=floating_types_and(torch.half, torch.uint8),
           sample_inputs_func=partial(sample_inputs_interpolate, 'nearest'),
           skips=(
               # JIT alias info internal asserts here
               SkipInfo('TestJit', 'test_variant_consistency_jit'),
           ),
           supports_out=False),
    OpInfo('nn.functional.interpolate',
           aten_name="interpolate",
           variant_test_name='linear',
           supports_autograd=True,
           dtypesIfCUDA=floating_types_and(torch.half),
           sample_inputs_func=partial(sample_inputs_interpolate, 'linear'),
           skips=(
               # JIT alias info internal asserts here
               SkipInfo('TestJit', 'test_variant_consistency_jit'),
           ),
           supports_out=False),
    OpInfo('nn.functional.interpolate',
           aten_name="interpolate",
           variant_test_name='bilinear',
           supports_autograd=True,
           dtypesIfCUDA=floating_types_and(torch.half),
           gradcheck_nondet_tol=GRADCHECK_NONDET_TOL,
           sample_inputs_func=partial(sample_inputs_interpolate, 'bilinear'),
           skips=(
               # JIT alias info internal asserts here
               SkipInfo('TestJit', 'test_variant_consistency_jit'),
           ),
           supports_out=False),
    OpInfo('nn.functional.interpolate',
           aten_name="interpolate",
           variant_test_name='bicubic',
           supports_autograd=True,
           dtypesIfCUDA=floating_types_and(torch.half),
           sample_inputs_func=partial(sample_inputs_interpolate, 'bicubic'),
           gradcheck_nondet_tol=GRADCHECK_NONDET_TOL,
           skips=(
               # JIT alias info internal asserts here
               SkipInfo('TestJit', 'test_variant_consistency_jit'),
           ),
           supports_out=False),
    OpInfo('nn.functional.interpolate',
           aten_name="interpolate",
           variant_test_name='trilinear',
           supports_autograd=True,
           dtypesIfCUDA=floating_types_and(torch.half),
           gradcheck_nondet_tol=GRADCHECK_NONDET_TOL,
           sample_inputs_func=partial(sample_inputs_interpolate, 'trilinear'),
           skips=(
               # JIT alias info internal asserts here
               SkipInfo('TestJit', 'test_variant_consistency_jit'),
           ),
           supports_out=False),
    OpInfo('nn.functional.interpolate',
           aten_name="interpolate",
           variant_test_name='area',
           supports_autograd=True,
           dtypesIfCUDA=floating_types_and(torch.half, torch.bfloat16),
           sample_inputs_func=partial(sample_inputs_interpolate, 'area'),
           gradcheck_nondet_tol=GRADCHECK_NONDET_TOL,
           skips=(
               # JIT alias info internal asserts here
               SkipInfo('TestJit', 'test_variant_consistency_jit'),
           ),
           supports_out=False),
    OpInfo('nn.functional.leaky_relu',
           aliases=None,
           aten_name="leaky_relu",
           dtypes=floating_types(),
           sample_inputs_func=sample_inputs_leaky_relu,
           dtypesIfCPU=floating_types_and(torch.bfloat16),
           dtypesIfCUDA=floating_types_and(torch.float16, torch.bfloat16),
           supports_autograd=True,
           assert_autodiffed=True,
           supports_gradgrad=True,
           supports_out=False,
           supports_forward_ad=True,
           autodiff_nonfusible_nodes=["aten::leaky_relu"]),
    OpInfo('nn.functional.avg_pool2d',
           aten_name='avg_pool2d',
           supports_autograd=True,
           supports_out=False,
           dtypesIfCPU=floating_types_and(torch.int64),
           dtypesIfCUDA=floating_types_and(torch.float16, torch.bfloat16),
           sample_inputs_func=sample_inputs_avgpool2d),
    OpInfo('nn.functional.linear',
           aten_name='linear',
           supports_autograd=True,
           sample_inputs_func=sample_inputs_linear,
           dtypesIfCPU=all_types_and_complex_and(torch.half, torch.bfloat16),
           dtypesIfROCM=floating_and_complex_types_and(torch.float16, torch.bfloat16),
           dtypesIfCUDA=floating_and_complex_types_and(torch.float16, *[torch.bfloat16] if CUDA11OrLater else []),
           backward_dtypesIfCUDA=floating_and_complex_types_and(torch.float16,
                                                                *[torch.bfloat16] if CUDA11OrLater else []),
           supports_forward_ad=True,
           supports_out=False),
    UnaryUfuncInfo(
        'nn.functional.logsigmoid',
        aten_name="log_sigmoid",
        ref=reference_logsigmoid,
        dtypes=floating_types(),
        dtypesIfCUDA=floating_types_and(torch.float16),
        supports_autograd=True,
        assert_autodiffed=False,
        supports_gradgrad=True,
        supports_out=False,
        # autodiff_nonfusible_nodes=["aten::log_sigmoid"],
        decorators=[
            DecorateInfo(
                precisionOverride({torch.float16: 1e-2}),
                'TestUnaryUfuncs', 'test_reference_numerics_normal'),
            DecorateInfo(
                precisionOverride({torch.float16: 1e-2}),
                'TestUnaryUfuncs', 'test_reference_numerics_hard'),
            DecorateInfo(
                precisionOverride({torch.float16: 1e-2}),
                'TestUnaryUfuncs', 'test_reference_numerics_extremal'),
        ],
    ),
    OpInfo('nextafter',
           dtypes=floating_types_and(torch.bfloat16),
           supports_autograd=False,
           sample_inputs_func=sample_inputs_nextafter),
    OpInfo('topk',
           dtypes=all_types(),
           dtypesIfCPU=all_types_and(torch.bfloat16),
           dtypesIfCUDA=all_types_and(torch.bfloat16, torch.float16),
           sample_inputs_func=sample_inputs_topk,
           skips=(
               # Topk is not raising a warning when the out is resized
               SkipInfo('TestCommon', 'test_out'),
           )),
    OpInfo('nn.functional.hardshrink',
           aten_name="hardshrink",
           dtypes=floating_types(),
           dtypesIfCUDA=floating_types_and(torch.float16, torch.bfloat16),
           supports_autograd=True,
           assert_autodiffed=True,
           sample_inputs_func=sample_inputs_hardshrink_hardtanh,
           supports_gradgrad=True,
           supports_out=False,
           supports_forward_ad=True,
           autodiff_nonfusible_nodes=["aten::hardshrink"]),
    OpInfo('nn.functional.hardtanh',
           aten_name="hardtanh",
           dtypesIfCPU=floating_types_and(torch.int8, torch.int16, torch.int32, torch.int64, torch.bfloat16),
           backward_dtypesIfCPU=all_types(),
           dtypesIfCUDA=floating_types_and(torch.int8, torch.int16, torch.int32, torch.int64, torch.float16, torch.bfloat16),
           backward_dtypesIfCUDA=floating_types_and(torch.float16),
           supports_autograd=True,
           assert_autodiffed=True,
           sample_inputs_func=sample_inputs_hardshrink_hardtanh,
           supports_gradgrad=True,
           supports_out=False,
           supports_forward_ad=True,
           autodiff_nonfusible_nodes=["aten::hardtanh"],
           ),
    OpInfo('nn.functional.gelu',
           aten_name="gelu",
           supports_autograd=True,
           assert_autodiffed=True,
           sample_inputs_func=sample_inputs_gelu,
           dtypesIfCPU=floating_types_and(torch.bfloat16),
           dtypesIfCUDA=floating_types_and(torch.half, torch.bfloat16),
           supports_gradgrad=True,
           supports_out=False,
           autodiff_nonfusible_nodes=["aten::gelu"]),
    OpInfo('nn.functional.relu6',
           aten_name="relu6",
           dtypes=all_types(),
           dtypesIfCPU=all_types_and(torch.bfloat16),
           backward_dtypesIfCPU=floating_types(),
           dtypesIfCUDA=all_types_and(torch.float16, torch.bfloat16),
           backward_dtypesIfCUDA=floating_types_and(torch.float16),
           supports_autograd=True,
           assert_autodiffed=True,
           sample_inputs_func=sample_inputs_hardshrink_hardtanh,
           supports_gradgrad=True,
           supports_out=False,
           supports_forward_ad=True,
           autodiff_nonfusible_nodes=["aten::relu6"]),
    OpInfo('mm',
           dtypes=floating_and_complex_types_and(torch.half),
           dtypesIfCPU=all_types_and_complex_and(torch.float16, torch.bfloat16),
           dtypesIfCUDA=floating_and_complex_types_and(torch.float16, *[torch.bfloat16] if CUDA11OrLater else []),
           assert_autodiffed=True,
           supports_forward_ad=True,
           sample_inputs_func=sample_inputs_mm,
           skips=(
               # mm does not correctly warn when resizing out= inputs
               SkipInfo('TestCommon', 'test_out'),
           )),
    OpInfo('mode',
           op=torch.mode,
           dtypes=all_types_and(torch.float16, torch.bfloat16, torch.bool),
           supports_forward_ad=True,
           sample_inputs_func=sample_inputs_mode,),
    MvlGammaInfo(variant_test_name='mvlgamma_p_1',
                 domain=(1, None),
                 skips=skips_mvlgamma(),
                 sample_kwargs=lambda device, dtype, input: ({'p': 1}, {'d': 1})),
    MvlGammaInfo(variant_test_name='mvlgamma_p_3',
                 domain=(2, None),
                 skips=skips_mvlgamma(skip_redundant=True) + (
                     SkipInfo('TestUnaryUfuncs', 'test_reference_numerics_hard', dtypes=(torch.float16,)),
                 ),
                 sample_kwargs=lambda device, dtype, input: ({'p': 3}, {'d': 3})),
    MvlGammaInfo(variant_test_name='mvlgamma_p_5',
                 domain=(3, None),
                 skips=skips_mvlgamma(skip_redundant=True) + (
                     SkipInfo('TestUnaryUfuncs', 'test_reference_numerics_hard', dtypes=(torch.float16,)),
                 ),
                 sample_kwargs=lambda device, dtype, input: ({'p': 5}, {'d': 5})),
    OpInfo('ne',
           aliases=('not_equal',),
           dtypes=all_types_and_complex_and(torch.bool, torch.bfloat16, torch.float16),
           supports_autograd=False,
           sample_inputs_func=sample_inputs_comparison_ops),
    OpInfo('narrow',
           dtypes=all_types_and_complex_and(torch.bool, torch.bfloat16, torch.float16),
           supports_out=False,
           supports_forward_ad=True,
           sample_inputs_func=sample_inputs_narrow),
    UnaryUfuncInfo('neg',
                   aliases=('negative', ),
                   ref=np.negative,
                   dtypes=all_types_and_complex_and(torch.half, torch.bfloat16),
                   assert_autodiffed=True,),
    OpInfo('dist',
           op=torch.dist,
           dtypes=floating_and_complex_types_and(torch.half, torch.bfloat16),
           sample_inputs_func=sample_inputs_dist,
           skips=(
               # dist does not correctly warn when resizing out= inputs
               SkipInfo('TestCommon', 'test_out'),
           )),
    OpInfo('outer',
           op=torch.outer,
           aliases=('ger', ),
           dtypes=all_types_and_complex_and(torch.bool, torch.float16, torch.bfloat16),
           supports_forward_ad=True,
           sample_inputs_func=sample_inputs_outer,),
    OpInfo('ormqr',
           op=torch.ormqr,
           dtypes=floating_and_complex_types(),
           supports_autograd=False,
           sample_inputs_func=sample_inputs_ormqr,
           decorators=[skipCUDAIfNoCusolver, skipCPUIfNoLapack]),
    OpInfo('permute',
           dtypes=all_types_and_complex_and(torch.bool, torch.float16, torch.bfloat16),
           dtypesIfCUDA=all_types_and_complex_and(torch.bool, torch.float16, torch.bfloat16),
           supports_out=False,
           assert_autodiffed=True,
           supports_forward_ad=True,
           sample_inputs_func=sample_inputs_permute),
    OpInfo('pow',
           dtypes=all_types_and_complex_and(torch.half, torch.bfloat16, torch.bool),
           # Due to AVX2 curently not being fully supported for Float16, log_vml_cpu can't be enabled
           # for Float16, causing this test to fail. pow's autograd for Float16 is thus currently
           # unsupported on CPU.
           backward_dtypes=all_types_and_complex_and(torch.bfloat16, torch.bool),
           backward_dtypesIfCUDA=all_types_and_complex_and(torch.bfloat16, torch.half),
           sample_inputs_func=sample_inputs_pow,
           supports_inplace_autograd=False,
           supports_forward_ad=True,
           assert_autodiffed=True,
           ),
    OpInfo('float_power',
           dtypes=all_types_and_complex_and(torch.half, torch.bfloat16, torch.bool),
           sample_inputs_func=sample_inputs_pow,
           supports_forward_ad=True,
           skips=(
               SkipInfo('TestMathBits', 'test_conj_view', device_type='cuda'),),),
    OpInfo('qr',
           op=torch.qr,
           dtypes=floating_and_complex_types(),
           sample_inputs_func=sample_inputs_linalg_qr,
           # batched gradients do not work for empty inputs
           # https://github.com/pytorch/pytorch/issues/50743#issuecomment-767376085
           check_batched_gradgrad=False,
           decorators=[skipCUDAIfNoMagma, skipCUDAIfRocm, skipCPUIfNoLapack]),
    UnaryUfuncInfo('rad2deg',
                   ref=np.degrees,
                   decorators=(precisionOverride({torch.bfloat16: 7e-1,
                                                  torch.float16: 7e-1}),),
                   dtypes=all_types_and(torch.bool, torch.half, torch.bfloat16),
                   skips=(
                       # Reference: https://github.com/pytorch/pytorch/pull/51283#issuecomment-770614273
                       SkipInfo('TestUnaryUfuncs', 'test_reference_numerics_normal',
                                dtypes=[torch.bfloat16]),
                       SkipInfo('TestUnaryUfuncs', 'test_reference_numerics_hard',
                                dtypes=[torch.bfloat16]),
                       SkipInfo('TestUnaryUfuncs', 'test_reference_numerics_extremal',
                                dtypes=[torch.bfloat16]),
                   ),
                   safe_casts_outputs=True),
    UnaryUfuncInfo('real',
                   ref=np.real,
                   dtypes=complex_types(),
                   supports_out=False,
                   supports_forward_ad=True,
                   skips=(
                       # Skip since real and imag don't have out variants.
                       SkipInfo('TestUnaryUfuncs', 'test_out_arg_all_dtypes'),
                   )),
    OpInfo('roll',
           ref=np.roll,
           dtypes=all_types_and_complex_and(torch.bool, torch.bfloat16, torch.half),
           supports_out=False,
           supports_forward_ad=True,
           sample_inputs_func=sample_inputs_roll),
    OpInfo('rot90',
           dtypes=all_types_and_complex_and(torch.bool, torch.bfloat16, torch.half),
           supports_out=False,
           supports_forward_ad=True,
           sample_inputs_func=sample_inputs_rot90),
    UnaryUfuncInfo('round',
                   ref=np.round,
                   aliases=('special.round',),
                   dtypes=floating_types_and(torch.bfloat16),
                   dtypesIfCUDA=floating_types_and(torch.half, torch.bfloat16),
                   supports_forward_ad=True,
                   assert_autodiffed=True,),
    UnaryUfuncInfo('sin',
                   ref=np.sin,
                   dtypes=all_types_and_complex_and(torch.bool, torch.bfloat16),
                   dtypesIfCUDA=all_types_and_complex_and(torch.bool, torch.half, torch.bfloat16),
                   assert_autodiffed=True,
                   handles_large_floats=False,
                   handles_complex_extremals=False,
                   safe_casts_outputs=True,
                   supports_forward_ad=True,
                   decorators=(precisionOverride({torch.bfloat16: 1e-2}),)),
    UnaryUfuncInfo('sinc',
                   ref=np_sinc_with_fp16_as_fp32,
                   aliases=('special.sinc',),
                   dtypes=all_types_and_complex_and(torch.bool, torch.bfloat16),
                   dtypesIfCUDA=all_types_and_complex_and(torch.bool, torch.half, torch.bfloat16),
                   handles_large_floats=False,
                   handles_complex_extremals=False,
                   safe_casts_outputs=True,
                   supports_forward_ad=True,
                   decorators=(precisionOverride({torch.bfloat16: 1e-2,
                                                  torch.float16: 1e-2}),),
                   skips=(
                       # Reference: https://github.com/pytorch/pytorch/issues/49133
                       SkipInfo('TestUnaryUfuncs', 'test_reference_numerics_normal',
                                dtypes=[torch.cfloat]),
                   )),
    UnaryUfuncInfo('sinh',
                   ref=np_unary_ufunc_integer_promotion_wrapper(np.sinh),
                   dtypes=all_types_and_complex_and(torch.bool),
                   dtypesIfCPU=all_types_and_complex_and(torch.bool, torch.bfloat16),
                   dtypesIfCUDA=all_types_and_complex_and(torch.bool, torch.half, torch.bfloat16),
                   safe_casts_outputs=True,
                   assert_autodiffed=True,
                   supports_forward_ad=True,
                   decorators=(precisionOverride({torch.float16: 1e-2}),),
                   skips=(
                       SkipInfo('TestUnaryUfuncs', 'test_reference_numerics_extremal',
                                device_type='cpu', dtypes=[torch.cfloat, torch.cdouble],
                                active_if=(IS_MACOS or IS_WINDOWS)),
                       SkipInfo('TestUnaryUfuncs', 'test_reference_numerics_hard',
                                device_type='cpu', dtypes=[torch.cfloat, torch.cdouble],
                                active_if=(IS_MACOS or IS_WINDOWS)),
                       # Reference: https://github.com/pytorch/pytorch/issues/48641
                       SkipInfo('TestUnaryUfuncs', 'test_reference_numerics_hard',
                                device_type='cpu', dtypes=[torch.int8]),
                   )),
    UnaryUfuncInfo('sign',
                   ref=reference_sign,
                   dtypes=all_types_and(torch.bool, torch.bfloat16, torch.half),
                   dtypesIfCUDA=all_types_and(torch.bool, torch.bfloat16, torch.half),
                   supports_forward_ad=True,
                   skips=(
                       # Reference: https://github.com/pytorch/pytorch/issues/41245
                       SkipInfo('TestUnaryUfuncs', 'test_reference_numerics_extremal',
                                dtypes=[torch.bfloat16, torch.float16, torch.float32, torch.float64]),
                   )),
    UnaryUfuncInfo('sgn',
                   ref=reference_sgn,
                   dtypes=all_types_and_complex_and(torch.bool, torch.bfloat16, torch.half),
                   supports_forward_ad=True,
                   skips=(
                       # Reference: https://github.com/pytorch/pytorch/issues/41245
                       SkipInfo('TestUnaryUfuncs', 'test_reference_numerics_extremal',
                                dtypes=[torch.bfloat16, torch.float16, torch.float32, torch.float64]),
                       # Reference: https://github.com/pytorch/pytorch/issues/53958
                       # Test fails in comparison on Nan as the `equal_nan` is True for
                       # comparing the CPU tensors.
                       SkipInfo('TestUnaryUfuncs', 'test_reference_numerics_extremal',
                                device_type='cpu', dtypes=[torch.complex64, torch.complex128]),
                       # Reference: https://github.com/pytorch/pytorch/issues/48486
                       SkipInfo('TestUnaryUfuncs', 'test_reference_numerics_hard',
                                device_type='cpu', dtypes=[torch.complex64])
                   )),
    OpInfo('split',
           dtypes=all_types_and_complex_and(torch.bfloat16, torch.half, torch.bool),
           sample_inputs_func=partial(sample_inputs_split, list_args=False),
           supports_out=False,
           assert_autodiffed=True),
    OpInfo('split',
           variant_test_name='list_args',
           dtypes=all_types_and_complex_and(torch.bfloat16, torch.half, torch.bool),
           sample_inputs_func=partial(sample_inputs_split, list_args=True),
           supports_out=False),
    OpInfo('split_with_sizes',
           dtypes=all_types_and_complex_and(torch.bfloat16, torch.half, torch.bool),
           sample_inputs_func=sample_inputs_split_with_sizes,
           supports_out=False,
           assert_autodiffed=True),
    OpInfo('__radd__',
           op=torch.Tensor.__radd__,
           dtypes=all_types_and_complex_and(torch.bfloat16, torch.half, torch.bool),
           sample_inputs_func=sample_inputs_rbinops,
           supports_out=False,
           skips=(SkipInfo('TestJit', 'test_variant_consistency_jit',),),
           assert_autodiffed=True,
           supports_forward_ad=True,
           autodiff_nonfusible_nodes=['aten::add'],),
    OpInfo('__rdiv__',
           op=torch.Tensor.__rdiv__,
           dtypes=all_types_and_complex_and(torch.bfloat16, torch.half, torch.bool),
           sample_inputs_func=sample_inputs_rbinops,
           supports_out=False,
           skips=(SkipInfo('TestJit', 'test_variant_consistency_jit',),),
           supports_forward_ad=True,
           assert_autodiffed=True,
           autodiff_nonfusible_nodes=['aten::mul', 'aten::reciprocal'],),
    OpInfo('__rmul__',
           op=torch.Tensor.__rmul__,
           dtypes=all_types_and_complex_and(torch.bfloat16, torch.half, torch.bool),
           sample_inputs_func=sample_inputs_rbinops,
           supports_out=False,
           skips=(SkipInfo('TestJit', 'test_variant_consistency_jit',),),
           assert_autodiffed=True,
           supports_forward_ad=True,
           autodiff_nonfusible_nodes=['aten::mul'],),
    OpInfo('__rand__',
           op=torch.Tensor.__rand__,
           dtypes=integral_types_and(torch.bool),
           sample_inputs_func=sample_inputs_rbinops,
           supports_out=False,
           skips=(SkipInfo('TestCommon', 'test_variant_consistency_jit',),),
           supports_autograd=False,
           supports_forward_ad=True,),
    OpInfo('__ror__',
           op=torch.Tensor.__ror__,
           dtypes=integral_types_and(torch.bool),
           sample_inputs_func=sample_inputs_rbinops,
           supports_out=False,
           skips=(SkipInfo('TestCommon', 'test_variant_consistency_jit',),),
           supports_autograd=False,
           supports_forward_ad=True,),
    OpInfo('__rxor__',
           op=torch.Tensor.__rxor__,
           dtypes=integral_types_and(torch.bool),
           sample_inputs_func=sample_inputs_rbinops,
           supports_out=False,
           skips=(SkipInfo('TestCommon', 'test_variant_consistency_jit',),),
           supports_autograd=False,
           supports_forward_ad=True,),
    OpInfo('__rmatmul__',
           op=torch.Tensor.__rmatmul__,
           dtypes=floating_types(),
           dtypesIfCPU=all_types_and_complex(),
           dtypesIfCUDA=floating_types_and(torch.float16, *[torch.bfloat16] if CUDA11OrLater else [],
                                           torch.complex64, torch.complex128),
           backward_dtypesIfCUDA=floating_types_and(torch.float16,
                                                    *[torch.bfloat16] if (SM60OrLater and CUDA11OrLater) else [],
                                                    torch.complex64, torch.complex128),
           assert_autodiffed=True,
           sample_inputs_func=sample_inputs_matmul,
           supports_out=False,
           skips=(
               SkipInfo('TestJit', 'test_variant_consistency_jit',),
           )),
    OpInfo('__rmod__',
           op=torch.Tensor.__rmod__,
           dtypes=all_types_and(torch.bfloat16, torch.half),
           dtypesIfCPU=floating_types_and(torch.half,),
           dtypesIfCUDA=all_types_and(torch.bfloat16, torch.half, torch.bool),
           sample_inputs_func=sample_inputs_rbinops,
           supports_out=False,
           skips=(SkipInfo('TestJit', 'test_variant_consistency_jit',),),
           # Support autograd after torch.remainder(Tensor, Tensor) supports
           # autograd of the second argument.
           # https://github.com/pytorch/pytorch/pull/58476/files#r637167630
           supports_autograd=False,
           assert_autodiffed=True,
           autodiff_nonfusible_nodes=['aten::remainder'],),
    OpInfo('__rpow__',
           op=torch.Tensor.__rpow__,
           dtypes=all_types_and_complex_and(torch.bfloat16, torch.half, torch.bool),
           # Reference: https://github.com/pytorch/pytorch/issues/54774
           # "log2" "_vml_cpu" not implemented for Half
           backward_dtypesIfCPU=all_types_and_complex_and(torch.bfloat16, torch.bool),
           sample_inputs_func=sample_inputs_rbinops,
           supports_out=False,
           supports_forward_ad=True,
           skips=(
               SkipInfo('TestJit', 'test_variant_consistency_jit',),),
           assert_autodiffed=True,
           autodiff_nonfusible_nodes=['aten::pow'],),
    OpInfo('__rsub__',
           op=torch.Tensor.__rsub__,
           dtypes=all_types_and_complex_and(torch.bfloat16, torch.half),
           sample_inputs_func=sample_inputs_rbinops,
           supports_out=False,
           skips=(SkipInfo('TestJit', 'test_variant_consistency_jit',),),
           assert_autodiffed=True,
           autodiff_nonfusible_nodes=['aten::rsub'],),
    OpInfo('rsub',
           dtypes=all_types_and_complex_and(torch.bfloat16, torch.half),
           variant_test_name='rsub_tensor',
           supports_out=False,
           supports_inplace_autograd=False,
           skips=(
               # Reference: https://github.com/pytorch/pytorch/issues/53797
               # JIT doesn't understand complex literals
               SkipInfo('TestJit', 'test_variant_consistency_jit',
                        dtypes=[torch.cfloat, torch.cdouble]),
           ),
           sample_inputs_func=partial(sample_inputs_rsub, variant='tensor'),),
    OpInfo('rsub',
           dtypes=all_types_and_complex_and(torch.bfloat16, torch.half),
           variant_test_name='rsub_scalar',
           supports_out=False,
           supports_inplace_autograd=False,
           sample_inputs_func=partial(sample_inputs_rsub, variant='scalar'),
           skips=(
               # Reference: https://github.com/pytorch/pytorch/issues/53797
               # JIT doesn't understand complex literals
               SkipInfo('TestJit', 'test_variant_consistency_jit',
                        dtypes=all_types_and_complex_and(torch.bfloat16, torch.half)),),
           assert_autodiffed=True,),
    OpInfo('select',
           dtypes=all_types_and_complex_and(torch.bfloat16, torch.half, torch.bool),
           sample_inputs_func=sample_inputs_select,
           supports_forward_ad=True,
           supports_out=False),
    UnaryUfuncInfo('signbit',
                   ref=np.signbit,
                   dtypes=all_types_and(torch.bool, torch.bfloat16, torch.half),
                   supports_autograd=False,),
    OpInfo('solve',
           op=torch.solve,
           dtypes=floating_and_complex_types(),
           sample_inputs_func=sample_inputs_legacy_solve,
           check_batched_gradgrad=False,
           decorators=[skipCUDAIfNoMagma, skipCUDAIfRocm, skipCPUIfNoLapack]),
    OpInfo('std',
           dtypes=floating_and_complex_types_and(torch.half),
           dtypesIfCPU=floating_and_complex_types_and(torch.half, torch.bfloat16),
           dtypesIfCUDA=floating_and_complex_types_and(torch.half, torch.bfloat16),
           backward_dtypesIfCPU=floating_and_complex_types_and(torch.half, torch.bfloat16),
           sample_inputs_func=sample_inputs_std_var,
           # TODO: std does support out in some signatures
           supports_out=False,
           assert_autodiffed=True,
           ),
    UnaryUfuncInfo('tan',
                   ref=np.tan,
                   dtypes=all_types_and_complex_and(torch.bool, torch.bfloat16),
                   dtypesIfCUDA=all_types_and_complex_and(torch.bool, torch.half, torch.bfloat16),
                   assert_autodiffed=True,
                   safe_casts_outputs=True,
                   supports_forward_ad=True,
                   skips=(
                       SkipInfo('TestUnaryUfuncs', 'test_reference_numerics_extremal',
                                device_type='cpu', dtypes=[torch.bfloat16]),
                       SkipInfo('TestUnaryUfuncs', 'test_reference_numerics_hard',
                                device_type='cpu', dtypes=[torch.bfloat16]),
                       SkipInfo('TestUnaryUfuncs', 'test_reference_numerics_normal',
                                device_type='cpu', dtypes=[torch.bfloat16]),
                       SkipInfo('TestUnaryUfuncs', 'test_reference_numerics_extremal',
                                device_type='cpu', dtypes=[torch.cfloat, torch.cdouble],
                                active_if=(IS_MACOS or IS_WINDOWS)),
                       SkipInfo('TestUnaryUfuncs', 'test_reference_numerics_hard',
                                device_type='cpu', dtypes=[torch.cfloat, torch.cdouble],
                                active_if=(IS_MACOS or IS_WINDOWS)),
                       SkipInfo('TestUnaryUfuncs', 'test_reference_numerics_normal',
                                device_type='cpu', dtypes=[torch.cfloat, torch.cdouble],
                                active_if=(IS_MACOS or IS_WINDOWS)),
                       SkipInfo('TestUnaryUfuncs', 'test_reference_numerics_hard',
                                device_type='cuda', dtypes=[torch.float64],
                                active_if=TEST_WITH_ROCM),
                   )),
    UnaryUfuncInfo('tanh',
                   ref=np.tanh,
                   decorators=(precisionOverride({torch.bfloat16: 1e-2}),),
                   dtypes=all_types_and_complex_and(torch.bool, torch.bfloat16),
                   dtypesIfCUDA=all_types_and_complex_and(torch.bool, torch.half, torch.bfloat16),
                   # "tanh_backward_cpu" not implemented for 'BFloat16'
                   backward_dtypesIfCPU=all_types_and_complex_and(torch.bool, torch.bfloat16),
                   assert_autodiffed=True,
                   safe_casts_outputs=True,
                   supports_forward_ad=True,
                   skips=(
                       SkipInfo('TestUnaryUfuncs', 'test_reference_numerics_extremal',
                                device_type='cpu', dtypes=[torch.cfloat, torch.cdouble],
                                active_if=(IS_MACOS or IS_WINDOWS)),
                       SkipInfo('TestUnaryUfuncs', 'test_reference_numerics_hard',
                                device_type='cpu', dtypes=[torch.cfloat, torch.cdouble],
                                active_if=(IS_MACOS or IS_WINDOWS)),
                       SkipInfo('TestUnaryUfuncs', 'test_reference_numerics_normal',
                                device_type='cpu', dtypes=[torch.cfloat, torch.cdouble],
                                active_if=(IS_MACOS or IS_WINDOWS)),
                   )),
    OpInfo('tensor_split',
           ref=np.array_split,
           dtypes=all_types_and_complex_and(torch.bool),
           dtypesIfCPU=all_types_and_complex_and(torch.bool, torch.bfloat16, torch.float16),
           dtypesIfCUDA=all_types_and_complex_and(torch.bool, torch.bfloat16, torch.float16),
           supports_out=False,
           supports_forward_ad=True,
           sample_inputs_func=sample_inputs_tensor_split,),
    OpInfo('hsplit',
           dtypes=all_types_and_complex_and(torch.bool, torch.bfloat16, torch.float16),
           supports_out=False,
           supports_forward_ad=True,
           sample_inputs_func=sample_inputs_hsplit,),
    OpInfo('vsplit',
           dtypes=all_types_and_complex_and(torch.bool, torch.bfloat16, torch.float16),
           supports_out=False,
           supports_forward_ad=True,
           sample_inputs_func=sample_inputs_vsplit,),
    OpInfo('dsplit',
           dtypes=all_types_and_complex_and(torch.bool, torch.bfloat16, torch.float16),
           supports_out=False,
           supports_forward_ad=True,
           sample_inputs_func=sample_inputs_dsplit,),
    OpInfo('triangular_solve',
           op=torch.triangular_solve,
           dtypes=floating_and_complex_types(),
           supports_out=False,
           sample_inputs_func=sample_inputs_legacy_solve,
           check_batched_gradgrad=False,
           decorators=[skipCUDAIfNoMagma, skipCUDAIfRocm, skipCPUIfNoLapack]),
    UnaryUfuncInfo('trunc',
                   aliases=('fix', ),
                   ref=np.trunc,
                   dtypes=floating_types_and(torch.bfloat16),
                   dtypesIfCUDA=floating_types_and(torch.float16, torch.bfloat16),
                   supports_forward_ad=True,
                   assert_autodiffed=True),
    UnaryUfuncInfo('exp2',
                   aliases=('special.exp2', ),
                   ref=np_unary_ufunc_integer_promotion_wrapper(np.exp2),
                   dtypes=all_types_and(torch.bool, torch.half),
                   dtypesIfCPU=all_types_and(torch.bool, torch.half, torch.bfloat16),
                   dtypesIfCUDA=all_types_and(torch.bool, torch.half, torch.bfloat16),
                   supports_forward_ad=True,
                   safe_casts_outputs=True),
    UnaryUfuncInfo('expm1',
                   aliases=('special.expm1', ),
                   ref=np_unary_ufunc_integer_promotion_wrapper(np.expm1),
                   dtypes=all_types_and(torch.bool, torch.bfloat16),
                   dtypesIfCUDA=all_types_and(torch.bool, torch.half, torch.bfloat16),
                   supports_forward_ad=True,
                   safe_casts_outputs=True,
                   assert_autodiffed=True,
                   skips=(
                       # Reference: https://github.com/pytorch/pytorch/pull/48926#issuecomment-739734774
                       SkipInfo('TestUnaryUfuncs', 'test_reference_numerics_extremal',
                                device_type='cpu', dtypes=[torch.bfloat16]),
                       SkipInfo('TestUnaryUfuncs', 'test_reference_numerics_hard',
                                device_type='cpu', dtypes=[torch.bfloat16]),
                       SkipInfo('TestUnaryUfuncs', 'test_reference_numerics_normal',
                                device_type='cpu', dtypes=[torch.bfloat16]),
                   )),
    UnaryUfuncInfo('nan_to_num',
                   ref=np.nan_to_num,
                   dtypes=all_types_and(torch.half, torch.bool),
                   dtypesIfCPU=all_types_and(torch.half, torch.bool, torch.bfloat16),
                   dtypesIfCUDA=all_types_and(torch.half, torch.bool, torch.bfloat16),
                   supports_forward_ad=True,
                   # Passing numpy_kwargs via sample_kwargs, as numpy does comparison
                   # with BFloat16 in float, since it currently doesn't support BFloat16.
                   # Ref: https://github.com/pytorch/pytorch/issues/57982#issuecomment-839150556
                   sample_kwargs=lambda device, dtype, input: ({},
                                                               {'posinf': torch.finfo(torch.bfloat16).max,
                                                                'neginf': torch.finfo(torch.bfloat16).min})
                   if dtype is torch.bfloat16 else ({}, {})),
    UnaryUfuncInfo('reciprocal',
                   ref=np_unary_ufunc_integer_promotion_wrapper(np.reciprocal),
                   dtypes=all_types_and_complex_and(torch.bool, torch.half, torch.bfloat16),
                   assert_autodiffed=True,
                   supports_forward_ad=True,
                   safe_casts_outputs=True,
                   skips=(
                       # Reference: https://github.com/pytorch/pytorch/issues/45690
                       SkipInfo('TestUnaryUfuncs', 'test_reference_numerics_extremal',
                                dtypes=[torch.cfloat, torch.cdouble]),
                       # Reference: https://github.com/pytorch/pytorch/pull/49102#issuecomment-744604601
                       SkipInfo('TestUnaryUfuncs', 'test_reference_numerics_extremal',
                                dtypes=[torch.bfloat16]),
                       SkipInfo('TestUnaryUfuncs', 'test_reference_numerics_hard',
                                dtypes=[torch.bfloat16]),
                       SkipInfo('TestUnaryUfuncs', 'test_reference_numerics_normal',
                                dtypes=[torch.bfloat16]),
                   )),
    UnaryUfuncInfo('rsqrt',
                   ref=lambda x: np.reciprocal(np.sqrt(x)),
                   domain=(0, None),
                   dtypes=all_types_and_complex_and(torch.bool, torch.bfloat16),
                   dtypesIfCUDA=all_types_and_complex_and(torch.bool, torch.half, torch.bfloat16),
                   decorators=(precisionOverride({torch.half: 5e-2}),),
                   safe_casts_outputs=True,
                   assert_autodiffed=True,
                   supports_forward_ad=True,
                   handles_complex_extremals=False),
    UnaryUfuncInfo('sqrt',
                   ref=np.sqrt,
                   supports_sparse=True,
                   domain=(0, None),
                   dtypes=all_types_and_complex_and(torch.bool, torch.bfloat16),
                   dtypesIfCUDA=all_types_and_complex_and(torch.bool, torch.half, torch.bfloat16),
                   assert_autodiffed=True,
                   supports_forward_ad=True,
                   decorators=(precisionOverride({torch.bfloat16: 7e-2}),),
                   skips=(
                       # Reference: https://github.com/pytorch/pytorch/issues/47358
                       SkipInfo('TestUnaryUfuncs', 'test_reference_numerics_hard',
                                device_type='cpu', dtypes=[torch.cfloat, torch.cdouble],
                                active_if=IS_MACOS),
                       # Reference: https://github.com/pytorch/pytorch/pull/47293#issuecomment-721774436
                       SkipInfo('TestUnaryUfuncs', 'test_reference_numerics_hard',
                                dtypes=[torch.bfloat16])),
                   safe_casts_outputs=True,
                   handles_complex_extremals=False),
    UnaryUfuncInfo('square',
                   ref=np.square,
                   dtypes=all_types_and_complex_and(torch.bool, torch.float16, torch.bfloat16),
                   decorators=(precisionOverride({torch.complex64: 3e-4, torch.bfloat16: 3e-1}),),
                   supports_forward_ad=True,
                   skips=(
                       # Reference: https://github.com/pytorch/pytorch/issues/52549
                       SkipInfo('TestUnaryUfuncs', 'test_reference_numerics_hard',
                                dtypes=[torch.cfloat, torch.cdouble]),
                       # >>> t = torch.tensor(complex(-0.01, float("inf")))
                       # >>> np.square(t.numpy())
                       # (-inf-infj)
                       # >>> t.square()
                       # tensor(-inf-infj)
                       # >>> t.cuda().square()
                       # tensor(inf+nanj, device='cuda:0')
                       SkipInfo('TestUnaryUfuncs', 'test_reference_numerics_extremal',
                                device_type='cuda', dtypes=[torch.cfloat, torch.cdouble]),
                       # Reference: https://github.com/pytorch/pytorch/pull/52551#issuecomment-782596181
                       SkipInfo('TestUnaryUfuncs', 'test_reference_numerics_hard',
                                dtypes=[torch.bfloat16]),
                   ),),
    OpInfo('lerp',
           dtypes=floating_and_complex_types(),
           dtypesIfCUDA=floating_and_complex_types_and(torch.half, torch.bfloat16),
           dtypesIfROCM=floating_and_complex_types_and(torch.half, torch.bfloat16),
           sample_inputs_func=sample_inputs_lerp,
           supports_forward_ad=True,
           assert_autodiffed=True),
    OpInfo('linalg.inv',
           aten_name='linalg_inv',
           op=torch.linalg.inv,
           dtypes=floating_and_complex_types(),
           sample_inputs_func=sample_inputs_linalg_invertible,
           check_batched_gradgrad=False,
           supports_forward_ad=True,
           gradcheck_nondet_tol=GRADCHECK_NONDET_TOL,
           decorators=[skipCUDAIfNoMagmaAndNoCusolver, skipCUDAIfRocm, skipCPUIfNoLapack],
           ),
    OpInfo('linalg.inv_ex',
           aten_name='linalg_inv_ex',
           dtypes=floating_and_complex_types(),
           sample_inputs_func=sample_inputs_linalg_invertible,
           check_batched_gradgrad=False,
           supports_forward_ad=True,
           gradcheck_nondet_tol=GRADCHECK_NONDET_TOL,
           decorators=[skipCUDAIfNoMagmaAndNoCusolver, skipCUDAIfRocm, skipCPUIfNoLapack],
           ),
    UnaryUfuncInfo('angle',
                   ref=np.angle,
                   dtypes=all_types_and_complex_and(torch.bool, torch.bfloat16, torch.float16),
                   dtypesIfCUDA=all_types_and_complex_and(torch.bool),
                   decorators=(precisionOverride({torch.float16: 1e-2,
                                                  torch.bfloat16: 1e-2}),),
                   safe_casts_outputs=True,
                   supports_forward_ad=True,
                   supports_complex_to_float=True),
    OpInfo('linalg.solve',
           aten_name='linalg_solve',
           op=torch.linalg.solve,
           dtypes=floating_and_complex_types(),
           sample_inputs_func=sample_inputs_linalg_solve,
           check_batched_gradgrad=False,
           supports_forward_ad=True,
           decorators=[skipCUDAIfNoMagma, skipCUDAIfRocm, skipCPUIfNoLapack]),
    OpInfo('linalg.matrix_rank',
           aten_name='linalg_matrix_rank',
           dtypes=floating_and_complex_types(),
           supports_autograd=False,
           sample_inputs_func=sample_inputs_linalg_invertible,
           decorators=[skipCUDAIfNoMagma, skipCUDAIfRocm, skipCPUIfNoLapack]),
    OpInfo('linalg.matrix_rank',
           aten_name='linalg_matrix_rank',
           variant_test_name='hermitian',
           dtypes=floating_and_complex_types(),
           supports_autograd=False,
           sample_inputs_func=sample_inputs_linalg_pinv_hermitian,
           decorators=[skipCUDAIfNoMagma, skipCUDAIfRocm, skipCPUIfNoLapack]),
    OpInfo('linalg.pinv',
           aten_name='linalg_pinv',
           op=torch.linalg.pinv,
           dtypes=floating_and_complex_types(),
           check_batched_grad=False,
           check_batched_gradgrad=False,
           sample_inputs_func=sample_inputs_linalg_invertible,
           decorators=[skipCUDAIfNoMagmaAndNoCusolver, skipCUDAIfRocm, skipCPUIfNoLapack]),
    OpInfo('linalg.pinv',
           aten_name='linalg_pinv',
           variant_test_name='hermitian',
           dtypes=floating_and_complex_types(),
           check_batched_grad=False,
           check_batched_gradgrad=False,
           sample_inputs_func=sample_inputs_linalg_pinv_hermitian,
           gradcheck_wrapper=gradcheck_wrapper_hermitian_input,
           decorators=[skipCUDAIfNoMagma, skipCUDAIfRocm, skipCPUIfNoLapack]),
    OpInfo('eig',
           op=torch.eig,
           dtypes=floating_and_complex_types(),
           sample_inputs_func=sample_inputs_eig,
           decorators=[
               skipCUDAIfNoMagma,
               skipCPUIfNoLapack,
               skipCUDAIfRocm
           ],),
    OpInfo('einsum',
           # we need this lambda because SampleInput expects tensor input as the first argument
           # TODO(@heitorschueroff) update SampleInput to handle such cases
           op=lambda tensors, equation: torch.einsum(equation, tensors),
           dtypes=all_types_and_complex_and(torch.half, torch.bfloat16),
           dtypesIfCUDA=floating_and_complex_types_and(torch.half, *[torch.bfloat16] if CUDA11OrLater else []),
           backward_dtypesIfCUDA=floating_and_complex_types_and(torch.half,
                                                                *[torch.bfloat16] if (SM60OrLater and CUDA11OrLater) else []),
           supports_out=False,
           sample_inputs_func=sample_inputs_einsum,
           skips=(
               # test does not work with passing lambda for op
               # there's a test `test_einsum` in `test_jit.py` to handle this case
               SkipInfo('TestJit', 'test_variant_consistency_jit'),
           )),
    OpInfo('svd',
           op=torch.svd,
           dtypes=floating_and_complex_types(),
           sample_inputs_func=sample_inputs_svd,
           decorators=[
               skipCUDAIfNoMagmaAndNoCusolver,
               skipCUDAIfRocm,
               skipCPUIfNoLapack,
           ]),
    OpInfo('linalg.svd',
           op=torch.linalg.svd,
           aten_name='linalg_svd',
           dtypes=floating_and_complex_types(),
           sample_inputs_func=sample_inputs_linalg_svd,
           decorators=[
               skipCUDAIfNoMagmaAndNoCusolver,
               skipCUDAIfRocm,
               skipCPUIfNoLapack,
           ]),
    OpInfo('linalg.svdvals',
           op=torch.linalg.svdvals,
           aten_name='linalg_svdvals',
           dtypes=floating_and_complex_types(),
           sample_inputs_func=sample_inputs_linalg_svdvals,
           check_batched_gradgrad=False,
           decorators=[
               skipCUDAIfNoMagmaAndNoCusolver,
               skipCPUIfNoLapack]),
    OpInfo('polar',
           dtypes=floating_types(),
           sample_inputs_func=sample_inputs_polar),
    # TODO(@kshitij12345): Refactor similar to `mvlgamma` entries.
    # To test reference numerics against multiple values of argument `n`,
    # we make multiple OpInfo entries with each entry corresponding to different value of n (currently 0 to 4).
    # We run the op tests from test_ops.py only for `n=0` to avoid redundancy in testing.
    UnaryUfuncInfo('polygamma',
                   op=lambda x, n, **kwargs: torch.polygamma(n, x, **kwargs),
                   variant_test_name='polygamma_n_0',
                   ref=reference_polygamma if TEST_SCIPY else _NOTHING,
                   dtypes=all_types_and(torch.bool),
                   dtypesIfCPU=all_types_and(torch.bool, torch.bfloat16),
                   dtypesIfCUDA=all_types_and(torch.bool, torch.half),
                   safe_casts_outputs=True,
                   supports_forward_ad=True,
                   sample_inputs_func=sample_inputs_polygamma,
                   skips=(
                       # Probably related to the way the function is
                       # scripted for JIT tests (or maybe not).
                       # RuntimeError:
                       # Arguments for call are not valid.
                       # The following variants are available:
                       #   aten::polygamma(int n, Tensor self) -> (Tensor):
                       #   Expected a value of type 'Tensor' for argument 'self' but instead found type 'int'.
                       #   aten::polygamma.out(int n, Tensor self, *, Tensor(a!) out) -> (Tensor(a!)):
                       #   Expected a value of type 'Tensor' for argument 'self' but instead found type 'int'.
                       # The original call is:
                       #   File "<string>", line 3
                       # def the_method(i0):
                       #     return torch.polygamma(i0, 1)
                       #            ~~~~~~~~~~~~~~~ <--- HERE
                       SkipInfo('TestJit', 'test_variant_consistency_jit'),),
                   sample_kwargs=lambda device, dtype, input: ({'n': 0}, {'n': 0})),
    # A separate OpInfo entry for special.polygamma is needed to reorder the arguments
    # for the alias. See the discussion here: https://github.com/pytorch/pytorch/pull/59691#discussion_r650261939
    UnaryUfuncInfo('special.polygamma',
                   op=lambda x, n, **kwargs: torch.special.polygamma(n, x, **kwargs),
                   variant_test_name='special_polygamma_n_0',
                   ref=reference_polygamma if TEST_SCIPY else _NOTHING,
                   dtypes=all_types_and(torch.bool, torch.bfloat16),
                   dtypesIfCUDA=all_types_and(torch.bool, torch.half),
                   safe_casts_outputs=True,
                   supports_forward_ad=True,
                   sample_inputs_func=sample_inputs_polygamma,
                   skips=(
                       # Probably related to the way the function is
                       # scripted for JIT tests (or maybe not).
                       # RuntimeError:
                       # Arguments for call are not valid.
                       # The following variants are available:
                       #   aten::polygamma(int n, Tensor self) -> (Tensor):
                       #   Expected a value of type 'Tensor' for argument 'self' but instead found type 'int'.
                       #   aten::polygamma.out(int n, Tensor self, *, Tensor(a!) out) -> (Tensor(a!)):
                       #   Expected a value of type 'Tensor' for argument 'self' but instead found type 'int'.
                       # The original call is:
                       #   File "<string>", line 3
                       # def the_method(i0):
                       #     return torch.polygamma(i0, 1)
                       #            ~~~~~~~~~~~~~~~ <--- HERE
                       SkipInfo('TestJit', 'test_variant_consistency_jit'),),
                   sample_kwargs=lambda device, dtype, input: ({'n': 0}, {'n': 0})),
    UnaryUfuncInfo('polygamma',
                   op=lambda x, n, **kwargs: torch.polygamma(n, x, **kwargs),
                   variant_test_name='polygamma_n_1',
                   ref=reference_polygamma if TEST_SCIPY else _NOTHING,
                   dtypes=all_types_and(torch.bool),
                   dtypesIfCPU=all_types_and(torch.bool, torch.bfloat16),
                   dtypesIfCUDA=all_types_and(torch.bool, torch.half),
                   safe_casts_outputs=True,
                   supports_forward_ad=True,
                   sample_inputs_func=sample_inputs_polygamma,
                   skips=(
                       # Redundant tests
                       SkipInfo('TestGradients'),
                       SkipInfo('TestJit'),
                       SkipInfo('TestCommon'),
                       # Mismatch: https://github.com/pytorch/pytorch/issues/55357
                       SkipInfo('TestUnaryUfuncs', 'test_reference_numerics_extremal'),
                       SkipInfo('TestUnaryUfuncs', 'test_reference_numerics_hard'),
                       SkipInfo('TestUnaryUfuncs', 'test_reference_numerics_normal'),
                   ),
                   sample_kwargs=lambda device, dtype, input: ({'n': 1}, {'n': 1})),
    UnaryUfuncInfo('polygamma',
                   op=lambda x, n, **kwargs: torch.polygamma(n, x, **kwargs),
                   variant_test_name='polygamma_n_2',
                   ref=reference_polygamma if TEST_SCIPY else _NOTHING,
                   dtypes=all_types_and(torch.bool),
                   dtypesIfCPU=all_types_and(torch.bool, torch.bfloat16),
                   dtypesIfCUDA=all_types_and(torch.bool, torch.half),
                   safe_casts_outputs=True,
                   supports_forward_ad=True,
                   sample_inputs_func=sample_inputs_polygamma,
                   skips=(
                       # Redundant tests
                       SkipInfo('TestGradients'),
                       SkipInfo('TestJit'),
                       SkipInfo('TestCommon'),
                       # Mismatch: https://github.com/pytorch/pytorch/issues/55357
                       SkipInfo('TestUnaryUfuncs', 'test_reference_numerics_extremal'),
                       SkipInfo('TestUnaryUfuncs', 'test_reference_numerics_hard',
                                active_if=TEST_WITH_ROCM),
                       SkipInfo('TestUnaryUfuncs', 'test_reference_numerics_normal',
                                active_if=TEST_WITH_ROCM),),
                   sample_kwargs=lambda device, dtype, input: ({'n': 2}, {'n': 2})),
    UnaryUfuncInfo('polygamma',
                   op=lambda x, n, **kwargs: torch.polygamma(n, x, **kwargs),
                   variant_test_name='polygamma_n_3',
                   ref=reference_polygamma if TEST_SCIPY else _NOTHING,
                   dtypes=all_types_and(torch.bool),
                   dtypesIfCPU=all_types_and(torch.bool, torch.bfloat16),
                   dtypesIfCUDA=all_types_and(torch.bool, torch.half),
                   safe_casts_outputs=True,
                   supports_forward_ad=True,
                   sample_inputs_func=sample_inputs_polygamma,
                   skips=(
                       # Redundant tests
                       SkipInfo('TestGradients'),
                       SkipInfo('TestJit'),
                       SkipInfo('TestCommon'),
                       # Mismatch: https://github.com/pytorch/pytorch/issues/55357
                       SkipInfo('TestUnaryUfuncs', 'test_reference_numerics_extremal'),
                       SkipInfo('TestUnaryUfuncs', 'test_reference_numerics_hard',
                                active_if=TEST_WITH_ROCM),
                       SkipInfo('TestUnaryUfuncs', 'test_reference_numerics_normal',
                                active_if=TEST_WITH_ROCM),),
                   sample_kwargs=lambda device, dtype, input: ({'n': 3}, {'n': 3})),
    UnaryUfuncInfo('polygamma',
                   op=lambda x, n, **kwargs: torch.polygamma(n, x, **kwargs),
                   variant_test_name='polygamma_n_4',
                   ref=reference_polygamma if TEST_SCIPY else _NOTHING,
                   decorators=(precisionOverride({torch.float16: 5e-4, torch.float32: 5e-4}),),
                   dtypes=all_types_and(torch.bool),
                   dtypesIfCPU=all_types_and(torch.bool, torch.bfloat16),
                   dtypesIfCUDA=all_types_and(torch.bool, torch.half),
                   safe_casts_outputs=True,
                   supports_forward_ad=True,
                   sample_inputs_func=sample_inputs_polygamma,
                   skips=(
                       # Redundant tests
                       SkipInfo('TestGradients'),
                       SkipInfo('TestJit'),
                       SkipInfo('TestCommon'),
                       # Mismatch: https://github.com/pytorch/pytorch/issues/55357
                       SkipInfo('TestUnaryUfuncs', 'test_reference_numerics_extremal'),
                       SkipInfo('TestUnaryUfuncs', 'test_reference_numerics_hard',
                                active_if=TEST_WITH_ROCM),
                       SkipInfo('TestUnaryUfuncs', 'test_reference_numerics_normal',
                                active_if=TEST_WITH_ROCM),),
                   sample_kwargs=lambda device, dtype, input: ({'n': 4}, {'n': 4})),
    OpInfo('ravel',
           dtypes=all_types_and_complex_and(torch.bool, torch.float16, torch.bfloat16),
           supports_out=False,
           supports_forward_ad=True,
           sample_inputs_func=sample_inputs_ravel,
           ),
    OpInfo('reshape',
           dtypes=all_types_and_complex_and(torch.bool, torch.float16, torch.bfloat16),
           sample_inputs_func=sample_inputs_view_reshape,
           supports_out=False,
           supports_forward_ad=True,
           ),
    OpInfo('reshape_as',
           op=lambda x, other: x.reshape_as(other),
           dtypes=all_types_and_complex_and(torch.bool, torch.float16, torch.bfloat16),
           sample_inputs_func=sample_inputs_view_as_reshape_as,
           supports_out=False,
           supports_forward_ad=True,
           ),
    OpInfo('view',
           op=lambda x, shape: x.view(shape),
           dtypes=all_types_and_complex_and(torch.bool, torch.float16, torch.bfloat16),
           supports_out=False,
           supports_forward_ad=True,
           skips=(
               # Because view does not have a function variant.
               SkipInfo('TestJit', 'test_variant_consistency_jit'),),
           sample_inputs_func=sample_inputs_view_reshape,
           ),
    OpInfo('view_as',
           op=lambda x, other: x.view_as(other),
           dtypes=all_types_and_complex_and(torch.bool, torch.float16, torch.bfloat16),
           supports_out=False,
           supports_forward_ad=True,
           skips=(
               # Because view_as does not have a function variant.
               SkipInfo('TestJit', 'test_variant_consistency_jit'),),
           sample_inputs_func=sample_inputs_view_as_reshape_as,
           ),
    OpInfo('pinverse',
           op=torch.pinverse,
           dtypes=floating_and_complex_types(),
           check_batched_grad=False,
           check_batched_gradgrad=False,
           gradcheck_nondet_tol=GRADCHECK_NONDET_TOL,
           supports_out=False,
           sample_inputs_func=sample_inputs_linalg_invertible,
           decorators=[skipCUDAIfNoMagmaAndNoCusolver, skipCUDAIfRocm, skipCPUIfNoLapack]),
    OpInfo('gather',
           dtypes=all_types_and_complex_and(torch.bool, torch.float16, torch.bfloat16),
           dtypesIfCUDA=all_types_and_complex_and(torch.bool, torch.float16, torch.bfloat16),
           sample_inputs_func=sample_inputs_gather,
           gradcheck_nondet_tol=GRADCHECK_NONDET_TOL,
           supports_forward_ad=True,
           ),
    OpInfo('index_fill',
           dtypes=all_types_and_complex_and(torch.bool, torch.float16, torch.bfloat16),
           supports_inplace_autograd=False,
           supports_out=False,
           supports_forward_ad=True,
           sample_inputs_func=sample_inputs_index_fill),
    OpInfo('index_copy',
           dtypes=all_types_and_complex_and(torch.bool, torch.float16, torch.bfloat16),
           supports_inplace_autograd=False,
           supports_out=False,
           supports_forward_ad=True,
           sample_inputs_func=sample_inputs_index_copy,
           gradcheck_nondet_tol=GRADCHECK_NONDET_TOL),
    OpInfo('index_select',
           dtypes=all_types_and_complex_and(torch.bool, torch.float16, torch.bfloat16),
           sample_inputs_func=sample_inputs_index_select,
           supports_forward_ad=True,
           gradcheck_nondet_tol=GRADCHECK_NONDET_TOL),
    OpInfo('index_add',
           dtypes=all_types_and_complex_and(torch.bool, torch.float16, torch.bfloat16),
           supports_out=False,
           supports_forward_ad=True,
           sample_inputs_func=sample_inputs_index_add,
           gradcheck_nondet_tol=GRADCHECK_NONDET_TOL),
    OpInfo('__getitem__',
           dtypes=all_types_and_complex_and(torch.bool, torch.float16, torch.bfloat16),
           supports_out=False,
           supports_inplace_autograd=False,
           op=torch.Tensor.__getitem__,
           sample_inputs_func=sample_inputs_getitem,
           skips=(SkipInfo('TestJit', 'test_variant_consistency_jit'),)),
    OpInfo('index_put',
           dtypes=all_types_and_complex_and(torch.bool, torch.float16, torch.bfloat16),
           supports_out=False,
           supports_inplace_autograd=True,
           supports_forward_ad=True,
           test_neg_view=False,
           sample_inputs_func=sample_inputs_index_put,
           skips=(
               SkipInfo('TestJit', 'test_variant_consistency_jit'),
           )),
    OpInfo('sort',
           dtypes=all_types_and(torch.bool, torch.float16, torch.bfloat16),
           dtypesIfCUDA=all_types_and(torch.float16, torch.bfloat16),
           dtypesIfROCM=all_types_and(torch.float16),
           sample_inputs_func=sample_inputs_sort,
           skips=(
               # sort does not correctly warn when resizing out= inputs
               SkipInfo('TestCommon', 'test_out'),
           )),
    OpInfo('put',
           dtypes=all_types_and_complex_and(torch.bool, torch.float16, torch.bfloat16),
           supports_out=False,
           check_batched_gradgrad=False,  # vmap complains of the sizes
           sample_inputs_func=sample_inputs_put),
    OpInfo('take',
           dtypes=all_types_and_complex_and(torch.bool, torch.float16, torch.bfloat16),
           check_batched_grad=False,  # vmap complains of the sizes
           supports_forward_ad=True,
           sample_inputs_func=sample_inputs_take),
    OpInfo('scatter',
           dtypes=all_types_and_complex_and(torch.bool, torch.half, torch.bfloat16),
           sample_inputs_func=sample_inputs_scatter,),
    OpInfo('scatter_add',
           dtypes=all_types_and_complex_and(torch.bool, torch.half, torch.bfloat16),
           sample_inputs_func=sample_inputs_scatter_add,
           supports_out=False),
    OpInfo('stack',
           dtypes=all_types_and_complex_and(torch.bool, torch.float16, torch.bfloat16),
           sample_inputs_func=sample_inputs_stack,
           assert_autodiffed=True,
           skips=(
               # stack does not correctly warn when resizing out= inputs
               SkipInfo('TestCommon', 'test_out'),),),
    OpInfo('hstack',
           dtypes=all_types_and_complex_and(torch.bool, torch.float16, torch.bfloat16),
           sample_inputs_func=sample_inputs_hstack_dstack_vstack,
           supports_forward_ad=True,
           skips=(
               # hstack does not correctly warn when resizing out= inputs
               SkipInfo('TestCommon', 'test_out'),),),
    OpInfo('hypot',
           dtypes=floating_types(),
           dtypesIfCPU=floating_types_and(torch.bfloat16),
           dtypesIfCUDA=floating_types_and(torch.half, torch.bfloat16),
           supports_forward_ad=True,
           sample_inputs_func=sample_inputs_hypot,
           ),
    OpInfo('histogram',
           dtypes=_dispatch_dtypes(),  # histogram is only implemented on CPU
           dtypesIfCPU=floating_types(),
           sample_inputs_func=sample_inputs_histogram,
           supports_autograd=False,
           skips=(
               # JIT tests don't work with Tensor keyword arguments
               # https://github.com/pytorch/pytorch/issues/58507
               SkipInfo('TestJit', 'test_variant_consistency_jit'),),),
    OpInfo('vstack',
           aliases=('row_stack',),
           dtypes=all_types_and_complex_and(torch.bool, torch.float16, torch.bfloat16),
           sample_inputs_func=sample_inputs_hstack_dstack_vstack,
           supports_forward_ad=True,
           skips=(
               # vstack does not correctly warn when resizing out= inputs
               SkipInfo('TestCommon', 'test_out'),
               # RuntimeError: _fn() Expected a value of type
               #   'Tensor (inferred)' for argument 't0' but instead found type 'tuple'.
               SkipInfo('TestJit', 'test_jit_alias_remapping'))),
    OpInfo('dstack',
           dtypes=all_types_and_complex_and(torch.bool, torch.float16, torch.bfloat16),
           sample_inputs_func=sample_inputs_hstack_dstack_vstack,
           supports_forward_ad=True,
           skips=(
               # dstack does not correctly warn when resizing out= inputs
               SkipInfo('TestCommon', 'test_out'),)),
    OpInfo('unfold',
           op=lambda x, *args: x.unfold(*args),
           dtypes=all_types_and_complex_and(torch.bool, torch.float16, torch.bfloat16),
           supports_out=False,
           supports_forward_ad=True,
           check_batched_gradgrad=False,
           skips=(
               # torch.unfold does not exist so we get a RuntimeError.
               SkipInfo('TestJit', 'test_variant_consistency_jit',
                        dtypes=all_types_and_complex_and(torch.bool, torch.float16, torch.bfloat16)),
               # Skip operator schema test because this is a functional and not an operator
               SkipInfo('TestOperatorSignatures', 'test_get_torch_func_signature_exhaustive'),
           ),
           sample_inputs_func=sample_inputs_unfold),
    OpInfo('msort',
           dtypes=all_types_and(torch.bool, torch.float16, torch.bfloat16),
           dtypesIfCUDA=all_types_and(torch.float16, torch.bfloat16),
           dtypesIfROCM=all_types_and(torch.float16),
           check_batched_gradgrad=False,
           skips=(
               #  msort does not correctly warn when resizing out= inputs.
               SkipInfo('TestCommon', 'test_out',
                        dtypes=all_types_and_complex_and(torch.bool, torch.float16, torch.bfloat16)),
           ),
           sample_inputs_func=sample_inputs_msort),
    OpInfo('movedim',
           aliases=('moveaxis',),
           dtypes=all_types_and_complex_and(torch.bool, torch.float16, torch.bfloat16),
           supports_out=False,
           supports_forward_ad=True,
           sample_inputs_func=sample_movedim_moveaxis),
    OpInfo('renorm',
           dtypes=floating_and_complex_types_and(torch.float16, torch.bfloat16),
           sample_inputs_func=sample_inputs_renorm),
    ShapeFuncInfo('repeat',
                  op=lambda x, dims: x.repeat(dims),
                  ref=np.tile,
                  dtypes=all_types_and_complex_and(torch.bool, torch.float16, torch.bfloat16),
                  supports_out=False,
                  supports_forward_ad=True,
                  skips=(
                      # torch.repeat does not exist so we get a RuntimeError.
                      SkipInfo('TestJit', 'test_variant_consistency_jit',
                               dtypes=all_types_and_complex_and(torch.bool, torch.float16, torch.bfloat16)),
                  ),
                  sample_inputs_func=sample_repeat_tile),
    OpInfo('squeeze',
           dtypes=all_types_and_complex_and(torch.bool, torch.float16, torch.bfloat16),
           supports_out=False,
           assert_autodiffed=True,
           supports_forward_ad=True,
           sample_inputs_func=sample_inputs_squeeze),
    OpInfo('fill_',
           op=lambda x, scalar: torch.fill_(x.clone(), scalar),
           method_variant=None,
           inplace_variant=torch.Tensor.fill_,
           dtypes=all_types_and_complex_and(torch.bool, torch.float16, torch.bfloat16),
           supports_out=False,
           skips=(
               # JIT has issue when op is passed as lambda
               SkipInfo('TestJit', 'test_variant_consistency_jit'),
           ),
           sample_inputs_func=sample_inputs_fill_),
    OpInfo('resize_',
           op=lambda x, shape: x.clone().resize_(shape),
           method_variant=None,
           inplace_variant=None,
           dtypes=all_types_and_complex_and(torch.bool, torch.float16, torch.bfloat16),
           supports_out=False,
           supports_autograd=False,
           sample_inputs_func=sample_inputs_resize_ops),
    OpInfo('resize_as_',
           op=lambda x, other: torch.resize_as_(x.clone(), other),
           method_variant=None,
           inplace_variant=torch.Tensor.resize_as_,
           dtypes=all_types_and_complex_and(torch.bool, torch.float16, torch.bfloat16),
           supports_out=False,
           supports_autograd=False,
           sample_inputs_func=sample_inputs_resize_ops),
    OpInfo('take_along_dim',
           dtypes=all_types_and_complex_and(torch.bool, torch.float16, torch.bfloat16),
           dtypesIfCUDA=all_types_and_complex_and(torch.bool, torch.float16, torch.bfloat16),
           supports_inplace_autograd=False,
           supports_forward_ad=True,
           sample_inputs_func=sample_inputs_take_along_dim,
           gradcheck_nondet_tol=GRADCHECK_NONDET_TOL),
    ShapeFuncInfo('tile',
                  ref=np.tile,
                  dtypes=all_types_and_complex_and(torch.bool, torch.float16, torch.bfloat16),
                  supports_out=False,
                  supports_forward_ad=True,
                  sample_inputs_func=sample_repeat_tile),
    OpInfo('trapz',  # TODO: in the future, 'trapz' should be made a proper alias of 'trapezoid'
           dtypes=all_types_and_complex_and(torch.float16, torch.bfloat16),
           supports_out=False,
           supports_forward_ad=True,
           sample_inputs_func=sample_trapezoid),
    OpInfo('trapezoid',
           dtypes=all_types_and_complex_and(torch.float16, torch.bfloat16),
           supports_out=False,
           supports_forward_ad=True,
           sample_inputs_func=sample_trapezoid),
    OpInfo('cumulative_trapezoid',
           dtypes=all_types_and_complex_and(),
           dtypesIfCUDA=all_types_and_complex_and(torch.bfloat16, torch.float16),
           supports_forward_ad=True,
           supports_out=False,
           sample_inputs_func=sample_cumulative_trapezoid),
    OpInfo('unsqueeze',
           dtypes=all_types_and_complex_and(torch.bool, torch.float16, torch.bfloat16),
           supports_out=False,
           supports_forward_ad=True,
           assert_autodiffed=True,
           sample_inputs_func=sample_unsqueeze),
    OpInfo('var',
           dtypes=floating_and_complex_types_and(torch.half),
           dtypesIfCPU=floating_and_complex_types_and(torch.half, torch.bfloat16),
           dtypesIfCUDA=floating_and_complex_types_and(torch.half, torch.bfloat16),
           backward_dtypesIfCPU=floating_and_complex_types_and(torch.half, torch.bfloat16),
           backward_dtypesIfCUDA=floating_and_complex_types_and(torch.half, torch.bfloat16),
           sample_inputs_func=sample_inputs_std_var,
           # TODO: revisit, some var signatures do support out (see std, too)
           supports_out=False,
           assert_autodiffed=True,
           ),
    OpInfo('xlogy',
           aliases=('special.xlogy',),
           dtypes=all_types_and(torch.bool, torch.half, torch.bfloat16),
           supports_forward_ad=True,
           safe_casts_outputs=True,
           sample_inputs_func=sample_inputs_xlogy),
    OpInfo('zero_',
           op=lambda x: torch.zero_(x.clone()),
           method_variant=None,
           inplace_variant=torch.Tensor.zero_,
           dtypes=all_types_and_complex_and(torch.bool, torch.float16, torch.bfloat16),
           supports_out=False,
           supports_forward_ad=True,
           skips=(
               # JIT has issue when op is passed as lambda
               SkipInfo('TestJit', 'test_variant_consistency_jit'),
           ),
           sample_inputs_func=sample_inputs_zero_),
    OpInfo('special.xlog1py',
           aten_name='special_xlog1py',
           dtypes=all_types_and(torch.bool, torch.half, torch.bfloat16),
           backward_dtypesIfCPU=all_types_and(torch.bool, torch.bfloat16),
           safe_casts_outputs=True,
           supports_forward_ad=True,
           sample_inputs_func=sample_inputs_xlog1py),
    OpInfo('special.zeta',
           aten_name='special_zeta',
           dtypes=all_types_and(torch.bool),
           supports_autograd=False,
           safe_casts_outputs=True,
           sample_inputs_func=sample_inputs_binary_pwise),
    # OpInfo entry to verify the gradient formula of `other`/`q`
    OpInfo('special.zeta',
           op=lambda q, x, **kwargs: torch.special.zeta(x, q, **kwargs),
           aten_name='special_zeta',
           variant_test_name='grad',
           dtypes=all_types_and(torch.bool),
           supports_autograd=True,
           safe_casts_outputs=True,
           skips=(
               # Lambda doesn't work in JIT test
               SkipInfo("TestJit", "test_variant_consistency_jit"),
           ),
           sample_inputs_func=sample_inputs_zeta),
    OpInfo('logsumexp',
           aliases=('special.logsumexp',),
           dtypes=floating_types_and(torch.bfloat16),
           dtypesIfCUDA=floating_types_and(torch.bfloat16, torch.half),
           assert_autodiffed=True,
           sample_inputs_func=sample_inputs_logsumexp),
    OpInfo('trace',
           dtypes=all_types_and_complex(),
           dtypesIfCUDA=all_types_and_complex_and(torch.bool, torch.half, torch.bfloat16),
           supports_inplace_autograd=False,
           supports_out=False,
           supports_forward_ad=True,
           sample_inputs_func=sample_inputs_trace),
    OpInfo('transpose',
           aliases=('swapdims', 'swapaxes'),
           dtypes=all_types_and_complex_and(torch.bool, torch.bfloat16, torch.half),
           dtypesIfCUDA=all_types_and_complex_and(torch.bool, torch.bfloat16, torch.half),
           supports_out=False,
           supports_forward_ad=True,
           sample_inputs_func=sample_inputs_transpose_swapdims),
    OpInfo('tril',
           dtypes=all_types_and_complex_and(torch.bool, torch.half),
           supports_forward_ad=True,
           sample_inputs_func=sample_inputs_tril_triu),
    OpInfo('triu',
           dtypes=all_types_and_complex_and(torch.bool, torch.half),
           supports_forward_ad=True,
           sample_inputs_func=sample_inputs_tril_triu),
    OpInfo('kron',
           dtypes=all_types_and_complex_and(torch.bool, torch.half, torch.bfloat16),
           dtypesIfCUDA=all_types_and_complex_and(torch.bool, torch.half, torch.bfloat16),
           supports_inplace_autograd=False,
           supports_forward_ad=True,
           sample_inputs_func=sample_inputs_kron),
    OpInfo('inner',
           dtypes=floating_and_complex_types_and(torch.half),
           dtypesIfCPU=all_types_and_complex_and(torch.half, torch.bfloat16),
           dtypesIfCUDA=floating_and_complex_types_and(torch.float16, *[torch.bfloat16] if CUDA11OrLater else []),
           dtypesIfROCM=floating_and_complex_types_and(torch.half, torch.bfloat16),
           supports_forward_ad=True,
           sample_inputs_func=sample_inputs_inner,
           ),
    OpInfo('tensordot',
           dtypes=floating_and_complex_types_and(torch.half),
           dtypesIfCPU=all_types_and_complex_and(torch.half, torch.bfloat16),
           dtypesIfCUDA=floating_and_complex_types_and(torch.float16, *[torch.bfloat16] if CUDA11OrLater else []),
           dtypesIfROCM=floating_and_complex_types_and(torch.half, torch.bfloat16),
           safe_casts_outputs=True,
           supports_forward_ad=True,
           sample_inputs_func=sample_inputs_tensordot,
           skips=(
               # Currently failing due to an INTERNAL_ASSERT_FAILED error.
               # Reference: https://github.com/pytorch/pytorch/issues/56314
               SkipInfo("TestJit", "test_variant_consistency_jit", dtypes=[torch.float32]),
               # Skip operator schema test because this is a functional and not an operator.
               # Reference: https://github.com/pytorch/pytorch/issues/54574
               SkipInfo('TestOperatorSignatures', 'test_get_torch_func_signature_exhaustive'),
           )
           ),
    OpInfo('to_sparse',
           op=lambda x, *args: x.to_sparse(*args),
           sample_inputs_func=sample_inputs_to_sparse,
           dtypes=all_types_and_complex_and(torch.bool, torch.float16, torch.bfloat16),
           backward_dtypes=floating_types(),
           backward_dtypesIfCUDA=floating_types_and(torch.float16, torch.bfloat16),
           supports_out=False,
           check_batched_grad=False,
           check_batched_gradgrad=False,
           skips=(
               # TODO: FIXME: complex inputs requiring grad error in forward
               SkipInfo('TestCommon', 'test_dtypes'),
               # JIT has issue when op is passed as lambda
               SkipInfo('TestJit', 'test_variant_consistency_jit'),
           )
           ),
    OpInfo('logcumsumexp',
           dtypes=floating_types_and(),
           dtypesIfCUDA=floating_types_and(torch.half, torch.bfloat16),
           backward_dtypesIfCUDA=floating_types_and(),
           skips=(
               # AssertionError: UserWarning not triggered : Resized a non-empty tensor but did not warn about it.
               SkipInfo('TestCommon', 'test_out', dtypes=(torch.float32,), device_type='cuda'),
           ),
           sample_inputs_func=sample_inputs_logcumsumexp),
    UnaryUfuncInfo('sigmoid',
                   aliases=('special.expit', ),
                   ref=reference_sigmoid if TEST_SCIPY else _NOTHING,
                   decorators=(precisionOverride({torch.float16: 1e-2,
                                                  torch.complex64: 1e-1,
                                                  torch.bfloat16: 1e-2}),),
                   skips=(
                       # TODO: FIXME: sigmoid fails on complex inputs that require grad
                       SkipInfo('TestCommon', 'test_dtypes'),
                       # Reference: https://github.com/pytorch/pytorch/issues/56012
                       SkipInfo('TestUnaryUfuncs', 'test_reference_numerics_extremal',
                                device_type='cuda', dtypes=[torch.complex64]),
                       SkipInfo('TestUnaryUfuncs', 'test_reference_numerics_hard',
                                device_type='cuda', dtypes=[torch.complex64]),
                       SkipInfo('TestUnaryUfuncs', 'test_reference_numerics_extremal',
                                device_type='cpu', dtypes=[torch.cfloat, torch.cdouble]),
                       SkipInfo('TestUnaryUfuncs', 'test_reference_numerics_hard',
                                device_type='cpu', dtypes=[torch.cfloat, torch.cdouble]),
                       SkipInfo('TestUnaryUfuncs', 'test_reference_numerics_normal',
                                device_type='cpu', dtypes=[torch.cfloat, torch.cdouble])),
                   dtypes=all_types_and_complex_and(torch.bool, torch.bfloat16),
                   dtypesIfCUDA=all_types_and_complex_and(torch.bool, torch.half, torch.bfloat16),
                   safe_casts_outputs=True,
                   supports_forward_ad=True,
                   assert_autodiffed=True),
    UnaryUfuncInfo('digamma',
                   ref=scipy.special.digamma if TEST_SCIPY else _NOTHING,
                   aliases=('special.psi', 'special.digamma',),
                   decorators=(precisionOverride({torch.float16: 5e-1}),),
                   dtypes=all_types_and(torch.bool),
                   dtypesIfCPU=all_types_and(torch.bool, torch.bfloat16),
                   dtypesIfCUDA=all_types_and(torch.bool, torch.half),
                   supports_forward_ad=True,
                   safe_casts_outputs=True),
    UnaryUfuncInfo('special.entr',
                   ref=scipy.special.entr if TEST_SCIPY else _NOTHING,
                   aten_name='special_entr',
                   supports_forward_ad=True,
                   decorators=(precisionOverride({torch.float16: 1e-1,
                                                  torch.bfloat16: 1e-1}),),
                   dtypes=all_types_and(torch.bool, torch.bfloat16),
                   dtypesIfCUDA=all_types_and(torch.bool, torch.half, torch.bfloat16),
                   skips=(
                       SkipInfo('TestUnaryUfuncs', 'test_reference_numerics_hard',
                                dtypes=[torch.bfloat16, torch.float16]),
                   ),
                   supports_inplace_autograd=False,
                   safe_casts_outputs=True,
                   sample_inputs_func=sample_inputs_entr),
    UnaryUfuncInfo('special.ndtri',
                   ref=scipy.special.ndtri if TEST_SCIPY else _NOTHING,
                   domain=(0, 1),
                   aten_name='special_ndtri',
                   dtypes=all_types_and(torch.bool),
                   safe_casts_outputs=True),
    UnaryUfuncInfo('erf',
                   ref=scipy.special.erf if TEST_SCIPY else _NOTHING,
                   aliases=('special.erf', ),
                   decorators=(precisionOverride({torch.float16: 1e-2,
                                                  torch.bfloat16: 1e-2}),),
                   dtypes=all_types_and(torch.bool, torch.bfloat16),
                   dtypesIfCUDA=all_types_and(torch.bool, torch.half, torch.bfloat16),
                   assert_autodiffed=True,
                   safe_casts_outputs=True),
    UnaryUfuncInfo('erfc',
                   ref=scipy.special.erfc if TEST_SCIPY else _NOTHING,
                   aliases=('special.erfc', ),
                   decorators=(precisionOverride({torch.float16: 1e-2,
                                                  torch.bfloat16: 1e-2}),),
                   dtypes=all_types_and(torch.bool, torch.bfloat16),
                   dtypesIfCUDA=all_types_and(torch.bool, torch.half, torch.bfloat16),
                   assert_autodiffed=True,
                   safe_casts_outputs=True),
    UnaryUfuncInfo('erfinv',
                   ref=scipy.special.erfinv if TEST_SCIPY else _NOTHING,
                   aliases=('special.erfinv', ),
                   decorators=(precisionOverride({torch.float16: 1e-2,
                                                  torch.bfloat16: 1e-2,
                                                  torch.float32: 1e-4}),),
                   dtypes=all_types_and(torch.bool, torch.bfloat16),
                   dtypesIfCUDA=all_types_and(torch.bool, torch.half),
                   safe_casts_outputs=True,
                   domain=(-1, 1),
                   skips=(
                       # Reference: https://github.com/pytorch/pytorch/pull/49155#issuecomment-742664611
                       SkipInfo('TestUnaryUfuncs', 'test_reference_numerics_extremal',
                                active_if=TEST_SCIPY and distutils.version.LooseVersion(scipy.__version__) < "1.4.0"),
                       SkipInfo('TestUnaryUfuncs', 'test_reference_numerics_hard',
                                active_if=TEST_SCIPY and distutils.version.LooseVersion(scipy.__version__) < "1.4.0"),
                       SkipInfo('TestUnaryUfuncs', 'test_reference_numerics_normal',
                                active_if=TEST_SCIPY and distutils.version.LooseVersion(scipy.__version__) < "1.4.0"),
                   )),
    UnaryUfuncInfo('lgamma',
                   ref=reference_lgamma if TEST_SCIPY else _NOTHING,
                   aliases=('special.gammaln', ),
                   decorators=(precisionOverride({torch.float16: 7e-1}),),
                   dtypes=all_types_and(torch.bool, torch.bfloat16),
                   dtypesIfCUDA=all_types_and(torch.bool, torch.half),
                   supports_forward_ad=True,
                   skips=(
                       # Reference: https://github.com/pytorch/pytorch/pull/50140#discussion_r552615345
                       SkipInfo('TestUnaryUfuncs', 'test_reference_numerics_extremal',
                                dtypes=[torch.bfloat16]),
                       SkipInfo('TestUnaryUfuncs', 'test_reference_numerics_hard',
                                device_type='cpu', dtypes=[torch.bfloat16]),
                       SkipInfo('TestUnaryUfuncs', 'test_reference_numerics_normal',
                                device_type='cpu', dtypes=[torch.bfloat16]),
                       # Reference: https://github.com/pytorch/pytorch/pull/50140#issuecomment-756150214
                       SkipInfo('TestUnaryUfuncs', 'test_reference_numerics_extremal',
                                dtypes=[torch.float32, torch.float64], active_if=IS_WINDOWS),
                       SkipInfo('TestUnaryUfuncs', 'test_reference_numerics_hard',
                                dtypes=[torch.float32, torch.float64], active_if=IS_WINDOWS),
                       SkipInfo('TestUnaryUfuncs', 'test_reference_numerics_normal',
                                dtypes=[torch.float32, torch.float64], active_if=IS_WINDOWS),
                   ),
                   safe_casts_outputs=True),
    OpInfo(
        'logdet',
        supports_out=False,
        sample_inputs_func=sample_inputs_logdet,
        decorators=(skipCPUIfNoLapack, skipCUDAIfNoMagma, skipCUDAIfRocm)),
    # `log_softmax` supports different dtypes based on whether `dtype` argument,
    # is passed or not. Hence two OpInfo entries, one with dtype and other without.
    OpInfo(
        'log_softmax',
        aliases=('special.log_softmax', 'nn.functional.log_softmax'),
        supports_out=False,
        dtypes=floating_types_and(torch.bfloat16),
        dtypesIfCUDA=floating_types_and(torch.float16, torch.bfloat16),
        sample_inputs_func=sample_inputs_softmax_variant,
        assert_autodiffed=True),
    OpInfo(
        'log_softmax',
        variant_test_name='dtype',
        aliases=('special.log_softmax', 'nn.functional.log_softmax'),
        supports_out=False,
        dtypes=all_types_and_complex_and(torch.bool, torch.float16, torch.bfloat16),
        sample_inputs_func=partial(sample_inputs_softmax_variant, with_dtype=True),
        assert_autodiffed=True),
    UnaryUfuncInfo('logit',
                   ref=scipy.special.logit if TEST_SCIPY else _NOTHING,
                   domain=(0, 1),
                   aliases=('special.logit', ),
                   supports_forward_ad=True,
                   decorators=(precisionOverride({torch.bfloat16: 5e-1,
                                                  torch.float16: 5e-1}),),
                   dtypes=all_types_and(torch.bool, torch.bfloat16),
                   dtypesIfCUDA=all_types_and(torch.bool, torch.half, torch.bfloat16),
                   sample_inputs_func=sample_inputs_logit,
                   safe_casts_outputs=True),
    OpInfo('where',
           # Currently only the `input` is tested in gradcheck.
           # If we pass `condition` first, none of the input which supports
           # autograd will be tested. Hence the following lambda.
           op=lambda self, condition, other: torch.where(condition, self, other),
           sample_inputs_func=sample_inputs_where,
           supports_out=False,
           skips=(
               # test does not work with passing lambda for op
               SkipInfo('TestJit', 'test_variant_consistency_jit'),
           ),
           dtypes=all_types_and_complex_and(torch.bool, torch.half, torch.bfloat16)),
    # `torch.norm` has multiple code paths depending on the value of `p`.
    # These paths have different dtype support. Also JIT supports,
    # most variants but not all of them. So we split the OpInfo entries,
    # for `norm` based on the code-paths and JIT support.
    OpInfo('norm',
           sample_inputs_func=sample_inputs_norm,
           dtypes=floating_and_complex_types_and(torch.float16, torch.bfloat16),
           skips=(
               # RuntimeError not raised :
               # Expected RuntimeError when calling with input.device=cpu and out.device=cuda
               SkipInfo('TestCommon', 'test_out'),
           )
           ),
    OpInfo('norm',
           variant_test_name='nuc',
           sample_inputs_func=sample_inputs_norm_nuc,
           decorators=[skipCUDAIfNoMagma, skipCPUIfNoLapack],
           dtypes=floating_and_complex_types(),
           dtypesIfCUDA=floating_and_complex_types(),
           skips=(
               # RuntimeError not raised :
               # Expected RuntimeError when calling with input.device=cpu and out.device=cuda
               SkipInfo('TestCommon', 'test_out'),
               # RuntimeError:
               # Arguments for call are not valid.
               SkipInfo('TestJit', 'test_variant_consistency_jit', dtypes=(torch.complex64,)),
               # RuntimeError: aliasOp != torch::jit::getOperatorAliasMap().end()
               # INTERNAL ASSERT FAILED at "../torch/csrc/jit/passes/utils/check_alias_annotation.cpp":157,
               # please report a bug to PyTorch.
               SkipInfo('TestJit', 'test_variant_consistency_jit', dtypes=(torch.float32,)),
           )
           ),
    OpInfo('norm',
           variant_test_name='fro',
           sample_inputs_func=sample_inputs_norm_fro,
           dtypes=floating_and_complex_types_and(torch.bfloat16),
           dtypesIfCUDA=floating_and_complex_types_and(torch.float16, torch.bfloat16),
           skips=(
               # RuntimeError not raised :
               # Expected RuntimeError when calling with input.device=cpu and out.device=cuda
               SkipInfo('TestCommon', 'test_out'),
               # RuntimeError:
               # Arguments for call are not valid.
               SkipInfo('TestJit', 'test_variant_consistency_jit', dtypes=(torch.complex64,)),
               # RuntimeError: aliasOp != torch::jit::getOperatorAliasMap().end()
               # INTERNAL ASSERT FAILED at "../torch/csrc/jit/passes/utils/check_alias_annotation.cpp":157,
               # please report a bug to PyTorch.
               SkipInfo('TestJit', 'test_variant_consistency_jit', dtypes=(torch.float32,)),
           )
           ),
    OpInfo('norm',
           variant_test_name='inf',
           sample_inputs_func=sample_inputs_norm_inf,
           dtypes=floating_and_complex_types_and(torch.float16, torch.bfloat16),
           backward_dtypesIfCPU=floating_and_complex_types_and(torch.float16, torch.bfloat16),
           skips=(
               # following 3 tests failed intermittenly
               SkipInfo('TestJit', 'test_variant_consistency_jit',
                        device_type='cpu', dtypes=(torch.complex64,)),
               SkipInfo('TestGradients', 'test_fn_grad',
                        device_type='cpu', dtypes=(torch.complex128,)),
               SkipInfo('TestGradients', 'test_fn_gradgrad',
                        device_type='cpu', dtypes=(torch.complex128,)),
           )
           ),
    OpInfo('t',
           sample_inputs_func=sample_inputs_t,
           supports_out=False,
           supports_forward_ad=True,
           dtypes=all_types_and_complex_and(torch.bool, torch.float16, torch.bfloat16),
           assert_autodiffed=True,),
    UnaryUfuncInfo('special.erfcx',
                   ref=scipy.special.erfcx if TEST_SCIPY else _NOTHING,
                   aten_name='special_erfcx',
                   decorators=(toleranceOverride({torch.float32: tol(atol=0, rtol=4e-6), }),),
                   dtypes=all_types_and(torch.bool),
                   safe_casts_outputs=True),
    OpInfo(
        "nn.functional.one_hot",
        ref=reference_one_hot,
        supports_out=False,
        dtypes=_dispatch_dtypes((torch.int64,)),
        sample_inputs_func=sample_inputs_one_hot,
    ),
    OpInfo(
        "nn.functional.softplus",
        ref=reference_softplus,
        sample_inputs_func=sample_inputs_softplus,
        dtypesIfCPU=floating_types(),
        dtypesIfCUDA=floating_types_and(torch.bfloat16, torch.float16),
        supports_out=False,
        skips=(
            SkipInfo(
                "TestJit",
                "test_variant_consistency_jit",
                dtypes=(torch.float32,),
            ),
        ),
    ),
    OpInfo(
        "linalg.tensorinv",
        ref=np.linalg.tensorinv,
        dtypes=floating_and_complex_types(),
        skips=(
            # RuntimeError: aliasOp != torch::jit::getOperatorAliasMap().end()
            # INTERNAL ASSERT FAILED at "../torch/csrc/jit/passes/utils/check_alias_annotation.cpp":159,
            # please report a bug to PyTorch.
            SkipInfo('TestJit', 'test_variant_consistency_jit', dtypes=(torch.float32,)),
        ),
        sample_inputs_func=sample_inputs_tensorinv,
        supports_forward_ad=True,
    ),
    OpInfo(
        "nn.functional.mse_loss",
        ref=reference_mse_loss,
        sample_inputs_func=sample_inputs_mse_loss,
        supports_out=False,
        dtypesIfCPU=floating_types_and(torch.float16),
        backward_dtypesIfCPU=floating_types(),
        dtypesIfCUDA=floating_types_and(torch.bfloat16, torch.float16),
        skips=(
            SkipInfo(
                "TestJit",
                "test_variant_consistency_jit",
                dtypes=(torch.float32,),
            ),
        ),
    ),
    OpInfo(
        "nn.functional.grid_sample",
        ref=_NOTHING,
        dtypesIfCPU=floating_types(),
        dtypesIfCUDA=floating_types_and(torch.float16),
        supports_out=False,
        sample_inputs_func=sample_inputs_grid_sample,
        supports_gradgrad=False,
        gradcheck_nondet_tol=1e-15,
        skips=(
            SkipInfo(
                "TestJit",
                "test_variant_consistency_jit",
                dtypes=(torch.float32,),
            ),
        ),
    ),
    ReductionOpInfo(
        'all',
        identity=True,
        supports_multiple_dims=False,
        supports_out=False,
        supports_autograd=False,
        result_dtype=torch.bool,
        dtypes=all_types_and_complex_and(torch.bool, torch.float16, torch.bfloat16),
        skips=(
            # FIXME: does not support passing keepdim without dim
            SkipInfo('TestReductions', 'test_dim_default_keepdim'),
            # FIXME: does not support dim=None
            SkipInfo('TestReductions', 'test_dim_none'),
            SkipInfo('TestReductions', 'test_dim_none_keepdim'),
            # FIXME: uint8 input returns uint8 instead of bool
            SkipInfo('TestReductions', 'test_result_dtype', dtypes=[torch.uint8]),
        ),
    ),
    ReductionOpInfo(
        'any',
        identity=False,
        supports_multiple_dims=False,
        supports_out=False,
        supports_autograd=False,
        result_dtype=torch.bool,
        dtypes=all_types_and_complex_and(torch.bool, torch.float16, torch.bfloat16),
        skips=(
            # FIXME: does not support passing keepdim without dim
            SkipInfo('TestReductions', 'test_dim_default_keepdim'),
            # FIXME: does not support dim=None
            SkipInfo('TestReductions', 'test_dim_none'),
            SkipInfo('TestReductions', 'test_dim_none_keepdim'),
            # FIXME: uint8 input returns uint8 instead of bool
            SkipInfo('TestReductions', 'test_result_dtype', dtypes=[torch.uint8]),
        ),
    ),
    ReductionOpInfo(
        'amax',
        nan_policy='propagate',
        dtypes=all_types_and(torch.float16, torch.bfloat16, torch.bool),
        ref=lambda a, dim=None, keepdim=False, **kwargs: np.amax(a, axis=dim, keepdims=keepdim, **kwargs),
        skips=(
            # FIXME: sum reduces all dimensions when dim=[]
            SkipInfo('TestReductions', 'test_dim_empty'),
            SkipInfo('TestReductions', 'test_dim_empty_keepdim'),
        ),
    ),
    ReductionOpInfo(
        'amin',
        nan_policy='propagate',
        dtypes=all_types_and(torch.float16, torch.bfloat16, torch.bool),
        ref=lambda a, dim=None, keepdim=False, **kwargs: np.amin(a, axis=dim, keepdims=keepdim, **kwargs),
        skips=(
            # FIXME: sum reduces all dimensions when dim=[]
            SkipInfo('TestReductions', 'test_dim_empty'),
            SkipInfo('TestReductions', 'test_dim_empty_keepdim'),
        ),
    ),
    ReductionOpInfo(
        'argmax',
        supports_multiple_dims=False,
        supports_autograd=False,
        result_dtype=torch.int64,
        dtypes=all_types_and(torch.float16, torch.bfloat16),
        skips=(
            # FIXME: keepdim parameter is ignored when dim=None
            SkipInfo('TestReductions', 'test_dim_default_keepdim'),
            SkipInfo('TestReductions', 'test_dim_none_keepdim'),
        ),
    ),
    ReductionOpInfo(
        'argmin',
        supports_multiple_dims=False,
        supports_autograd=False,
        result_dtype=torch.int64,
        dtypes=all_types_and(torch.float16, torch.bfloat16),
        skips=(
            # FIXME: keepdim parameter is ignored when dim=None
            SkipInfo('TestReductions', 'test_dim_default_keepdim'),
            SkipInfo('TestReductions', 'test_dim_none_keepdim'),
        ),
    ),
    ReductionOpInfo(
        'count_nonzero',
        identity=0,
        supports_out=False,
        supports_autograd=False,
        result_dtype=torch.int64,
        dtypes=all_types_and_complex_and(torch.bool, torch.float16, torch.bfloat16),
        sample_inputs_func=sample_inputs_reduction_count_nonzero,
        skips=(
            # FIXME: count_nonzero does not accept keepdim kwarg
            SkipInfo('TestReductions', 'test_dim_default_keepdim'),
            SkipInfo('TestReductions', 'test_dim_none_keepdim'),
            SkipInfo('TestReductions', 'test_dim_single_keepdim'),
            SkipInfo('TestReductions', 'test_dim_empty_keepdim'),
            SkipInfo('TestReductions', 'test_dim_multi_keepdim'),
            SkipInfo('TestReductions', 'test_dim_multi_unsorted_keepdim'),
            SkipInfo('TestReductions', 'test_dim_offbounds_keepdim'),
            # FIXME: dim=[] reduces all dimensions
            SkipInfo('TestReductions', 'test_dim_empty'),
        ),
    ),
    ReductionOpInfo(
        'prod',
        identity=1,
        nan_policy='propagate',
        supports_multiple_dims=False,
        supports_out=False,
        promotes_int_to_int64=True,
        gradcheck_nondet_tol=GRADCHECK_NONDET_TOL,
        dtypes=all_types_and_complex_and(torch.bool),
        dtypesIfCUDA=all_types_and_complex_and(torch.bool, torch.float16, torch.bfloat16),
        sample_inputs_func=sample_inputs_prod,
        skips=(
            # FIXME: prod does not support passing keepdim without passing dim
            SkipInfo('TestReductions', 'test_dim_default_keepdim'),
            # FIXME: prod reduces all dimensions when dim=[]
            SkipInfo('TestReductions', 'test_dim_empty'),
            SkipInfo('TestReductions', 'test_dim_empty_keepdim'),
            # FIXME: prod does not support passing None to dim
            SkipInfo('TestReductions', 'test_dim_none'),
            SkipInfo('TestReductions', 'test_dim_none_keepdim'),
        ),
    ),
    ReductionOpInfo(
        'sum',
        identity=0,
        nan_policy='propagate',
        supports_out=False,
        supports_forward_ad=True,
        promotes_int_to_int64=True,
        dtypes=all_types_and_complex_and(torch.bool, torch.float16, torch.bfloat16),
        skips=(
            # FIXME: sum does not support passing keepdim without passing dim
            SkipInfo('TestReductions', 'test_dim_default_keepdim'),
            # FIXME: sum reduces all dimensions when dim=[]
            SkipInfo('TestReductions', 'test_dim_empty'),
            SkipInfo('TestReductions', 'test_dim_empty_keepdim'),
            # FIXME: sum does not support passing None to dim
            SkipInfo('TestReductions', 'test_dim_none'),
            SkipInfo('TestReductions', 'test_dim_none_keepdim'),
        ),
    ),
    ReductionOpInfo(
        'nansum',
        identity=0,
        nan_policy='omit',
        supports_out=False,
        promotes_int_to_int64=True,
        dtypes=all_types_and(torch.bool, torch.float16, torch.bfloat16),
        skips=(
            # FIXME: nansum does not support passing keepdim without passing dim
            SkipInfo('TestReductions', 'test_dim_default_keepdim'),
            # FIXME: nansum reduces all dimensions when dim=[]
            SkipInfo('TestReductions', 'test_dim_empty'),
            SkipInfo('TestReductions', 'test_dim_empty_keepdim'),
            # FIXME: nansum does not support passing None to dim
            SkipInfo('TestReductions', 'test_dim_none'),
            SkipInfo('TestReductions', 'test_dim_none_keepdim'),
        ),
    ),
    OpInfo(
        "nn.functional.nll_loss",
        ref=_NOTHING,
        dtypesIfCPU=floating_types_and(torch.bfloat16),
        dtypesIfCUDA=floating_types_and(torch.float16, torch.bfloat16),
        supports_out=False,
        sample_inputs_func=sample_inputs_nll_loss,
        skips=(
            SkipInfo(
                "TestJit",
                "test_variant_consistency_jit",
                dtypes=(torch.float32,),
            ),
        ),
    ),
]

# Common operator groupings
unary_ufuncs = [op for op in op_db if isinstance(op, UnaryUfuncInfo)]
binary_ufuncs = [op for op in op_db if isinstance(op, BinaryUfuncInfo)]
spectral_funcs = [op for op in op_db if isinstance(op, SpectralFuncInfo)]
sparse_unary_ufuncs = [op for op in op_db if isinstance(op, UnaryUfuncInfo) and op.supports_sparse is True]
shape_funcs = [op for op in op_db if isinstance(op, ShapeFuncInfo)]
reduction_ops = [op for op in op_db if isinstance(op, ReductionOpInfo)]

# TODO: review porting these to make_tensor
def index_variable(shape, max_indices, device=torch.device('cpu')):
    if not isinstance(shape, tuple):
        shape = (shape,)
    index = torch.rand(*shape, dtype=torch.double, device=device).mul_(max_indices).floor_().long()
    return index

def gather_variable(shape, index_dim, max_indices, duplicate=False, device=torch.device('cpu')):
    assert len(shape) == 2
    assert index_dim < 2
    batch_dim = 1 - index_dim
    index = torch.zeros(*shape, dtype=torch.long, device=device)
    for i in range(shape[index_dim]):
        index.select(index_dim, i).copy_(
            torch.randperm(max_indices, device=device)[:shape[batch_dim]])
    if duplicate:
        index.select(batch_dim, 0).copy_(index.select(batch_dim, 1))
    return index

def bernoulli_scalar():
    return torch.tensor(0, dtype=torch.bool).bernoulli_()

def mask_not_all_zeros(shape):
    assert len(shape) > 0
    while True:
        result = torch.randn(shape).gt(0)
        if result.sum() > 0:
            return result


# TODO: move all tri/tril/triu testing to tensor creation op test suite and remove
#   these from here
def _compare_trilu_indices(
        self, row, col, offset=0, dtype=torch.long, device='cpu'):
    if row == 0 or col == 0:
        # have to handle this separately as tril and triu does not take
        # empty matrix as input
        self.assertEqual(
            torch.empty(0, 2, dtype=dtype, device=device).transpose(0, 1),
            torch.tril_indices(row, col, offset, dtype=dtype, device=device))

        self.assertEqual(
            torch.empty(0, 2, dtype=dtype, device=device).transpose(0, 1),
            torch.triu_indices(row, col, offset, dtype=dtype, device=device))

    else:
        # TODO(#38095): Replace assertEqualIgnoreType. See issue #38095
        self.assertEqualIgnoreType(
            torch.ones(row, col, device='cpu')
                 .tril(offset).nonzero().to(dtype).transpose(0, 1),
            torch.tril_indices(row, col, offset, dtype=dtype, device=device))

        # TODO(#38095): Replace assertEqualIgnoreType. See issue #38095
        self.assertEqualIgnoreType(
            torch.ones(row, col, device='cpu')
                 .tril(offset).nonzero().to(dtype).transpose(0, 1),
            torch.tril_indices(row, col, offset, dtype=dtype, device=device))


def _compare_large_trilu_indices(
        self, row, col, offset=0, dtype=torch.long, device='cpu'):
    l = torch.ones(row, col, dtype=dtype, device='cpu').tril(offset) \
             .nonzero()[-100:-1, :].transpose(0, 1).to(device)
    torch.cuda.empty_cache()

    r = torch.tril_indices(
        row, col, offset, dtype=dtype, device=device)[:, -100:-1]
    self.assertEqual(l, r)
    torch.cuda.empty_cache()

    l = torch.ones(row, col, dtype=dtype, device='cpu').triu(offset) \
             .nonzero()[-100:-1, :].transpose(0, 1).to(device)
    torch.cuda.empty_cache()

    r = torch.triu_indices(
        row, col, offset, dtype=dtype, device=device)[:, -100:-1]
    self.assertEqual(l, r)
    torch.cuda.empty_cache()

# (
#   row
#   col
#   offset (optional)
#   dtype (optional)
# )
tri_tests_args = [
    (1, 1),
    (3, 3),
    (3, 3, 1),
    (3, 3, 2),
    (3, 3, 200),
    (3, 3, -1),
    (3, 3, -2),
    (3, 3, -200),
    (0, 3, 0),
    (0, 3, 1),
    (0, 3, -1),
    (3, 0, 0),
    (3, 0, 1),
    (3, 0, -1),
    (0, 0, 0),
    (0, 0, 1),
    (0, 0, -1),
    (3, 6, 0),
    (3, 6, 1),
    (3, 6, 3),
    (3, 6, 9),
    (3, 6, -1),
    (3, 6, -3),
    (3, 6, -9),
    (6, 3, 0),
    (6, 3, 1),
    (6, 3, 3),
    (6, 3, 9),
    (6, 3, -1),
    (6, 3, -3),
    (6, 3, -9),
    (258, 253, 1, torch.float32),
    (257, 258, 1, torch.float64),
    (258, 258, 1, torch.short),
    (3, 513, 1, torch.long),
    (513, 3, 1, torch.int),
    (513, 0, 1, torch.double),
    (1024, 1024),
    (1024, 1024, 500, torch.float32),
    (1024, 1024, 1023),
    (1024, 1024, -500),
    (1023, 1025),
    (1025, 1023, 1022),
    (1024, 1024, -500),
    (3, 2028),
    (3, 2028, 1),
    (3, 2028, -1),
    (2028, 3),
    (2028, 1),
    (2028, 1, -1)
]

tri_large_tests_args: List[Tuple[int, ...]] = [
    # Large test cases below are deliberately commented out to speed up CI
    # tests and to avoid OOM error. When modifying implementations of
    # tril_indices and triu_indices, please enable these tests and make sure
    # they pass.
    #
    # (1, 268435455),
    # (5000, 5000),
    # (10000, 10000),
    # (268435455, 1),
    # (134217727, 2, 1),
    # (2, 134217727, 1),
    # (536870901, 1),
    # (1, 536870901),
    # (268435455, 2, 1),
    # (2, 268435455, 1)
]


def run_additional_tri_tests(self, device):
    x = torch.ones(
        3, 3, dtype=torch.long, device=device, layout=torch.strided)
    l = x.tril(0).nonzero().transpose(0, 1)
    u = x.triu(0).nonzero().transpose(0, 1)
    self.assertEqual(l, torch.tril_indices(3, 3, device=device))
    self.assertEqual(
        l, torch.tril_indices(3, 3, device=device, layout=torch.strided))

    self.assertEqual(u, torch.triu_indices(3, 3, device=device))
    self.assertEqual(
        u, torch.triu_indices(3, 3, device=device, layout=torch.strided))

    self.assertRaises(
        RuntimeError,
        lambda: torch.triu_indices(
            1, 1, device=device, layout=torch.sparse_coo))

    self.assertRaises(
        RuntimeError,
        lambda: torch.tril_indices(
            1, 1, device=device, layout=torch.sparse_coo))

# TODO: move into common_utils.py or the test suite(s) that use this
def unpack_variables(args):
    if isinstance(args, tuple):
        return tuple(unpack_variables(elem) for elem in args)
    else:
        return args


class dont_convert(tuple):
    pass


non_differentiable = collections.namedtuple('non_differentiable', ['tensor'])


# TODO: move into common_utils.py or the test suite(s) that use this
def create_input(call_args, requires_grad=True, non_contiguous=False, call_kwargs=None, dtype=torch.double, device=None):
    if not isinstance(call_args, tuple):
        call_args = (call_args,)

    def map_arg(arg):
        def maybe_non_contig(tensor):
            return tensor if not non_contiguous else make_non_contiguous(tensor)

        def conjugate(tensor):
            return tensor.conj()

        if isinstance(arg, torch.Size) or isinstance(arg, dont_convert):
            return arg
        elif isinstance(arg, tuple) and len(arg) == 0:
            var = conjugate(torch.randn((), dtype=dtype, device=device))
            var.requires_grad = requires_grad
            return var
        elif isinstance(arg, tuple) and not isinstance(arg[0], torch.Tensor):
            return conjugate(maybe_non_contig(torch.randn(*arg, dtype=dtype, device=device))).requires_grad_(requires_grad)
        # double check casting
        elif isinstance(arg, non_differentiable):
            if isinstance(arg.tensor, torch.Tensor):
                if arg.tensor.dtype == torch.float:
                    return maybe_non_contig(arg.tensor.to(dtype=torch.double, device=device))
                if arg.tensor.dtype == torch.cfloat:
                    return conjugate(maybe_non_contig(arg.tensor.to(dtype=torch.cdouble, device=device)))
                return conjugate(maybe_non_contig(arg.tensor.to(device=device)))
            return conjugate(maybe_non_contig(arg.tensor.to(device=device)))
        elif isinstance(arg, torch.Tensor):
            if arg.dtype == torch.float:
                arg = arg.double()
            if arg.dtype == torch.cfloat:
                arg = arg.to(torch.cdouble)
            if arg.is_complex() != dtype.is_complex:
                raise RuntimeError("User provided tensor is real for a test that runs with complex dtype, ",
                                   "which is not supported for now")
            # NOTE: We do clone() after detach() here because we need to be able to change size/storage of v afterwards
            v = conjugate(maybe_non_contig(arg)).detach().to(device=device).clone()
            v.requires_grad = requires_grad and (v.is_floating_point() or v.is_complex())
            return v
        elif callable(arg):
            return map_arg(arg(dtype=dtype, device=device))
        else:
            return arg
    args_out = tuple(map_arg(arg) for arg in call_args)
    kwargs_out = {k: map_arg(v) for k, v in call_kwargs.items()} if call_kwargs else {}
    return args_out, kwargs_out<|MERGE_RESOLUTION|>--- conflicted
+++ resolved
@@ -2535,7 +2535,6 @@
                requires_grad=requires_grad, low=-5, high=5)) for _ in range(1, N)]
     return tensors
 
-<<<<<<< HEAD
 def sample_inputs_linear(self, device, dtype, requires_grad):
     features_options = [[3, 4], [128, 128]]
     batch_options: List[List[int]] = [
@@ -2560,8 +2559,6 @@
         sample_inputs.append(SampleInput(input_tensor, args=(weight, bias)))
     return sample_inputs
 
-=======
->>>>>>> 1f16c22d
 def sample_inputs_interpolate(mode, self, device, dtype, requires_grad):
     N, C = 2, 3
     D = 4
