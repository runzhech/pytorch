#include <ATen/Dispatch.h>
#include <ATen/cuda/CUDADataType.h>
#include <ATen/cuda/CUDASparse.h>
#include <ATen/cuda/CUDASparseBlas.h>
#include <ATen/cuda/CUDASparseDescriptors.h>
#include <ATen/native/LinearAlgebraUtils.h>
#include <ATen/native/cuda/MiscUtils.h>
#include <ATen/native/sparse/cuda/SparseBlasImpl.h>
#include <ATen/native/sparse/cuda/SparseBlasLegacy.h>

#include <c10/cuda/CUDACachingAllocator.h>
#include <c10/util/MaybeOwned.h>

namespace at {
namespace native {
namespace sparse {
namespace impl {
namespace cuda {

namespace {

c10::MaybeOwned<Tensor> prepare_column_major_matrix_for_cusparse(
    const Tensor& tensor) {
  if (is_blas_compatible_column_major_order(tensor)) {
    return at::native::expect_resolved_conj(tensor);
  } else {
    return c10::MaybeOwned<Tensor>::owned(cloneBatchedColumnMajor(tensor));
  }
}

c10::MaybeOwned<Tensor> inline prepare_dense_matrix_for_cusparse(
    const Tensor& tensor) {
#if defined(CUDA_VERSION) && CUDA_VERSION < 11000
  // CUDA < 11.0 doesn't support row-major layout, return column-major in this case
  return prepare_column_major_matrix_for_cusparse(tensor);
#else
  if (is_blas_compatible_row_major_order(tensor) ||
      is_blas_compatible_column_major_order(tensor)) {
    return at::native::expect_resolved_conj(tensor);
  } else {
    return c10::MaybeOwned<Tensor>::owned(
        tensor.clone(at::MemoryFormat::Contiguous));
  }
#endif
}

Tensor copy_strided(const Tensor& tensor, IntArrayRef strides) {
  Tensor result = at::empty_strided(tensor.sizes(), strides, tensor.options());
  result.copy_(tensor);
  return result;
}

c10::MaybeOwned<Tensor> prepare_dense_matrix_for_cusparse(
    const Tensor& tensor,
    IntArrayRef strides) {
  if (tensor.strides().equals(strides)) {
    return c10::MaybeOwned<Tensor>::borrowed(tensor);
  } else {
    return c10::MaybeOwned<Tensor>::owned(copy_strided(tensor, strides));
  }
}

// This function is used for old CUDA Toolkit versions that doesn't support new cuSPARSE Generic API
void addmm_out_legacy(
    const at::sparse_csr::SparseCsrTensor& mat1,
    const Tensor& mat2,
    const Scalar& beta,
    const Scalar& alpha,
    const Tensor& result) {
  TORCH_INTERNAL_ASSERT_DEBUG_ONLY(mat1.is_sparse_csr());
  auto nnz = mat1._nnz();
  auto m = mat1.size(0);
  auto k = mat1.size(1);
  auto n = mat2.size(1);
  auto crow_indices = mat1.crow_indices().to(kInt);
  auto col_indices = mat1.col_indices().to(kInt);
  auto values = mat1.values();
  auto mat2_ = at::native::expect_resolved_conj(mat2);
  auto result_ = at::native::expect_resolved_conj(result);
  at::native::s_addmm_out_csr_sparse_dense_cuda_worker(nnz, m, n, k, result, beta, *result_, alpha, crow_indices, col_indices, values, *mat2_);
  if (!result.is_same(*result_)) {
    result.copy_(*result_);
  }
}

c10::MaybeOwned<Tensor> inline prepare_dense_vector_for_cusparse(
    const Tensor& tensor) {
  if (tensor.is_non_overlapping_and_dense()) {
    return c10::MaybeOwned<Tensor>::borrowed(tensor);
  } else {
    return c10::MaybeOwned<Tensor>::owned(
        tensor.clone(at::MemoryFormat::Contiguous));
  }
}

void inline indices_to_32_bit_inplace(const Tensor& input) {
  static_cast<SparseCsrTensorImpl*>(input.unsafeGetTensorImpl())->set_member_tensors(
      input.crow_indices().to(kInt),
      input.col_indices().to(kInt),
      input.values(),
      input.sizes());
}

void inline col_indices_and_values_resize_(const Tensor& input, int64_t nnz) {
  static_cast<SparseCsrTensorImpl*>(input.unsafeGetTensorImpl())->set_member_tensors(
      input.crow_indices(),
      input.col_indices().resize_({nnz}),
      input.values().resize_({nnz}),
      input.sizes());
}

<<<<<<< HEAD
void block_sparse_triangular_solve_vec(
    const at::sparse_csr::SparseCsrTensor& A,
    const Tensor& B,
    const Tensor& X,
    bool upper,
    bool transpose,
    bool unitriangular) {
  TORCH_INTERNAL_ASSERT_DEBUG_ONLY(A.is_sparse_csr());
  // values is expected to be a blocks of sparse matrix
  TORCH_INTERNAL_ASSERT_DEBUG_ONLY(A.values().dim() == 3);
  // blocks are expected to be square
  TORCH_INTERNAL_ASSERT(A.values().size(2) == A.values().size(1));
  // only block of size > 1 is supported in cuSPARSE
  TORCH_INTERNAL_ASSERT(A.values().size(-1) > 1);
  // blocks are expected to be in row- or column-major order
  TORCH_INTERNAL_ASSERT(
      A.values().is_contiguous() ||
      A.values().transpose(-2, -1).is_contiguous());

  // cuSPARSE can't work with empty sparse matrices
  if (A._nnz() == 0) {
    X.fill_(NAN);
    return;
  }

  const cusparseDirection_t block_layout = A.values().is_contiguous()
      ? CUSPARSE_DIRECTION_ROW
      : CUSPARSE_DIRECTION_COLUMN;

  c10::MaybeOwned<Tensor> X_ = prepare_dense_matrix_for_cusparse(X);
  c10::MaybeOwned<Tensor> B_ = prepare_dense_matrix_for_cusparse(B);

  auto block_size = cuda_int_cast(A.values().size(2), "block_size");
  auto nnzb = cuda_int_cast(A._nnz(), "nnzb");
  auto mb = cuda_int_cast(A.size(0), "mb") / block_size;

  auto desc = at::cuda::sparse::CuSparseMatDescriptor(upper, unitriangular);
  cusparseOperation_t opA = transpose ? CUSPARSE_OPERATION_TRANSPOSE
                                      : CUSPARSE_OPERATION_NON_TRANSPOSE;

  auto info = at::cuda::sparse::CuSparseBsrsv2Info();

  AT_DISPATCH_FLOATING_AND_COMPLEX_TYPES(
      X.scalar_type(), "block_sparse_triangular_solve_vec", [&] {
        scalar_t alpha = 1;
        auto values = A.values();
        auto values_data_ptr = values.data_ptr<scalar_t>();
        auto crow_indices = A.crow_indices().to(kInt);
        auto crow_indices_data_ptr = crow_indices.data_ptr<int>();
        auto col_indices = A.col_indices().to(kInt);
        auto col_indices_data_ptr = col_indices.data_ptr<int>();
        auto handle = at::cuda::getCurrentCUDASparseHandle();
        int buffer_size = 0;

        at::cuda::sparse::bsrsv2_bufferSize(
            handle,
            block_layout,
            opA,
            mb,
            nnzb,
            desc.descriptor(),
            values_data_ptr,
            crow_indices_data_ptr,
            col_indices_data_ptr,
            block_size,
            info.descriptor(),
            &buffer_size);

        auto& allocator = *c10::cuda::CUDACachingAllocator::get();
        auto work_data = allocator.allocate(buffer_size);

        at::cuda::sparse::bsrsv2_analysis(
            handle,
            block_layout,
            opA,
            mb,
            nnzb,
            desc.descriptor(),
            values_data_ptr,
            crow_indices_data_ptr,
            col_indices_data_ptr,
            block_size,
            info.descriptor(),
            CUSPARSE_SOLVE_POLICY_NO_LEVEL,
            work_data.get());

        at::cuda::sparse::bsrsv2_solve(
            handle,
            block_layout,
            opA,
            mb,
            nnzb,
            &alpha,
            desc.descriptor(),
            values_data_ptr,
            crow_indices_data_ptr,
            col_indices_data_ptr,
            block_size,
            info.descriptor(),
            B_->data_ptr<scalar_t>(),
            X_->data_ptr<scalar_t>(),
            CUSPARSE_SOLVE_POLICY_NO_LEVEL,
            work_data.get());
      });
  if (!X.is_same(*X_)) {
    X.copy_(*X_);
  }
}

void block_sparse_triangular_solve_mat(
    const at::sparse_csr::SparseCsrTensor& A,
    const Tensor& B,
    const Tensor& X,
    bool upper,
    bool transpose,
    bool unitriangular) {
  TORCH_INTERNAL_ASSERT_DEBUG_ONLY(A.is_sparse_csr());
  // values is expected to be a blocks of sparse matrix
  TORCH_INTERNAL_ASSERT_DEBUG_ONLY(A.values().dim() == 3);
  // blocks are expected to be square
  TORCH_INTERNAL_ASSERT(A.values().size(2) == A.values().size(1));
  // only block of size > 1 is supported in cuSPARSE
  TORCH_INTERNAL_ASSERT(A.values().size(-1) > 1);
  // blocks are expected to be in row- or column-major order
  TORCH_INTERNAL_ASSERT(
      A.values().is_contiguous() ||
      A.values().transpose(-2, -1).is_contiguous());

  // cuSPARSE can't work with empty sparse matrices
  if (A._nnz() == 0) {
    X.fill_(NAN);
    return;
  }

  const cusparseDirection_t block_layout = A.values().is_contiguous()
      ? CUSPARSE_DIRECTION_ROW
      : CUSPARSE_DIRECTION_COLUMN;

  // c10::MaybeOwned<Tensor> X_ = prepare_dense_matrix_for_cusparse(X);
  // // cuSPARSE doesn't let us pass transpose flag separately for X and B
  // // therefore we use same strides for both X and B
  // // if X is row-major, we set the transpose flag for B and X
  // c10::MaybeOwned<Tensor> B_ =
  //     prepare_dense_matrix_for_cusparse(B, X_->strides());

  c10::MaybeOwned<Tensor> X_ = prepare_column_major_matrix_for_cusparse(X);
  c10::MaybeOwned<Tensor> B_ = prepare_column_major_matrix_for_cusparse(B);

  IntArrayRef X_strides = X_->strides();
  auto ndim = X_->dim();
  TORCH_INTERNAL_ASSERT_DEBUG_ONLY(ndim == 2);
  bool is_X_row_major = (X_strides[ndim - 1] == 1);
  // int ldx = is_X_row_major ? cuda_int_cast(X_strides[ndim - 2], "ldx")
  //                          : cuda_int_cast(X_strides[ndim - 1], "ldx");
  int ldb = cuda_int_cast(B_->stride(-1), "ldb");
  int ldx = cuda_int_cast(X_->stride(-1), "ldx");

  cusparseOperation_t opX = CUSPARSE_OPERATION_NON_TRANSPOSE;//is_X_row_major ? CUSPARSE_OPERATION_TRANSPOSE
                                          //  : CUSPARSE_OPERATION_NON_TRANSPOSE;
  cusparseOperation_t opA = transpose ? CUSPARSE_OPERATION_TRANSPOSE
                                      : CUSPARSE_OPERATION_NON_TRANSPOSE;

  auto block_size = cuda_int_cast(A.values().size(2), "block_size");
  auto nnzb = cuda_int_cast(A._nnz(), "nnzb");
  auto mb = cuda_int_cast(A.size(0), "mb") / block_size;
  auto n = cuda_int_cast(B.size(-1), "n");

  auto desc = at::cuda::sparse::CuSparseMatDescriptor(upper, unitriangular);
  auto info = at::cuda::sparse::CuSparseBsrsm2Info();

  AT_DISPATCH_FLOATING_AND_COMPLEX_TYPES(
      X.scalar_type(), "block_sparse_triangular_solve_vec", [&] {
        scalar_t alpha = 1;
        auto values = A.values();
        auto values_data_ptr = values.data_ptr<scalar_t>();
        auto crow_indices = A.crow_indices().to(kInt);
        auto crow_indices_data_ptr = crow_indices.data_ptr<int>();
        auto col_indices = A.col_indices().to(kInt);
        auto col_indices_data_ptr = col_indices.data_ptr<int>();
        auto handle = at::cuda::getCurrentCUDASparseHandle();
        int buffer_size = 0;

        at::cuda::sparse::bsrsm2_bufferSize(
            handle,
            block_layout,
            opA,
            opX,
            mb,
            n,
            nnzb,
            desc.descriptor(),
            values_data_ptr,
            crow_indices_data_ptr,
            col_indices_data_ptr,
            block_size,
            info.descriptor(),
            &buffer_size);

        auto& allocator = *c10::cuda::CUDACachingAllocator::get();
        auto work_data = allocator.allocate(buffer_size);

        at::cuda::sparse::bsrsm2_analysis(
            handle,
            block_layout,
            opA,
            opX,
            mb,
            n,
            nnzb,
            desc.descriptor(),
            values_data_ptr,
            crow_indices_data_ptr,
            col_indices_data_ptr,
            block_size,
            info.descriptor(),
            CUSPARSE_SOLVE_POLICY_NO_LEVEL,
            work_data.get());

        at::cuda::sparse::bsrsm2_solve(
            handle,
            block_layout,
            opA,
            opX,
            mb,
            n,
            nnzb,
            &alpha,
            desc.descriptor(),
            values_data_ptr,
            crow_indices_data_ptr,
            col_indices_data_ptr,
            block_size,
            info.descriptor(),
            B_->data_ptr<scalar_t>(),
            ldb,
            X_->data_ptr<scalar_t>(),
            ldx,
            CUSPARSE_SOLVE_POLICY_NO_LEVEL,
            work_data.get());
      });
  if (!X.is_same(*X_)) {
    X.copy_(*X_);
  }
}

void block_sparse_mv(
    const at::sparse_csr::SparseCsrTensor& mat,
    const Tensor& vec,
    const Scalar& beta,
    const Scalar& alpha,
    const Tensor& result) {
  TORCH_INTERNAL_ASSERT_DEBUG_ONLY(mat.is_sparse_csr());
  // values is expected to be a blocks of sparse matrix
  TORCH_INTERNAL_ASSERT_DEBUG_ONLY(mat.values().dim() == 3);
  // blocks are expected to be square
  TORCH_INTERNAL_ASSERT(mat.values().size(2) == mat.values().size(1));
  // only block of size > 1 is supported in cuSPARSE
  TORCH_INTERNAL_ASSERT(mat.values().size(-1) > 1);
  // blocks are expected to be in row- or column-major order
  TORCH_INTERNAL_ASSERT(
      mat.values().is_contiguous() ||
      mat.values().transpose(-2, -1).is_contiguous());

  const cusparseDirection_t block_layout = mat.values().is_contiguous()
      ? CUSPARSE_DIRECTION_ROW
      : CUSPARSE_DIRECTION_COLUMN;

  c10::MaybeOwned<Tensor> result_ = prepare_dense_vector_for_cusparse(result);
  c10::MaybeOwned<Tensor> vec_ = prepare_dense_vector_for_cusparse(vec);

  auto block_size = cuda_int_cast(mat.values().size(2), "block_size");
  auto nnzb = cuda_int_cast(mat._nnz(), "nnzb");
  auto mb = cuda_int_cast(mat.size(0), "mb") / block_size;
  auto nb = cuda_int_cast(mat.size(1), "nb") / block_size;

  AT_DISPATCH_FLOATING_AND_COMPLEX_TYPES(
      result.scalar_type(), "block_sparse_mv", [&] {
        auto beta_ = beta.to<scalar_t>();
        auto alpha_ = alpha.to<scalar_t>();
        auto handle = at::cuda::getCurrentCUDASparseHandle();
        auto desc = at::cuda::sparse::CuSparseMatDescriptor();
        auto values = mat.values();
        auto values_data_ptr = values.data_ptr<scalar_t>();
        auto crow_indices = mat.crow_indices().to(kInt);
        auto crow_indices_data_ptr = crow_indices.data_ptr<int>();
        auto col_indices = mat.col_indices().to(kInt);
        auto col_indices_data_ptr = col_indices.data_ptr<int>();
        at::cuda::sparse::bsrmv(
            handle,
            block_layout,
            CUSPARSE_OPERATION_NON_TRANSPOSE,
            mb,
            nb,
            nnzb,
            &alpha_,
            desc.descriptor(),
            values_data_ptr,
            crow_indices_data_ptr,
            col_indices_data_ptr,
            block_size,
            vec_->data_ptr<scalar_t>(),
            &beta_,
            result_->data_ptr<scalar_t>());
      });
  if (!result.is_same(*result_)) {
    result.copy_(*result_);
  }
}

=======
>>>>>>> 2dd46d3a
void block_sparse_mm(
    const at::sparse_csr::SparseCsrTensor& mat1,
    const Tensor& mat2,
    const Scalar& beta,
    const Scalar& alpha,
    const Tensor& result) {
  TORCH_INTERNAL_ASSERT_DEBUG_ONLY(mat1.is_sparse_csr());
  // values is expected to be a blocks of sparse matrix
  TORCH_INTERNAL_ASSERT_DEBUG_ONLY(mat1.values().dim() == 3);
  // blocks are expected to be square
  TORCH_INTERNAL_ASSERT(mat1.values().size(2) == mat1.values().size(1));
  // only block of size > 1 is supported in cuSPARSE
  TORCH_INTERNAL_ASSERT(mat1.values().size(-1) > 1);
  // blocks are expected to be in row- or column-major order
  TORCH_INTERNAL_ASSERT(
      mat1.values().is_contiguous() ||
      mat1.values().transpose(-2, -1).is_contiguous());

  const cusparseDirection_t block_layout = mat1.values().is_contiguous()
      ? CUSPARSE_DIRECTION_ROW
      : CUSPARSE_DIRECTION_COLUMN;

  c10::MaybeOwned<Tensor> mat2_ = prepare_dense_matrix_for_cusparse(mat2);

  // cuSPARSE expects column-major strides for result and we can't manipulate
  // transpose flag of mat1
  c10::MaybeOwned<Tensor> result_ =
      prepare_column_major_matrix_for_cusparse(result);

  IntArrayRef result_strides = result_->strides();
  IntArrayRef mat2_strides = mat2_->strides();
  auto ndim = result_->dim();

  TORCH_INTERNAL_ASSERT_DEBUG_ONLY(ndim == 2);
  TORCH_INTERNAL_ASSERT_DEBUG_ONLY(mat1.dim() == 2);
  TORCH_INTERNAL_ASSERT_DEBUG_ONLY(mat2.dim() == 2);

  bool is_mat2_row_major = (mat2_strides[ndim - 1] == 1);
  int ldb = is_mat2_row_major ? cuda_int_cast(mat2_strides[ndim - 2], "ldb")
                              : cuda_int_cast(mat2_strides[ndim - 1], "ldb");
  int ldc = cuda_int_cast(result_strides[ndim - 1], "ldc");
  auto block_size = cuda_int_cast(mat1.values().size(2), "block_size");
  auto nnzb = cuda_int_cast(mat1._nnz(), "nnzb");
  auto mb = cuda_int_cast(mat1.size(0), "mb") / block_size;
  auto kb = cuda_int_cast(mat1.size(1), "nb") / block_size;
  auto n = cuda_int_cast(mat2.size(1), "n");

  // according to cuSPARSE documentation, opA can only be NON_TRANSPOSE
  cusparseOperation_t opA = CUSPARSE_OPERATION_NON_TRANSPOSE;
  cusparseOperation_t opB = is_mat2_row_major
      ? CUSPARSE_OPERATION_TRANSPOSE
      : CUSPARSE_OPERATION_NON_TRANSPOSE;

  AT_DISPATCH_FLOATING_AND_COMPLEX_TYPES(
      result.scalar_type(), "block_sparse_mm", [&] {
        auto beta_ = beta.to<scalar_t>();
        auto alpha_ = alpha.to<scalar_t>();
        auto handle = at::cuda::getCurrentCUDASparseHandle();
        auto desc = at::cuda::sparse::CuSparseMatDescriptor();

        auto values = mat1.values();
        auto values_data_ptr = values.data_ptr<scalar_t>();
        auto crow_indices = mat1.crow_indices().to(kInt);
        auto crow_indices_data_ptr = crow_indices.data_ptr<int>();
        auto col_indices = mat1.col_indices().to(kInt);
        auto col_indices_data_ptr = col_indices.data_ptr<int>();

        at::cuda::sparse::bsrmm(
            handle,
            block_layout,
            opA,
            opB,
            mb,
            n,
            kb,
            nnzb,
            &alpha_,
            desc.descriptor(),
            values_data_ptr,
            crow_indices_data_ptr,
            col_indices_data_ptr,
            block_size,
            mat2_->data_ptr<scalar_t>(),
            ldb,
            &beta_,
            result_->data_ptr<scalar_t>(),
            ldc);
      });

  if (!result.is_same(*result_)) {
    result.copy_(*result_);
  }
}

void spmm(
    const at::sparse_csr::SparseCsrTensor& mat1,
    const Tensor& mat2,
    const Scalar& beta,
    const Scalar& alpha,
    const Tensor& result) {
  if (mat1.values().dim() == 3 && mat1.values().size(-1) > 1) {
    return block_sparse_mm(mat1, mat2, beta, alpha, result);
  }
#if !AT_USE_CUSPARSE_GENERIC_API()
  addmm_out_legacy(mat1, mat2, beta, alpha, result);
#else
  c10::MaybeOwned<Tensor> result_ = prepare_dense_matrix_for_cusparse(result);
  c10::MaybeOwned<Tensor> mat2_ = prepare_dense_matrix_for_cusparse(mat2);

  // Here subscript "c" stands for column-major, substript "r" stands for
  // row-major order Both orders are supported by cuSPARSE. For mixed input we
  // need to cast 'mat2' to order of 'result'. We compute
  // result = mat1 @ op(mat2) + result.
  // If order of 'mat2' and 'result' matches, the op is
  // identity; op(mat2) == mat2. If 'result' is column-major and 'mat2' is
  // row-major we pass 'mat2' as column-major and compute
  // result_c = mat1 @ transpose(mat2_c) + result_c; mat2_r==transpose(mat2_c)
  // if 'result' is row-major and 'mat2' is column-major we pass 'mat2'
  // as row-major and compute
  // result_r = mat1 @ transpose(mat2_r) + result_r; mat2_c==transpose(mat2_r)
  IntArrayRef result_strides = result_->strides();
  IntArrayRef mat2_strides = mat2_->strides();
  auto ndim = result_->dim();
  TORCH_INTERNAL_ASSERT_DEBUG_ONLY(ndim == 2);
  TORCH_INTERNAL_ASSERT_DEBUG_ONLY(mat1.dim() == 2);
  TORCH_INTERNAL_ASSERT_DEBUG_ONLY(mat2.dim() == 2);
  bool is_result_row_major = (result_strides[ndim - 1] == 1);
  bool is_mat2_row_major = (mat2_strides[ndim - 1] == 1);
  bool transpose_B = (is_result_row_major ^ is_mat2_row_major);

  cusparseOperation_t opA = CUSPARSE_OPERATION_NON_TRANSPOSE;
  cusparseOperation_t opB = transpose_B ? CUSPARSE_OPERATION_TRANSPOSE
                                        : CUSPARSE_OPERATION_NON_TRANSPOSE;

  // CUDA < 11.0 doesn't support 64-bit indices and doesn't raise an error about this
  // silently returning incorrect results
#if defined(CUDA_VERSION) && CUDA_VERSION < 11000
  auto mat1_32 = at::native::_sparse_csr_tensor_unsafe(
      mat1.crow_indices().to(kInt),
      mat1.col_indices().to(kInt),
      mat1.values(),
      mat1.sizes(),
      mat1.scalar_type(),
      mat1.layout(),
      mat1.device());
  auto descA = at::cuda::sparse::CuSparseSpMatCsrDescriptor(mat1_32);
  auto algorithm = CUSPARSE_MM_ALG_DEFAULT;
#else
  // TODO: update this to support COO sparse layout
  auto descA = at::cuda::sparse::CuSparseSpMatCsrDescriptor(mat1);
  auto algorithm = CUSPARSE_SPMM_CSR_ALG2;
#endif

  auto descB = at::cuda::sparse::CuSparseDnMatDescriptor(
      transpose_B ? mat2_->mT() : *mat2_);
  auto descC = at::cuda::sparse::CuSparseDnMatDescriptor(*result_);

  AT_DISPATCH_FLOATING_AND_COMPLEX_TYPES_AND2(
      kHalf,
      kBFloat16,
      result.scalar_type(),
      "spmm",
      [&] {
        auto beta_ = beta.to<scalar_t>();
        auto alpha_ = alpha.to<scalar_t>();
        cudaDataType compute_type = at::cuda::getCudaDataType<scalar_t>();
        auto handle = at::cuda::getCurrentCUDASparseHandle();

        size_t buffer_size;
        TORCH_CUDASPARSE_CHECK(cusparseSpMM_bufferSize(
            handle,
            opA,
            opB,
            &alpha_,
            descA.descriptor(),
            descB.descriptor(),
            &beta_,
            descC.descriptor(),
            compute_type,
            algorithm,
            &buffer_size // output
            ));

        auto& allocator = *c10::cuda::CUDACachingAllocator::get();
        auto work_data = allocator.allocate(buffer_size);

        TORCH_CUDASPARSE_CHECK(cusparseSpMM(
            handle,
            opA,
            opB,
            &alpha_,
            descA.descriptor(),
            descB.descriptor(),
            &beta_,
            descC.descriptor(),
            compute_type,
            algorithm,
            work_data.get()));
      });

  if (!result.is_same(*result_)) {
    result.copy_(*result_);
  }
#endif // !AT_USE_CUSPARSE_GENERIC_API()
}

void spgemm(
    const at::sparse_csr::SparseCsrTensor& A,
    const at::sparse_csr::SparseCsrTensor& B,
    const Scalar& beta,
    const Scalar& alpha,
    const at::sparse_csr::SparseCsrTensor& C) {
#if defined(CUDA_VERSION) && CUDA_VERSION < 11000
  TORCH_CHECK(
      false,
      "Calling addmm with sparse GPU tensors requires compiling ",
      "PyTorch with CUDA 11+. ",
      "Please use PyTorch built with newer CUDA version.");
#else
  // older versions of cusparse on Windows segfault for complex128 dtype
#if defined(_WIN32) && defined(CUSPARSE_VERSION) && CUSPARSE_VERSION < 11400
  TORCH_CHECK(
      !(A.scalar_type() == ScalarType::ComplexDouble),
      "Sparse multiplication with complex128 dtype inputs is not supported with current CUDA version. Please upgrade to CUDA Toolkit 11.2.1+");
#endif

  IntArrayRef A_sizes = A.sizes();
  auto ndim = A.dim();
  auto m = A_sizes[ndim - 2];

  IntArrayRef B_sizes = B.sizes();
  auto n = B_sizes[ndim - 1];

  // Only 32-bit indices are supported
  auto A_32 = at::native::_sparse_csr_tensor_unsafe(A.crow_indices().to(kInt), A.col_indices().to(kInt), A.values(), A.sizes(), A.scalar_type(), A.layout(), A.device());
  auto B_32 = at::native::_sparse_csr_tensor_unsafe(B.crow_indices().to(kInt), B.col_indices().to(kInt), B.values(), B.sizes(), B.scalar_type(), B.layout(), B.device());

  // Modify C tensor in-place to swap indices tensors with 32-bit variants
  indices_to_32_bit_inplace(C);

  auto descA = at::cuda::sparse::CuSparseSpMatCsrDescriptor(A_32);
  auto descB = at::cuda::sparse::CuSparseSpMatCsrDescriptor(B_32);
  auto descC = at::cuda::sparse::CuSparseSpMatCsrDescriptor(C);

  auto spgemm_desc = at::cuda::sparse::CuSparseSpGEMMDescriptor();
  cusparseOperation_t opA = CUSPARSE_OPERATION_NON_TRANSPOSE;
  cusparseOperation_t opB = CUSPARSE_OPERATION_NON_TRANSPOSE;

  AT_DISPATCH_FLOATING_AND_COMPLEX_TYPES_AND2(
      kHalf,
      kBFloat16,
      C.scalar_type(),
      "spgemm",
      [&] {
        auto beta_ = beta.to<scalar_t>();
        auto alpha_ = alpha.to<scalar_t>();
        auto compute_type = at::cuda::getCudaDataType<scalar_t>();
        auto handle = at::cuda::getCurrentCUDASparseHandle();

        // It's required to call workEstimation twice
        size_t buffer_size1 = 0;
        TORCH_CUDASPARSE_CHECK(cusparseSpGEMM_workEstimation(
            handle,
            opA,
            opB,
            &alpha_,
            descA.descriptor(),
            descB.descriptor(),
            &beta_,
            descC.descriptor(),
            compute_type,
            CUSPARSE_SPGEMM_DEFAULT,
            spgemm_desc.descriptor(),
            &buffer_size1,
            nullptr));

        auto& allocator = *c10::cuda::CUDACachingAllocator::get();
        auto buffer1 = allocator.allocate(buffer_size1);

        TORCH_CUDASPARSE_CHECK(cusparseSpGEMM_workEstimation(
            handle,
            opA,
            opB,
            &alpha_,
            descA.descriptor(),
            descB.descriptor(),
            &beta_,
            descC.descriptor(),
            compute_type,
            CUSPARSE_SPGEMM_DEFAULT,
            spgemm_desc.descriptor(),
            &buffer_size1,
            buffer1.get()));

        // It's required to call compute twice
        size_t buffer_size2 = 0;
        TORCH_CUDASPARSE_CHECK(cusparseSpGEMM_compute(
            handle,
            opA,
            opB,
            &alpha_,
            descA.descriptor(),
            descB.descriptor(),
            &beta_,
            descC.descriptor(),
            compute_type,
            CUSPARSE_SPGEMM_DEFAULT,
            spgemm_desc.descriptor(),
            &buffer_size2,
            nullptr));

        auto buffer2 = allocator.allocate(buffer_size2);

        TORCH_CUDASPARSE_CHECK(cusparseSpGEMM_compute(
            handle,
            opA,
            opB,
            &alpha_,
            descA.descriptor(),
            descB.descriptor(),
            &beta_,
            descC.descriptor(),
            compute_type,
            CUSPARSE_SPGEMM_DEFAULT,
            spgemm_desc.descriptor(),
            &buffer_size2,
            buffer2.get()));

        // Get how many specified elements are there in C
        int64_t C_num_rows, C_num_cols, C_nnz;
        std::tie(C_num_rows, C_num_cols, C_nnz) = descC.get_size();

        TORCH_INTERNAL_ASSERT_DEBUG_ONLY(C_num_rows == m);
        TORCH_INTERNAL_ASSERT_DEBUG_ONLY(C_num_cols == n);

        // Resize result using nnz information from cusparse
        col_indices_and_values_resize_(C, C_nnz);

        // Update matC with the new pointers
        descC.set_tensor(C);

        // Copy the data into C
        TORCH_CUDASPARSE_CHECK(cusparseSpGEMM_copy(
            handle,
            opA,
            opB,
            &alpha_,
            descA.descriptor(),
            descB.descriptor(),
            &beta_,
            descC.descriptor(),
            compute_type,
            CUSPARSE_SPGEMM_DEFAULT,
            spgemm_desc.descriptor()));
      });
#endif
}

} // anonymous namespace

void addmm_out_sparse_csr(
    const at::sparse_csr::SparseCsrTensor& mat1,
    const Tensor& mat2,
    const Scalar& beta,
    const Scalar& alpha,
    const Tensor& result) {
  if (mat2.layout() == kStrided && result.layout() == kStrided) {
    return spmm(mat1, mat2, beta, alpha, result);
  } else if (mat2.is_sparse_csr() && result.is_sparse_csr()) {
    return spgemm(mat1, mat2, beta, alpha, result);
  } else {
    TORCH_INTERNAL_ASSERT(false, "Received unexpected tensor layouts as input.");
  }
}

/*
  Computes a sparse matrix-dense vector product defined as
  y <- alpha*op(A)*x + beta*y

  Args:
  * `mat` - Tensor storing sparse m x n matrix A.
  * `vec` - Tensor storing dense vector x of size n.
  * `result` - [in] Tensor storing dense vector y of size m.
               [out] result of the operation.
*/
void addmv_out_sparse_csr(
    const at::sparse_csr::SparseCsrTensor& mat,
    const Tensor& vec,
    const Scalar& beta,
    const Scalar& alpha,
    const Tensor& result) {
  if (mat.values().dim() == 3 && mat.values().size(-1) > 1) {
    return block_sparse_mv(mat, vec, beta, alpha, result);
  }
#if !AT_USE_CUSPARSE_GENERIC_API()
  TORCH_CHECK(
      false,
      "Calling addmv on a sparse GPU tensor requires compiling ",
      "PyTorch with CUDA 10.2+ (CUDA 11+ on Windows). ",
      "Please use PyTorch built with newer CUDA version.");
#else
  cusparseOperation_t opA = CUSPARSE_OPERATION_NON_TRANSPOSE;

  c10::MaybeOwned<Tensor> result_ = prepare_dense_vector_for_cusparse(result);
  c10::MaybeOwned<Tensor> vec_ = prepare_dense_vector_for_cusparse(vec);

  // TODO: update this to support COO sparse layout
  auto descA = at::cuda::sparse::CuSparseSpMatCsrDescriptor(mat);
  auto descX = at::cuda::sparse::CuSparseDnVecDescriptor(*vec_);
  auto descY = at::cuda::sparse::CuSparseDnVecDescriptor(*result_);

  // cusparseSpMVAlg_t was updated in cuda 11.2.1 (cusparse 11.4.0)
#if CUSPARSE_VERSION >= 11400
  cusparseSpMVAlg_t alg = CUSPARSE_SPMV_ALG_DEFAULT;
#else
  cusparseSpMVAlg_t alg = CUSPARSE_MV_ALG_DEFAULT;
#endif

  // SpMV doesn't support uniform precision computation
  // For float16/bfloat16 inputs compute_type must be CUDA_R_32F
  // and type of alpha, beta must be float
  auto dispatch_scalar_type = result.scalar_type();
  if (dispatch_scalar_type == at::ScalarType::Half ||
      dispatch_scalar_type == at::ScalarType::BFloat16) {
    dispatch_scalar_type = at::ScalarType::Float;
  }

  AT_DISPATCH_FLOATING_AND_COMPLEX_TYPES(
      dispatch_scalar_type,
      "addmv_out_sparse_csr_cuda_impl",
      [&] {
        auto beta_ = beta.to<scalar_t>();
        auto alpha_ = alpha.to<scalar_t>();
        cudaDataType compute_type = at::cuda::getCudaDataType<scalar_t>();
        auto handle = at::cuda::getCurrentCUDASparseHandle();

        size_t buffer_size;
        TORCH_CUDASPARSE_CHECK(cusparseSpMV_bufferSize(
            handle,
            opA,
            &alpha_,
            descA.descriptor(),
            descX.descriptor(),
            &beta_,
            descY.descriptor(),
            compute_type,
            alg,
            &buffer_size // output
            ));

        auto& allocator = *c10::cuda::CUDACachingAllocator::get();
        auto work_data = allocator.allocate(buffer_size);

        TORCH_CUDASPARSE_CHECK(cusparseSpMV(
            handle,
            opA,
            &alpha_,
            descA.descriptor(),
            descX.descriptor(),
            &beta_,
            descY.descriptor(),
            compute_type,
            alg,
            work_data.get()));
      });
  if (!result.is_same(*result_)) {
    result.copy_(*result_);
  }
#endif
}

/*
  Computes C = alpha * A + beta * B

  Args:
  * `A` - [in] sparse Tensor of size m × n.
  * `B` - [in] sparse Tensor of size m × n.
  * `C` - [out] sparse Tensor of size m × n.
*/
void add_out_sparse_csr(
    const at::sparse_csr::SparseCsrTensor& A,
    const at::sparse_csr::SparseCsrTensor& B,
    const Scalar& alpha,
    const Scalar& beta,
    const at::sparse_csr::SparseCsrTensor& C) {
  IntArrayRef A_sizes = A.sizes();
  auto ndim = A.dim();
  int m = at::native::cuda_int_cast(A_sizes[ndim - 2], "m");
  int n = at::native::cuda_int_cast(A_sizes[ndim - 1], "n");

  TORCH_INTERNAL_ASSERT_DEBUG_ONLY(A.sizes().equals(B.sizes()) && A.sizes().equals(C.sizes()));

  // Only 32-bit indices are supported
  auto A_32 = at::native::_sparse_csr_tensor_unsafe(
      A.crow_indices().to(kInt),
      A.col_indices().to(kInt),
      A.values(),
      A.sizes(),
      A.scalar_type(),
      A.layout(),
      A.device());
  auto B_32 = at::native::_sparse_csr_tensor_unsafe(
      B.crow_indices().to(kInt),
      B.col_indices().to(kInt),
      B.values(),
      B.sizes(),
      B.scalar_type(),
      B.layout(),
      B.device());

  // Modify C tensor in-place to swap indices tensors with 32-bit variants
  indices_to_32_bit_inplace(C);

  int nnzA = at::native::cuda_int_cast(A_32._nnz(), "nnzA");
  int nnzB = at::native::cuda_int_cast(B_32._nnz(), "nnzB");

  auto desc = at::cuda::sparse::CuSparseMatDescriptor();

  auto A_crow_indices = A_32.crow_indices();
  auto B_crow_indices = B_32.crow_indices();
  auto C_crow_indices = C.crow_indices();
  auto A_crow_indices_ptr = A_crow_indices.data_ptr<int>();
  auto B_crow_indices_ptr = B_crow_indices.data_ptr<int>();
  auto C_crow_indices_ptr = C_crow_indices.data_ptr<int>();

  auto A_col_indices = A_32.col_indices();
  auto B_col_indices = B_32.col_indices();
  auto C_col_indices = C.col_indices();
  auto A_col_indices_ptr = A_col_indices.data_ptr<int>();
  auto B_col_indices_ptr = B_col_indices.data_ptr<int>();
  auto C_col_indices_ptr = C_col_indices.data_ptr<int>();

  AT_DISPATCH_FLOATING_AND_COMPLEX_TYPES(
      C.scalar_type(), "add_out_sparse_csr_cuda_impl", [&] {
        auto beta_ = beta.to<scalar_t>();
        auto alpha_ = alpha.to<scalar_t>();

        auto A_values = A_32.values();
        auto B_values = B_32.values();
        auto C_values = C.values();
        auto A_values_ptr = A_values.data_ptr<scalar_t>();
        auto B_values_ptr = B_values.data_ptr<scalar_t>();
        auto C_values_ptr = C_values.data_ptr<scalar_t>();

        auto handle = at::cuda::getCurrentCUDASparseHandle();
        TORCH_CUDASPARSE_CHECK(cusparseSetPointerMode(handle, CUSPARSE_POINTER_MODE_HOST));

        size_t buffer_size;
        at::cuda::sparse::csrgeam2_bufferSizeExt<scalar_t>(
            handle,
            m,
            n,
            &alpha_,
            desc.descriptor(),
            nnzA,
            A_values_ptr,
            A_crow_indices_ptr,
            A_col_indices_ptr,
            &beta_,
            desc.descriptor(),
            nnzB,
            B_values_ptr,
            B_crow_indices_ptr,
            B_col_indices_ptr,
            desc.descriptor(),
            C_values_ptr,
            C_crow_indices_ptr,
            C_col_indices_ptr,
            &buffer_size // output
        );

        auto& allocator = *c10::cuda::CUDACachingAllocator::get();
        auto work_data = allocator.allocate(buffer_size);

        int nnzC = -1;
        at::cuda::sparse::csrgeam2Nnz<scalar_t>(
            handle,
            m,
            n,
            desc.descriptor(),
            nnzA,
            A_crow_indices_ptr,
            A_col_indices_ptr,
            desc.descriptor(),
            nnzB,
            B_crow_indices_ptr,
            B_col_indices_ptr,
            desc.descriptor(),
            C_crow_indices_ptr,
            &nnzC,
            work_data.get());

        // Resize result using nnz information from cusparse
        col_indices_and_values_resize_(C, nnzC);
        C_col_indices = C.col_indices();
        C_values = C.values();

        C_col_indices_ptr = C_col_indices.data_ptr<int>();
        C_values_ptr = C_values.data_ptr<scalar_t>();

        at::cuda::sparse::csrgeam2<scalar_t>(
            handle,
            m,
            n,
            &alpha_,
            desc.descriptor(),
            nnzA,
            A_values_ptr,
            A_crow_indices_ptr,
            A_col_indices_ptr,
            &beta_,
            desc.descriptor(),
            nnzB,
            B_values_ptr,
            B_crow_indices_ptr,
            B_col_indices_ptr,
            desc.descriptor(),
            C_values_ptr,
            C_crow_indices_ptr,
            C_col_indices_ptr,
            work_data.get());
      });
}

/*
  Solves a system of linear equations whose coefficients are represented in a sparse triangular matrix A:
  op(A) X = B.

  Args:
  * `A` - sparse Tensor of size m × m.
  * `B` - dense Tensor of size m × nrhs.
  * `X` - dense Tensor of size m × nrhs.
  * `upper` - controls whether upper or lower triangular part of A is considered in computations.
  * `transpose` - if true then op(A) = A^T.
  * `unitriangular` - if true then the diagonal elements of A are assumed to be one.
*/
void triangular_solve_out_sparse_csr(
    const at::sparse_csr::SparseCsrTensor& A,
    const Tensor& B,
    const Tensor& X,
    bool upper,
    bool transpose,
    bool unitriangular) {
  if (A.values().dim() == 3 && A.values().size(-1) > 1) {
    if (B.size(-1) == 1) {
      return block_sparse_triangular_solve_vec(A, B, X, upper, transpose, unitriangular);
    } else {
      return block_sparse_triangular_solve_mat(A, B, X, upper, transpose, unitriangular);
    }
  }
#if !AT_USE_CUSPARSE_GENERIC_SPSV()
  TORCH_CHECK(
      false,
      "Calling triangular solve on a sparse GPU tensor requires compiling ",
      "PyTorch with at least CUDA 11.3. ",
      "Please use PyTorch built with newer CUDA version.");
#else
  if (B.numel() == 0 || X.numel() == 0 || A._nnz() == 0) {
    return;
  }

  c10::MaybeOwned<Tensor> X_ = prepare_dense_matrix_for_cusparse(X);
  // It should be possible to use mixed memory format
  // but there is a bug in CUDA 11.3.1 version:
  // strides of matrix B are used to write result to matrix X.
  // As a workaround we need to convert matrices to have the same strides.
  c10::MaybeOwned<Tensor> B_ = prepare_dense_matrix_for_cusparse(B, X_->strides());

  // TODO: update this to support COO sparse layout
  auto descA = at::cuda::sparse::CuSparseSpMatCsrDescriptor(A);
  descA.set_mat_fill_mode(upper);
  descA.set_mat_diag_type(unitriangular);
  cusparseOperation_t opA = transpose ? CUSPARSE_OPERATION_TRANSPOSE
                                      : CUSPARSE_OPERATION_NON_TRANSPOSE;

  if (B.size(-1) == 1) {
    AT_DISPATCH_FLOATING_AND_COMPLEX_TYPES(
        X.scalar_type(), "triangular_solve_out_sparse_csr_cuda_impl", [&] {
          scalar_t alpha = 1;
          cudaDataType compute_type = at::cuda::getCudaDataType<scalar_t>();
          auto handle = at::cuda::getCurrentCUDASparseHandle();
          size_t buffer_size;

          auto desc_spsv = at::cuda::sparse::CuSparseSpSVDescriptor();
          auto descB = at::cuda::sparse::CuSparseDnVecDescriptor(*B_);
          auto descX = at::cuda::sparse::CuSparseDnVecDescriptor(*X_);
          TORCH_CUDASPARSE_CHECK(cusparseSpSV_bufferSize(
              handle,
              opA,
              &alpha,
              descA.descriptor(),
              descB.descriptor(),
              descX.descriptor(),
              compute_type,
              CUSPARSE_SPSV_ALG_DEFAULT,
              desc_spsv.descriptor(),
              &buffer_size // output
              ));

          auto& allocator = *c10::cuda::CUDACachingAllocator::get();
          auto work_data = allocator.allocate(buffer_size);

          TORCH_CUDASPARSE_CHECK(cusparseSpSV_analysis(
              handle,
              opA,
              &alpha,
              descA.descriptor(),
              descB.descriptor(),
              descX.descriptor(),
              compute_type,
              CUSPARSE_SPSV_ALG_DEFAULT,
              desc_spsv.descriptor(),
              work_data.get()));

          TORCH_CUDASPARSE_CHECK(cusparseSpSV_solve(
              handle,
              opA,
              &alpha,
              descA.descriptor(),
              descB.descriptor(),
              descX.descriptor(),
              compute_type,
              CUSPARSE_SPSV_ALG_DEFAULT,
              desc_spsv.descriptor()));
        });
  } else {
#if !AT_USE_CUSPARSE_GENERIC_SPSM()
    TORCH_CHECK(
        false,
        "Calling triangular solve on a sparse GPU tensor requires compiling ",
        "PyTorch with at least CUDA 11.3.1. ",
        "Please use PyTorch built with newer CUDA version.");
#else
    AT_DISPATCH_FLOATING_AND_COMPLEX_TYPES(
        X.scalar_type(), "triangular_solve_out_sparse_csr_cuda_impl", [&] {
          scalar_t alpha = 1;
          cudaDataType compute_type = at::cuda::getCudaDataType<scalar_t>();
          auto handle = at::cuda::getCurrentCUDASparseHandle();
          size_t buffer_size;

          cusparseOperation_t opB = CUSPARSE_OPERATION_NON_TRANSPOSE;
          auto desc_spsm = at::cuda::sparse::CuSparseSpSMDescriptor();
          auto descB = at::cuda::sparse::CuSparseDnMatDescriptor(*B_);
          auto descX = at::cuda::sparse::CuSparseDnMatDescriptor(*X_);
          TORCH_CUDASPARSE_CHECK(cusparseSpSM_bufferSize(
              handle,
              opA,
              opB,
              &alpha,
              descA.descriptor(),
              descB.descriptor(),
              descX.descriptor(),
              compute_type,
              CUSPARSE_SPSM_ALG_DEFAULT,
              desc_spsm.descriptor(),
              &buffer_size // output
              ));

          auto& allocator = *c10::cuda::CUDACachingAllocator::get();
          auto work_data = allocator.allocate(buffer_size);

          TORCH_CUDASPARSE_CHECK(cusparseSpSM_analysis(
              handle,
              opA,
              opB,
              &alpha,
              descA.descriptor(),
              descB.descriptor(),
              descX.descriptor(),
              compute_type,
              CUSPARSE_SPSM_ALG_DEFAULT,
              desc_spsm.descriptor(),
              work_data.get()));

          TORCH_CUDASPARSE_CHECK(cusparseSpSM_solve(
              handle,
              opA,
              opB,
              &alpha,
              descA.descriptor(),
              descB.descriptor(),
              descX.descriptor(),
              compute_type,
              CUSPARSE_SPSM_ALG_DEFAULT,
              desc_spsm.descriptor()));
        });
#endif // !AT_USE_CUSPARSE_GENERIC_SPSM()
  }
  if (!X.is_same(*X_)) {
    X.copy_(*X_);
  }
#endif // !AT_USE_CUSPARSE_GENERIC_SPSV()
}

void sampled_addmm_out_sparse_csr(
    const Tensor& A,
    const Tensor& B,
    const Scalar& beta,
    const Scalar& alpha,
    const at::sparse_csr::SparseCsrTensor& C) {
#if !AT_USE_CUSPARSE_GENERIC_SDDMM()
  TORCH_CHECK(
      false,
      "Calling sampled_addmm with sparse GPU tensors requires compiling ",
      "PyTorch with CUDA 11.2.1+. ",
      "Please use PyTorch built with newer CUDA version.");
#else
  TORCH_INTERNAL_ASSERT_DEBUG_ONLY(A.layout() == Layout::Strided);
  TORCH_INTERNAL_ASSERT_DEBUG_ONLY(B.layout() == Layout::Strided);
  TORCH_INTERNAL_ASSERT_DEBUG_ONLY(C.is_sparse_csr());

  auto descA = at::cuda::sparse::CuSparseDnMatDescriptor(A);
  auto descB = at::cuda::sparse::CuSparseDnMatDescriptor(B);
  auto descC = at::cuda::sparse::CuSparseSpMatCsrDescriptor(C);

  cusparseOperation_t opA = CUSPARSE_OPERATION_NON_TRANSPOSE;
  cusparseOperation_t opB = CUSPARSE_OPERATION_NON_TRANSPOSE;

  AT_DISPATCH_FLOATING_AND_COMPLEX_TYPES(
      C.scalar_type(),
      "sampled_addmm_out_sparse_csr",
      [&] {
        auto beta_ = beta.to<scalar_t>();
        auto alpha_ = alpha.to<scalar_t>();
        auto compute_type = at::cuda::getCudaDataType<scalar_t>();
        auto handle = at::cuda::getCurrentCUDASparseHandle();
        size_t buffer_size = 0;
        TORCH_CUDASPARSE_CHECK(cusparseSDDMM_bufferSize(
            handle,
            opA,
            opB,
            &alpha_,
            descA.descriptor(),
            descB.descriptor(),
            &beta_,
            descC.descriptor(),
            compute_type,
            CUSPARSE_SDDMM_ALG_DEFAULT,
            &buffer_size // output
            ));

        auto& allocator = *c10::cuda::CUDACachingAllocator::get();
        auto buffer = allocator.allocate(buffer_size);

        TORCH_CUDASPARSE_CHECK(cusparseSDDMM_preprocess(
            handle,
            opA,
            opB,
            &alpha_,
            descA.descriptor(),
            descB.descriptor(),
            &beta_,
            descC.descriptor(),
            compute_type,
            CUSPARSE_SDDMM_ALG_DEFAULT,
            buffer.get()));

        TORCH_CUDASPARSE_CHECK(cusparseSDDMM(
            handle,
            opA,
            opB,
            &alpha_,
            descA.descriptor(),
            descB.descriptor(),
            &beta_,
            descC.descriptor(),
            compute_type,
            CUSPARSE_SDDMM_ALG_DEFAULT,
            buffer.get()));
      });
#endif
}

} // namespace cuda
} // namespace impl
} // namespace sparse
} // namespace native
} // namespace at<|MERGE_RESOLUTION|>--- conflicted
+++ resolved
@@ -109,7 +109,6 @@
       input.sizes());
 }
 
-<<<<<<< HEAD
 void block_sparse_triangular_solve_vec(
     const at::sparse_csr::SparseCsrTensor& A,
     const Tensor& B,
@@ -419,8 +418,6 @@
   }
 }
 
-=======
->>>>>>> 2dd46d3a
 void block_sparse_mm(
     const at::sparse_csr::SparseCsrTensor& mat1,
     const Tensor& mat2,
