--- conflicted
+++ resolved
@@ -589,7 +589,6 @@
   AT_ASSERT(module_debug_info_set == expected_result);
 }
 
-<<<<<<< HEAD
 TEST(LiteInterpreterTest, LoadAndRunByteCodeModel) {
   // Test current runtime can load and run bytecode version 4 and 5.
   std::string file_path(__FILE__);
@@ -619,8 +618,6 @@
   AT_ASSERT(compare_tensor(mobile_module_v5_output, expected_result));
 }
 
-=======
->>>>>>> d0b9a056
 TEST(LiteInterpreterTest, GetByteCodeVersion) {
   std::string filePath(__FILE__);
   auto test_model_file_v4 =
