--- conflicted
+++ resolved
@@ -3270,11 +3270,7 @@
                     raise RuntimeError(f'Did not match any schemas for op {op.name}!')
 
         except Exception as e:
-<<<<<<< HEAD
-            assert op.name in known_no_schema or "nn.functional" in op.name or "_masked." in op.name
-=======
             assert op.name in known_no_schema or "nn.functional" in op.name or "_masked." in op.name, op.name
->>>>>>> fae1c0a4
 
 
 class TestFXAPIBackwardCompatibility(JitTestCase):
