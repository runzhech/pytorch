--- conflicted
+++ resolved
@@ -206,7 +206,6 @@
         for sample_input in sample_inputs:
             self.compare_with_reference(op, op.ref, sample_input)
 
-<<<<<<< HEAD
     @onlyOnCPUAndCUDA
     @ops([op for op in op_db if op.error_inputs_func is not None], dtypes=OpDTypes.none)
     def test_errors(self, device, op):
@@ -215,7 +214,7 @@
             si = ei.sample_input
             with self.assertRaisesRegex(ei.error_type, ei.error_regex):
                 op(si.input, *si.args, **si.kwargs)
-=======
+
     # Tests that the function produces the same result when called with
     #   noncontiguous tensors.
     # TODO: get working with Windows by addressing failing operators
@@ -271,7 +270,6 @@
 
             # TODO: FIXME: only validates grad on first tensor input
             self.assertEqual(actual_grad, expected_grad)
->>>>>>> ecd5b1a8
 
     # Validates ops implement the correct out= behavior
     # See https://github.com/pytorch/pytorch/wiki/Developer-FAQ#how-does-out-work-in-pytorch
