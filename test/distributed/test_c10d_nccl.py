--- conflicted
+++ resolved
@@ -2216,11 +2216,6 @@
                     self.assertTrue(j.grad is not None)
                 self.assertEqual(i.grad, j.grad, rtol=1.3e-06, atol=5e-5)
 
-<<<<<<< HEAD
-=======
-    # DDP works as expect when layer is checkpointed only once,
-    # when find_unused_parameters=False.
->>>>>>> 1771492f
     @requires_nccl()
     @skip_if_lt_x_gpu(2)
     @parametrize("use_reentrant", [True, False])
