--- conflicted
+++ resolved
@@ -1153,12 +1153,8 @@
   Node* sigmoid_node = getNodeWithKind(smodule, "aten::sigmoid");
   const at::IValue a = torch::randn({2, 3});
   at::IValue b = torch::randn({3, 1});
-<<<<<<< HEAD
-  std::unique_ptr<const IValue*[]> ivalue_inputs = std::make_unique<const IValue*[]>(1);
-=======
   std::unique_ptr<const IValue*[]> ivalue_inputs =
       std::make_unique<const IValue*[]>(1);
->>>>>>> fae1c0a4
   ivalue_inputs[0] = &a;
   ProcessedNode pnode(sigmoid_node, std::move(ivalue_inputs), 1, true);
 
@@ -1179,12 +1175,8 @@
   Node* sigmoid_node = getNodeWithKind(smodule, "aten::sigmoid");
   const at::IValue a = torch::randn({2, 3});
   at::IValue b = torch::randn({3, 1});
-<<<<<<< HEAD
-  std::unique_ptr<const IValue*[]> ivalue_inputs = std::make_unique<const IValue*[]>(1);
-=======
   std::unique_ptr<const IValue*[]> ivalue_inputs =
       std::make_unique<const IValue*[]>(1);
->>>>>>> fae1c0a4
   ivalue_inputs[0] = &a;
   ProcessedNode pnode(sigmoid_node, std::move(ivalue_inputs), 1, true);
 
@@ -1208,34 +1200,22 @@
   {
     auto a = at::randn({2, 3});
     IValue ivalue(a);
-<<<<<<< HEAD
-    std::unique_ptr<const IValue*[]> inputs = std::make_unique<const IValue*[]>(1);
-    inputs[0] = &ivalue;
-    ProcessedNode list_unpack_pnode(list_unpack_node, std::move(inputs), 1, /*enable_out_variant=*/true);
-=======
     std::unique_ptr<const IValue*[]> inputs =
         std::make_unique<const IValue*[]>(1);
     inputs[0] = &ivalue;
     ProcessedNode list_unpack_pnode(
         list_unpack_node, std::move(inputs), 1, /*enable_out_variant=*/true);
->>>>>>> fae1c0a4
     ASSERT_EQ(list_unpack_pnode.outputs().size(), 2);
     EXPECT_TRUE(list_unpack_pnode.verify_no_memory_overlap());
   }
   {
     auto a = at::randn({2, 3});
     IValue ivalue(a);
-<<<<<<< HEAD
-    std::unique_ptr<const IValue*[]> inputs = std::make_unique<const IValue*[]>(1);
-    inputs[0] = &ivalue;
-    ProcessedNode list_unpack_pnode(list_unpack_node, std::move(inputs), 1, /*enable_out_variant=*/true);
-=======
     std::unique_ptr<const IValue*[]> inputs =
         std::make_unique<const IValue*[]>(1);
     inputs[0] = &ivalue;
     ProcessedNode list_unpack_pnode(
         list_unpack_node, std::move(inputs), 1, /*enable_out_variant=*/true);
->>>>>>> fae1c0a4
     auto b = at::randn({2, 3});
     list_unpack_pnode.Output(0) = b;
     list_unpack_pnode.Output(1) = b;
