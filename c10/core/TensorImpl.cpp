#include <c10/core/TensorImpl.h>

#include <c10/core/Backend.h>
#include <c10/core/InferenceMode.h>
#include <c10/core/WrapDimMinimal.h>
#include <c10/core/impl/LocalDispatchKeySet.h>
#include <c10/util/Optional.h>

// NOLINTNEXTLINE(cppcoreguidelines-avoid-non-const-global-variables)
C10_DEFINE_bool(
    caffe2_keep_on_shrink,
    true,
    "If set, keeps memory when a tensor is shrinking its size.");

// NOLINTNEXTLINE(cppcoreguidelines-avoid-non-const-global-variables)
C10_DEFINE_int64(
    caffe2_max_keep_on_shrink_memory,
    LLONG_MAX,
    "The maximum memory in bytes to keep on shrink, if the difference between "
    "tensor sizes is bigger than this then tensor will be reset.");

namespace c10 {

const char* const TensorImpl::err_msg_tensor_metadata_change_not_allowed =
    "is not allowed on a Tensor created from .data or .detach().\n"
    "If your intent is to change the metadata of a Tensor (such as sizes / strides / storage / storage_offset)\n"
    "without autograd tracking the change, remove the .data / .detach() call and wrap the change in a `with torch.no_grad():` block.\n"
    "For example, change:\n"
    "    x.data.set_(y)\n"
    "to:\n"
    "    with torch.no_grad():\n"
    "        x.set_(y)";

at::Tensor& TensorImpl::mutable_grad() {
  if (!autograd_meta_)
    autograd_meta_ = impl::GetAutogradMetaFactory()->make();
  return autograd_meta_->mutable_grad();
}

const at::Tensor& TensorImpl::grad() const {
  // Yes, I know this looks really weird.  But I don't really have a choice as
  // long as this function returns a const reference to Tensor.  I'm not
  // really sure how I would have designed this API differently, but it
  // is not so easy to fix right now because the mutable counterpart of
  // this function must keep working so that "x.grad() = ..." keeps working
  // (part of public API).
  if (!autograd_meta_)
    return impl::GetAutogradMetaFactory()->undefined_tensor();
  return autograd_meta_->grad();
}

const at::Tensor& TensorImpl::_fw_grad(uint64_t level, const at::Tensor& self)
    const {
  // See TensorImpl::grad() above for explanation about the line below
  if (!autograd_meta_)
    return impl::GetAutogradMetaFactory()->undefined_tensor();
  return autograd_meta_->fw_grad(level, self);
}

void TensorImpl::_set_fw_grad(
    const at::Tensor& new_grad,
    const at::Tensor& self,
    uint64_t level,
    bool is_inplace_op) {
  if (!autograd_meta_)
    autograd_meta_ = impl::GetAutogradMetaFactory()->make();
  autograd_meta_->set_fw_grad(new_grad, self, level, is_inplace_op);
}

TensorImpl::TensorImpl(
    Storage&& storage,
    DispatchKeySet key_set,
    const caffe2::TypeMeta data_type)
    // Use std::forward to suppress static analyzer false positive.
    : TensorImpl(
          std::forward<Storage>(storage),
          key_set,
          data_type,
          storage.device()) {}

// NOLINTNEXTLINE(cppcoreguidelines-pro-type-member-init)
TensorImpl::TensorImpl(
    ImplType type,
    Storage&& storage,
    DispatchKeySet key_set,
    const caffe2::TypeMeta data_type)
    : storage_(std::move(storage)),
      storage_offset_(0),
      numel_(0),
      data_type_(data_type),
      device_opt_(storage_.device()),
      key_set_(key_set) {
  init_bitfields();
  // Inference tensor doesn't have version counter.
  if (!is_inference_tensor()) {
    version_counter_ = VariableVersion(/*version=*/0);
  }
}

<<<<<<< HEAD
TensorImpl::TensorImpl(DispatchKeySet key_set, const caffe2::TypeMeta data_type, c10::optional<c10::Device> device_opt)
=======
TensorImpl::TensorImpl(
    DispatchKeySet key_set,
    const caffe2::TypeMeta data_type,
    c10::optional<c10::Device> device_opt)
>>>>>>> ea75b1ee
    // NOLINTNEXTLINE(performance-move-const-arg)
    : TensorImpl({}, key_set, data_type, std::move(device_opt)) {}

// NOLINTNEXTLINE(cppcoreguidelines-pro-type-member-init)
<<<<<<< HEAD
TensorImpl::TensorImpl(Storage&& storage, DispatchKeySet key_set, const caffe2::TypeMeta data_type,
                       c10::optional<c10::Device> device_opt)
=======
TensorImpl::TensorImpl(
    Storage&& storage,
    DispatchKeySet key_set,
    const caffe2::TypeMeta data_type,
    c10::optional<c10::Device> device_opt)
>>>>>>> ea75b1ee
    : storage_(std::move(storage)),
      storage_offset_(0),
      numel_(0),
      data_type_(data_type),
      device_opt_(device_opt) {
  init_bitfields();

  if (!key_set.empty()) {
    TORCH_INTERNAL_ASSERT(
        data_type == ScalarType::Undefined || device_opt_.has_value());
    // UndefinedTensorImpl is a singleton, so we skip logging it
    C10_LOG_API_USAGE_ONCE("tensor.create");
  }

  bool inference_mode = c10::InferenceMode::is_enabled();

  // TODO: be more explicit about the full key set at call sites so we
  // don't have to keep recomputing it here
  DispatchKey k = key_set.highestPriorityBackendTypeId();

  key_set = key_set | getAutocastRelatedKeySetFromBackend(k);

  // Inference tensor doesn't have autograd related keys.
  if (inference_mode) {
    // See Note [Expected TLS state in InferenceMode] for why we exclude
    // Autograd & ADInplaceOrView keys. Normally key_set only contains backend
    // keys but we do the substraction here to make sure.
    key_set_ = key_set - c10::autograd_dispatch_keyset_with_ADInplaceOrView;
  } else {
    // TODO: Ideally we only add AutogradBackend key when the tensor requires
    // grad.
    //       See Note [Dream: skip VariableType kernel when requires_grad=false]
    key_set_ = key_set | getAutogradRelatedKeySetFromBackend(k);
  }

  // Inference tensor doesn't have version counter.
  if (!is_inference_tensor()) {
    version_counter_ = VariableVersion(/*version=*/0);
  }

  // we would also like to check that non-cpu devices have an index, but some
  // Caffe2 operators create Storages with default devices.
}

#ifndef C10_DISABLE_TENSORIMPL_EXTENSIBILITY
IntArrayRef TensorImpl::sizes() const {
  return sizes_and_strides_.sizes_arrayref();
}
#endif

IntArrayRef TensorImpl::strides() const {
  return sizes_and_strides_.strides_arrayref();
}

void TensorImpl::HandleResize() {
  // If needed, we will free the data. the next mutable_data() call
  // will create the data storage.
  bool reset_tensor = false;
  if (reserved_) {
    // If tensor is reserved then don't claim its memeory unless nbytes()
    // is smaller than new size
    reset_tensor =
        storage_.nbytes() < (storage_offset_ + numel_) * data_type_.itemsize();
  } else {
    reset_tensor = storage_.nbytes() <
            (storage_offset_ + numel_) * data_type_.itemsize() ||
        !FLAGS_caffe2_keep_on_shrink ||
        storage_.nbytes() - (storage_offset_ + numel_) * data_type_.itemsize() >
            static_cast<size_t>(FLAGS_caffe2_max_keep_on_shrink_memory);
  }

  if (reset_tensor && storage_initialized()) {
    FreeMemory();
  }
}

bool TensorImpl::compute_contiguous() const {
  bool is_contiguous = true;
  if (is_empty())
    return is_contiguous;
  int64_t z = 1;
  for (int64_t d = dim() - 1; d >= 0; d--) {
    const auto size_d = sizes_and_strides_.size_at_unchecked(d);
    if (size_d != 1) {
      if (sizes_and_strides_.stride_at_unchecked(d) == z) {
        z *= size_d;
      } else {
        is_contiguous = false;
        break;
      }
    }
  }
  return is_contiguous;
}

bool TensorImpl::compute_channels_last_contiguous_2d() const {
  // Please don't combine these code, constant array is used here to let
  // compiler fully unroll the loop to get better performance
  switch (sizes_and_strides_.size()) {
    case 4: {
      int64_t expected = 1;
      for (auto& d : {1, 3, 2, 0}) {
        const auto size_d = sizes_and_strides_.size_at_unchecked(d);
        if (size_d != 1) {
          if (sizes_and_strides_.stride_at_unchecked(d) != expected) {
            return false;
          }
          expected *= size_d;
        }
      }
<<<<<<< HEAD
=======
      return true;
    }
>>>>>>> ea75b1ee
    // NOLINTNEXTLINE(bugprone-branch-clone)
    case 3:
      // TODO dim == 3 case will be enabled once it is fully tested
      return false;
    default:
      return false;
  }
}

bool TensorImpl::compute_channels_last_contiguous_3d() const {
  // Please don't combine these code, constant array is used here to let
  // compiler fully unroll the loop to get better performance
  switch (sizes_and_strides_.size()) {
<<<<<<< HEAD
    // NOLINTNEXTLINE(cppcoreguidelines-avoid-magic-numbers)
    case 5:
      {
        int64_t expected = 1;
        for (auto& d : {1, 4, 3, 2, 0}) {
          const auto size_d = sizes_and_strides_.size_at_unchecked(d);
          if (size_d != 1) {
            if (sizes_and_strides_.stride_at_unchecked(d) != expected) {
              return false;
            }
            expected *= size_d;
=======
    case 5: {
      int64_t expected = 1;
      for (auto& d : {1, 4, 3, 2, 0}) {
        const auto size_d = sizes_and_strides_.size_at_unchecked(d);
        if (size_d != 1) {
          if (sizes_and_strides_.stride_at_unchecked(d) != expected) {
            return false;
>>>>>>> ea75b1ee
          }
          expected *= size_d;
        }
      }
<<<<<<< HEAD
=======
      return true;
    }
>>>>>>> ea75b1ee
    // NOLINTNEXTLINE(bugprone-branch-clone)
    case 4:
      // TODO dim == 4 case will be enabled once it is fully tested
      return false;
    default:
      return false;
  }
}

bool TensorImpl::compute_strides_like_channels_last_2d() const {
  return is_channels_last_strides_2d(
      TensorImpl::sizes(), TensorImpl::strides());
}

bool TensorImpl::compute_strides_like_channels_last_3d() const {
  return is_channels_last_strides_3d(
      TensorImpl::sizes(), TensorImpl::strides());
}

bool TensorImpl::compute_non_overlapping_and_dense() const {
  if (dim() == 1) {
    return sizes_and_strides_.size_at_unchecked(0) < 2 ||
        sizes_and_strides_.stride_at_unchecked(0) == 1;
  }
<<<<<<< HEAD
  // NOLINTNEXTLINE(cppcoreguidelines-avoid-magic-numbers)
  SmallVector<int64_t,5> perm;
=======
  SmallVector<int64_t, 5> perm;
>>>>>>> ea75b1ee
  perm.resize(dim());
  for (int64_t i = 0; i < dim(); i++) {
    perm[i] = i;
  }
  // Sort by strides, leaving 0 and 1 sized dims at the end of the array
  std::sort(perm.begin(), perm.end(), [&](int64_t a, int64_t b) {
    if (sizes_and_strides_.size_at_unchecked(a) < 2) {
      return false;
    } else if (sizes_and_strides_.size_at_unchecked(b) < 2) {
      return true;
    }
    return sizes_and_strides_.stride_at_unchecked(a) <
        sizes_and_strides_.stride_at_unchecked(b);
  });
  auto require_stride = 1;
  for (int64_t i = 0; i < dim(); i++) {
    const auto size_perm_i = sizes_and_strides_.size_at_unchecked(perm[i]);
    if (size_perm_i < 2) {
      return true;
    }
    if (sizes_and_strides_.stride_at_unchecked(perm[i]) != require_stride) {
      return false;
    }
    require_stride *= size_perm_i;
  }
  return true;
}

void TensorImpl::release_resources() {
  autograd_meta_.reset();
  if (storage_) {
    storage_ = {};
  }
}

#ifndef C10_DISABLE_TENSORIMPL_EXTENSIBILITY
int64_t TensorImpl::dim() const {
  return sizes_and_strides_.size();
}
#endif

int64_t TensorImpl::size(int64_t d) const {
  d = at::maybe_wrap_dim(d, dim(), false);
  return sizes_and_strides_.size_at_unchecked(d);
}

int64_t TensorImpl::stride(int64_t d) const {
  d = at::maybe_wrap_dim(d, dim(), false);
  return sizes_and_strides_.stride_at_unchecked(d);
}

#ifndef C10_DISABLE_TENSORIMPL_EXTENSIBILITY
bool TensorImpl::has_storage() const {
  return storage_;
}
#endif

void TensorImpl::throw_storage_access_error() const {
  TORCH_CHECK_NOT_IMPLEMENTED(
      false, "Cannot access storage of ", tensorimpl_type_name());
}

bool TensorImpl::is_contiguous_nondefault_policy_impl(
    at::MemoryFormat memory_format) const {
  if (has_contiguity_ ==
      static_cast<uint8_t>(HasContiguityPolicy::ContiguityNotSupported)) {
    TORCH_CHECK_NOT_IMPLEMENTED(
        false,
        "Tensors of type ",
        tensorimpl_type_name(),
        " do not have is_contiguous");
  } else {
    TORCH_INTERNAL_ASSERT_DEBUG_ONLY(
        has_contiguity_ ==
        static_cast<uint8_t>(HasContiguityPolicy::CustomBehavior));
    return is_contiguous_custom(memory_format);
  }
}

bool TensorImpl::is_contiguous_custom(at::MemoryFormat memory_format) const {
  TORCH_INTERNAL_ASSERT(
      false,
      "TensorImpl::is_contiguous_custom should never be called; did you "
      "set_has_contiguity_policy and forget to override is_contiguous_custom?");
}

static void deletePlacementDeleteContext(void* ptr) {
  delete static_cast<PlacementDeleteContext*>(ptr);
}

at::DataPtr PlacementDeleteContext::makeDataPtr(
    at::DataPtr&& data_ptr,
    PlacementDtor placement_dtor,
    size_t size,
    at::Device device) {
  auto* ptr = data_ptr.get();
  return {
      ptr,
      new PlacementDeleteContext(std::move(data_ptr), placement_dtor, size),
      &deletePlacementDeleteContext,
      device};
}

// NOLINTNEXTLINE(modernize-use-equals-default)
AutogradMetaInterface::~AutogradMetaInterface() {}

// Setting requires_grad to true on inference tensor outside InferenceMode
// is forbidden.  Ideally it would also be illegal inside InferenceMode.
// But there's no way that we can directly allocate a tensor to have
// requires_grad = true in C++ constructor so set_requires_grad is widely
// used in C++ frontend. Forbidding it inside InferenceMode will force users
// to delete these setter code in their code which is not ideal.
void TensorImpl::set_requires_grad(bool requires_grad) {
  TORCH_CHECK(
      !(requires_grad && is_inference_tensor() &&
        !c10::InferenceMode::is_enabled()),
      "Setting requires_grad=True on inference tensor outside InferenceMode is not allowed.");
  if (!requires_grad && !autograd_meta_)
    return;
  if (!autograd_meta_)
    autograd_meta_ = impl::GetAutogradMetaFactory()->make();
  // NB: In principle, setting requires_grad to false could result in
  // the AutogradMeta becoming equal to a default constructed state,
  // in which case we could apply the nullptr AutogradMeta optimization
  // (see autograd_meta_ docs).  But we don't do this right now.  Note
  // that it is unsound to unconditionally set AutogradMeta to false
  // when you set requires_grad to False, as there may be nontrivial
  // information content in the other fields; for example, we may
  // have set the string name for a Variable, or there may be hooks
  // registered for it.
  autograd_meta_->set_requires_grad(requires_grad, this);
}

bool TensorImpl::requires_grad() const {
  if (!autograd_meta_)
    return false;
  return autograd_meta_->requires_grad();
}

void TensorImpl::set_autograd_meta(
    std::unique_ptr<c10::AutogradMetaInterface> autograd_meta) {
  // NB: autograd_meta may be null!  That just means it's the default
  // constructor
  autograd_meta_ = std::move(autograd_meta);
}

c10::AutogradMetaInterface* TensorImpl::autograd_meta() const {
  // NB: Might return null!
  return autograd_meta_.get();
}

c10::intrusive_ptr<TensorImpl> TensorImpl::shallow_copy_and_detach(
    const c10::VariableVersion& version_counter,
    bool allow_tensor_metadata_change) const {
  auto impl = c10::make_intrusive<TensorImpl>(
      // No need to populate Storage; copy_tensor_metadata will do it for us.
      key_set_,
      data_type_,
      device_opt_);
  copy_tensor_metadata(
      /*src_impl=*/this,
      /*dest_impl=*/impl.get(),
      /*version_counter=*/version_counter,
      /*allow_tensor_metadata_change=*/allow_tensor_metadata_change);
  impl->refresh_numel();
  impl->refresh_contiguous();
  return impl;
}

c10::intrusive_ptr<TensorImpl> TensorImpl::shallow_copy_and_detach(
    c10::VariableVersion&& version_counter,
    bool allow_tensor_metadata_change) const {
  auto impl = c10::make_intrusive<TensorImpl>(
      // No need to populate Storage; copy_tensor_metadata will do it for us.
      key_set_,
      data_type_,
      device_opt_);
  copy_tensor_metadata(
      /*src_impl=*/this,
      /*dest_impl=*/impl.get(),
      /*version_counter=*/std::move(version_counter),
      /*allow_tensor_metadata_change=*/allow_tensor_metadata_change);
  impl->refresh_numel();
  impl->refresh_contiguous();
  return impl;
}

void TensorImpl::copy_tensor_metadata_except_version_counter(
    const TensorImpl* src_impl,
    TensorImpl* dest_impl,
    bool allow_tensor_metadata_change) {
  dest_impl->storage_ = src_impl->storage_;
  dest_impl->sizes_and_strides_ = src_impl->sizes_and_strides_;
  dest_impl->storage_offset_ = src_impl->storage_offset_;
  dest_impl->data_type_ = src_impl->data_type_;
  dest_impl->device_opt_ = src_impl->device_opt_;
  dest_impl->key_set_ = src_impl->key_set_;
  dest_impl->is_contiguous_ = src_impl->is_contiguous_;
  dest_impl->has_contiguity_ = src_impl->has_contiguity_;
  dest_impl->is_channels_last_contiguous_ =
      src_impl->is_channels_last_contiguous_;
  dest_impl->is_channels_last_3d_contiguous_ =
      src_impl->is_channels_last_3d_contiguous_;
  dest_impl->is_channels_last_ = src_impl->is_channels_last_;
  dest_impl->is_channels_last_3d_ = src_impl->is_channels_last_3d_;
  dest_impl->is_non_overlapping_and_dense_ =
      src_impl->is_non_overlapping_and_dense_;
  dest_impl->is_wrapped_number_ = src_impl->is_wrapped_number_;
  dest_impl->reserved_ = src_impl->reserved_;
  dest_impl->set_allow_tensor_metadata_change(allow_tensor_metadata_change);
  dest_impl->storage_access_should_throw_ =
      src_impl->storage_access_should_throw_;
  if (src_impl->named_tensor_meta_ != nullptr) {
    dest_impl->named_tensor_meta_ = src_impl->named_tensor_meta_->clone();
  }
}

void TensorImpl::copy_tensor_metadata(
    const TensorImpl* src_impl,
    TensorImpl* dest_impl,
    const c10::VariableVersion& version_counter,
    bool allow_tensor_metadata_change) {
  copy_tensor_metadata_except_version_counter(
      src_impl, dest_impl, allow_tensor_metadata_change);
  // TODO: In the ideal end state, it's okay to set disabled version_counter
  // on inference tensor since it's a no-op. This requires refactor on call
  // sites.
  if (!dest_impl->is_inference_tensor()) {
    dest_impl->set_version_counter(version_counter);
  }
}

void TensorImpl::copy_tensor_metadata(
    const TensorImpl* src_impl,
    TensorImpl* dest_impl,
    c10::VariableVersion&& version_counter,
    bool allow_tensor_metadata_change) {
  copy_tensor_metadata_except_version_counter(
      src_impl, dest_impl, allow_tensor_metadata_change);
  if (!dest_impl->is_inference_tensor()) {
    dest_impl->set_version_counter(std::move(version_counter));
  }
}

namespace impl {

namespace {
// NOLINTNEXTLINE(cppcoreguidelines-avoid-non-const-global-variables)
AutogradMetaFactory* meta_factory = nullptr;
} // namespace

void SetAutogradMetaFactory(AutogradMetaFactory* factory) {
  meta_factory = factory;
}
AutogradMetaFactory* GetAutogradMetaFactory() {
  TORCH_CHECK(
      meta_factory,
      "Support for autograd has not been loaded; have you linked against libtorch.so?")
  return meta_factory;
}

} // namespace impl

} // namespace c10<|MERGE_RESOLUTION|>--- conflicted
+++ resolved
@@ -97,28 +97,19 @@
   }
 }
 
-<<<<<<< HEAD
-TensorImpl::TensorImpl(DispatchKeySet key_set, const caffe2::TypeMeta data_type, c10::optional<c10::Device> device_opt)
-=======
 TensorImpl::TensorImpl(
     DispatchKeySet key_set,
     const caffe2::TypeMeta data_type,
     c10::optional<c10::Device> device_opt)
->>>>>>> ea75b1ee
     // NOLINTNEXTLINE(performance-move-const-arg)
     : TensorImpl({}, key_set, data_type, std::move(device_opt)) {}
 
 // NOLINTNEXTLINE(cppcoreguidelines-pro-type-member-init)
-<<<<<<< HEAD
-TensorImpl::TensorImpl(Storage&& storage, DispatchKeySet key_set, const caffe2::TypeMeta data_type,
-                       c10::optional<c10::Device> device_opt)
-=======
 TensorImpl::TensorImpl(
     Storage&& storage,
     DispatchKeySet key_set,
     const caffe2::TypeMeta data_type,
     c10::optional<c10::Device> device_opt)
->>>>>>> ea75b1ee
     : storage_(std::move(storage)),
       storage_offset_(0),
       numel_(0),
@@ -229,11 +220,8 @@
           expected *= size_d;
         }
       }
-<<<<<<< HEAD
-=======
       return true;
     }
->>>>>>> ea75b1ee
     // NOLINTNEXTLINE(bugprone-branch-clone)
     case 3:
       // TODO dim == 3 case will be enabled once it is fully tested
@@ -247,19 +235,6 @@
   // Please don't combine these code, constant array is used here to let
   // compiler fully unroll the loop to get better performance
   switch (sizes_and_strides_.size()) {
-<<<<<<< HEAD
-    // NOLINTNEXTLINE(cppcoreguidelines-avoid-magic-numbers)
-    case 5:
-      {
-        int64_t expected = 1;
-        for (auto& d : {1, 4, 3, 2, 0}) {
-          const auto size_d = sizes_and_strides_.size_at_unchecked(d);
-          if (size_d != 1) {
-            if (sizes_and_strides_.stride_at_unchecked(d) != expected) {
-              return false;
-            }
-            expected *= size_d;
-=======
     case 5: {
       int64_t expected = 1;
       for (auto& d : {1, 4, 3, 2, 0}) {
@@ -267,16 +242,12 @@
         if (size_d != 1) {
           if (sizes_and_strides_.stride_at_unchecked(d) != expected) {
             return false;
->>>>>>> ea75b1ee
           }
           expected *= size_d;
         }
       }
-<<<<<<< HEAD
-=======
       return true;
     }
->>>>>>> ea75b1ee
     // NOLINTNEXTLINE(bugprone-branch-clone)
     case 4:
       // TODO dim == 4 case will be enabled once it is fully tested
@@ -301,12 +272,7 @@
     return sizes_and_strides_.size_at_unchecked(0) < 2 ||
         sizes_and_strides_.stride_at_unchecked(0) == 1;
   }
-<<<<<<< HEAD
-  // NOLINTNEXTLINE(cppcoreguidelines-avoid-magic-numbers)
-  SmallVector<int64_t,5> perm;
-=======
   SmallVector<int64_t, 5> perm;
->>>>>>> ea75b1ee
   perm.resize(dim());
   for (int64_t i = 0; i < dim(); i++) {
     perm[i] = i;
