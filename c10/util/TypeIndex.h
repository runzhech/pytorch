--- conflicted
+++ resolved
@@ -67,11 +67,7 @@
 #if defined(_MSC_VER)
   return extract(
       "class c10::basic_string_view<char> __cdecl c10::util::detail::fully_qualified_type_name_impl<",
-<<<<<<< HEAD
-      ">(void)",
-=======
       ">(void) noexcept",
->>>>>>> 0fbee42e
       __FUNCSIG__);
 #elif defined(__clang__)
   return extract(
