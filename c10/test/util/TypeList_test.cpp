#include <c10/util/TypeList.h>
#include <gtest/gtest.h>
#include <memory>

using namespace c10::guts::typelist;

namespace test_size {
class MyClass {};
static_assert(0 == size<typelist<>>::value, "");
static_assert(1 == size<typelist<int>>::value, "");
static_assert(3 == size<typelist<int, float&, const MyClass&&>>::value, "");
} // namespace test_size

namespace test_from_tuple {
class MyClass {};
static_assert(
    std::is_same<
        typelist<int, float&, const MyClass&&>,
        from_tuple_t<std::tuple<int, float&, const MyClass&&>>>::value,
    "");
static_assert(std::is_same<typelist<>, from_tuple_t<std::tuple<>>>::value, "");
} // namespace test_from_tuple

namespace test_to_tuple {
class MyClass {};
static_assert(
    std::is_same<
        std::tuple<int, float&, const MyClass&&>,
        to_tuple_t<typelist<int, float&, const MyClass&&>>>::value,
    "");
static_assert(std::is_same<std::tuple<>, to_tuple_t<typelist<>>>::value, "");
} // namespace test_to_tuple

namespace test_concat {
class MyClass {};
static_assert(std::is_same<typelist<>, concat_t<>>::value, "");
static_assert(std::is_same<typelist<>, concat_t<typelist<>>>::value, "");
static_assert(
    std::is_same<typelist<>, concat_t<typelist<>, typelist<>>>::value,
    "");
static_assert(std::is_same<typelist<int>, concat_t<typelist<int>>>::value, "");
static_assert(
    std::is_same<typelist<int>, concat_t<typelist<int>, typelist<>>>::value,
    "");
static_assert(
    std::is_same<typelist<int>, concat_t<typelist<>, typelist<int>>>::value,
    "");
static_assert(
    std::is_same<
        typelist<int>,
        concat_t<typelist<>, typelist<int>, typelist<>>>::value,
    "");
static_assert(
    std::is_same<
        typelist<int, float&>,
        concat_t<typelist<int>, typelist<float&>>>::value,
    "");
static_assert(
    std::is_same<
        typelist<int, float&>,
        concat_t<typelist<>, typelist<int, float&>, typelist<>>>::value,
    "");
static_assert(
    std::is_same<
        typelist<int, float&, const MyClass&&>,
        concat_t<
            typelist<>,
            typelist<int, float&>,
            typelist<const MyClass&&>>>::value,
    "");
} // namespace test_concat

namespace test_filter {
class MyClass {};
static_assert(
    std::is_same<typelist<>, filter_t<std::is_reference, typelist<>>>::value,
    "");
static_assert(
    std::is_same<
        typelist<>,
        filter_t<std::is_reference, typelist<int, float, double, MyClass>>>::
        value,
    "");
static_assert(
    std::is_same<
        typelist<float&, const MyClass&&>,
        filter_t<
            std::is_reference,
            typelist<int, float&, double, const MyClass&&>>>::value,
    "");
} // namespace test_filter

namespace test_count_if {
class MyClass final {};
static_assert(
    count_if<
        std::is_reference,
        typelist<int, bool&, const MyClass&&, float, double>>::value == 2,
    "");
static_assert(count_if<std::is_reference, typelist<int, bool>>::value == 0, "");
static_assert(count_if<std::is_reference, typelist<>>::value == 0, "");
} // namespace test_count_if

namespace test_true_for_each_type {
template <class>
class Test;
class MyClass {};
static_assert(
    all<std::is_reference,
        typelist<int&, const float&&, const MyClass&>>::value,
    "");
static_assert(
    !all<std::is_reference, typelist<int&, const float, const MyClass&>>::value,
    "");
static_assert(all<std::is_reference, typelist<>>::value, "");
} // namespace test_true_for_each_type

namespace test_true_for_any_type {
template <class>
class Test;
class MyClass {};
static_assert(
    true_for_any_type<
        std::is_reference,
        typelist<int&, const float&&, const MyClass&>>::value,
    "");
static_assert(
    true_for_any_type<
        std::is_reference,
        typelist<int&, const float, const MyClass&>>::value,
    "");
static_assert(
    !true_for_any_type<
        std::is_reference,
        typelist<int, const float, const MyClass>>::value,
    "");
static_assert(!true_for_any_type<std::is_reference, typelist<>>::value, "");
} // namespace test_true_for_any_type

namespace test_map {
class MyClass {};
static_assert(
    std::is_same<typelist<>, map_t<std::add_lvalue_reference_t, typelist<>>>::
        value,
    "");
static_assert(
    std::is_same<
        typelist<int&>,
        map_t<std::add_lvalue_reference_t, typelist<int>>>::value,
    "");
static_assert(
    std::is_same<
        typelist<int&, double&, const MyClass&>,
        map_t<
            std::add_lvalue_reference_t,
            typelist<int, double, const MyClass>>>::value,
    "");
} // namespace test_map

namespace test_head {
class MyClass {};
static_assert(std::is_same<int, head_t<typelist<int, double>>>::value, "");
static_assert(
    std::is_same<const MyClass&, head_t<typelist<const MyClass&, double>>>::
        value,
    "");
static_assert(
    std::is_same<MyClass&&, head_t<typelist<MyClass&&, MyClass>>>::value,
    "");
static_assert(std::is_same<bool, head_t<typelist<bool>>>::value, "");
} // namespace test_head

namespace test_head_with_default {
class MyClass {};
static_assert(
    std::is_same<int, head_with_default_t<bool, typelist<int, double>>>::value,
    "");
static_assert(
    std::is_same<
        const MyClass&,
        head_with_default_t<bool, typelist<const MyClass&, double>>>::value,
    "");
static_assert(
    std::is_same<
        MyClass&&,
        head_with_default_t<bool, typelist<MyClass&&, MyClass>>>::value,
    "");
static_assert(
    std::is_same<int, head_with_default_t<bool, typelist<int>>>::value,
    "");
static_assert(
    std::is_same<bool, head_with_default_t<bool, typelist<>>>::value,
    "");
} // namespace test_head_with_default

namespace test_head_with_default {
    class MyClass {};
    static_assert(std::is_same<int, head_with_default_t<bool, typelist<int, double>>>::value, "");
    static_assert(std::is_same<const MyClass&, head_with_default_t<bool, typelist<const MyClass&, double>>>::value, "");
    static_assert(std::is_same<MyClass&&, head_with_default_t<bool, typelist<MyClass&&, MyClass>>>::value, "");
    static_assert(std::is_same<int, head_with_default_t<bool, typelist<int>>>::value, "");
    static_assert(std::is_same<bool, head_with_default_t<bool, typelist<>>>::value, "");
}

namespace test_reverse {
class MyClass {};
static_assert(
    std::is_same<
        typelist<int, double, MyClass*, const MyClass&&>,
        reverse_t<typelist<const MyClass&&, MyClass*, double, int>>>::value,
    "");
static_assert(std::is_same<typelist<>, reverse_t<typelist<>>>::value, "");
} // namespace test_reverse

namespace test_map_types_to_values {
<<<<<<< HEAD
    struct map_to_size {
      template<class T> constexpr size_t operator()(T) const {return sizeof(typename T::type);}
    };

    // NOLINTNEXTLINE(cppcoreguidelines-avoid-non-const-global-variables)
    TEST(TypeListTest, MapTypesToValues_sametype) {
        auto sizes =
            map_types_to_values<typelist<int64_t, bool, uint32_t>>(map_to_size());
        // NOLINTNEXTLINE(cppcoreguidelines-avoid-magic-numbers)
        std::tuple<size_t, size_t, size_t> expected(8, 1, 4);
        static_assert(std::is_same<decltype(expected), decltype(sizes)>::value, "");
        EXPECT_EQ(expected, sizes);
    }

    struct map_make_shared {
      template<class T> std::shared_ptr<typename T::type> operator()(T) {
        return std::make_shared<typename T::type>();
      }
    };

    // NOLINTNEXTLINE(cppcoreguidelines-avoid-non-const-global-variables)
    TEST(TypeListTest, MapTypesToValues_differenttypes) {
        auto shared_ptrs =
                map_types_to_values<typelist<int, double>>(map_make_shared());
        static_assert(std::is_same<std::tuple<std::shared_ptr<int>, std::shared_ptr<double>>, decltype(shared_ptrs)>::value, "");
    }

    struct Class1 {static int func() {return 3;}};
    // NOLINTNEXTLINE(cppcoreguidelines-avoid-magic-numbers)
    struct Class2 {static double func() {return 2.0;}};

    struct mapper_call_func {
      template<class T> decltype(auto) operator()(T) { return T::type::func(); }
    };

    // NOLINTNEXTLINE(cppcoreguidelines-avoid-non-const-global-variables)
    TEST(TypeListTest, MapTypesToValues_members) {
        auto result =
                map_types_to_values<typelist<Class1, Class2>>(mapper_call_func());
        // NOLINTNEXTLINE(cppcoreguidelines-avoid-magic-numbers)
        std::tuple<int, double> expected(3, 2.0);
        static_assert(std::is_same<decltype(expected), decltype(result)>::value, "");
        EXPECT_EQ(expected, result);
    }

    struct mapper_call_nonexistent_function {
      template<class T> decltype(auto) operator()(T) { return T::type::this_doesnt_exist(); }
    };

    // NOLINTNEXTLINE(cppcoreguidelines-avoid-non-const-global-variables)
    TEST(TypeListTest, MapTypesToValues_empty) {
        auto result =
                map_types_to_values<typelist<>>(mapper_call_nonexistent_function());
        std::tuple<> expected;
        static_assert(std::is_same<decltype(expected), decltype(result)>::value, "");
        EXPECT_EQ(expected, result);
    }
=======
struct map_to_size {
  template <class T>
  constexpr size_t operator()(T) const {
    return sizeof(typename T::type);
  }
};

// NOLINTNEXTLINE(cppcoreguidelines-avoid-non-const-global-variables)
TEST(TypeListTest, MapTypesToValues_sametype) {
  auto sizes =
      map_types_to_values<typelist<int64_t, bool, uint32_t>>(map_to_size());
  std::tuple<size_t, size_t, size_t> expected(8, 1, 4);
  static_assert(std::is_same<decltype(expected), decltype(sizes)>::value, "");
  EXPECT_EQ(expected, sizes);
>>>>>>> 8be5b1ca
}

struct map_make_shared {
  template <class T>
  std::shared_ptr<typename T::type> operator()(T) {
    return std::make_shared<typename T::type>();
  }
};

// NOLINTNEXTLINE(cppcoreguidelines-avoid-non-const-global-variables)
TEST(TypeListTest, MapTypesToValues_differenttypes) {
  auto shared_ptrs =
      map_types_to_values<typelist<int, double>>(map_make_shared());
  static_assert(
      std::is_same<
          std::tuple<std::shared_ptr<int>, std::shared_ptr<double>>,
          decltype(shared_ptrs)>::value,
      "");
}

struct Class1 {
  static int func() {
    return 3;
  }
};
struct Class2 {
  static double func() {
    return 2.0;
  }
};

struct mapper_call_func {
  template <class T>
  decltype(auto) operator()(T) {
    return T::type::func();
  }
};

// NOLINTNEXTLINE(cppcoreguidelines-avoid-non-const-global-variables)
TEST(TypeListTest, MapTypesToValues_members) {
  auto result =
      map_types_to_values<typelist<Class1, Class2>>(mapper_call_func());
  std::tuple<int, double> expected(3, 2.0);
  static_assert(std::is_same<decltype(expected), decltype(result)>::value, "");
  EXPECT_EQ(expected, result);
}

struct mapper_call_nonexistent_function {
  template <class T>
  decltype(auto) operator()(T) {
    return T::type::this_doesnt_exist();
  }
};

// NOLINTNEXTLINE(cppcoreguidelines-avoid-non-const-global-variables)
TEST(TypeListTest, MapTypesToValues_empty) {
  auto result =
      map_types_to_values<typelist<>>(mapper_call_nonexistent_function());
  std::tuple<> expected;
  static_assert(std::is_same<decltype(expected), decltype(result)>::value, "");
  EXPECT_EQ(expected, result);
}
} // namespace test_map_types_to_values

namespace test_find_if {
static_assert(0 == find_if<typelist<char&>, std::is_reference>::value, "");
static_assert(
    0 == find_if<typelist<char&, int, char&, int&>, std::is_reference>::value,
    "");
static_assert(
    2 == find_if<typelist<char, int, char&, int&>, std::is_reference>::value,
    "");
static_assert(
    3 == find_if<typelist<char, int, char, int&>, std::is_reference>::value,
    "");
} // namespace test_find_if

namespace test_contains {
static_assert(contains<typelist<double>, double>::value, "");
static_assert(contains<typelist<int, double>, double>::value, "");
static_assert(!contains<typelist<int, double>, float>::value, "");
static_assert(!contains<typelist<>, double>::value, "");
} // namespace test_contains

namespace test_take {
static_assert(std::is_same<typelist<>, take_t<typelist<>, 0>>::value, "");
static_assert(
    std::is_same<typelist<>, take_t<typelist<int64_t>, 0>>::value,
    "");
static_assert(
    std::is_same<typelist<int64_t>, take_t<typelist<int64_t>, 1>>::value,
    "");
static_assert(
    std::is_same<typelist<>, take_t<typelist<int64_t, int32_t>, 0>>::value,
    "");
static_assert(
    std::is_same<typelist<int64_t>, take_t<typelist<int64_t, int32_t>, 1>>::
        value,
    "");
static_assert(
    std::is_same<
        typelist<int64_t, int32_t>,
        take_t<typelist<int64_t, int32_t>, 2>>::value,
    "");
} // namespace test_take

namespace test_drop {
<<<<<<< HEAD
    static_assert(std::is_same<typelist<>, drop_t<typelist<>, 0>>::value, "");
    static_assert(std::is_same<typelist<int64_t>, drop_t<typelist<int64_t>, 0>>::value, "");
    static_assert(std::is_same<typelist<>, drop_t<typelist<int64_t>, 1>>::value, "");
    static_assert(std::is_same<typelist<int64_t, int32_t>, drop_t<typelist<int64_t, int32_t>, 0>>::value, "");
    static_assert(std::is_same<typelist<int32_t>, drop_t<typelist<int64_t, int32_t>, 1>>::value, "");
    static_assert(std::is_same<typelist<>, drop_t<typelist<int64_t, int32_t>, 2>>::value, "");
}

namespace test_drop_if_nonempty {
    static_assert(std::is_same<typelist<>, drop_if_nonempty_t<typelist<>, 0>>::value, "");
    static_assert(std::is_same<typelist<int64_t>, drop_if_nonempty_t<typelist<int64_t>, 0>>::value, "");
    static_assert(std::is_same<typelist<>, drop_if_nonempty_t<typelist<int64_t>, 1>>::value, "");
    static_assert(std::is_same<typelist<int64_t, int32_t>, drop_if_nonempty_t<typelist<int64_t, int32_t>, 0>>::value, "");
    static_assert(std::is_same<typelist<int32_t>, drop_if_nonempty_t<typelist<int64_t, int32_t>, 1>>::value, "");
    static_assert(std::is_same<typelist<>, drop_if_nonempty_t<typelist<int64_t, int32_t>, 2>>::value, "");
    static_assert(std::is_same<typelist<>, drop_if_nonempty_t<typelist<>, 1>>::value, "");
    static_assert(std::is_same<typelist<>, drop_if_nonempty_t<typelist<int64_t, int32_t>, 3>>::value, "");
}
=======
static_assert(std::is_same<typelist<>, drop_t<typelist<>, 0>>::value, "");
static_assert(
    std::is_same<typelist<int64_t>, drop_t<typelist<int64_t>, 0>>::value,
    "");
static_assert(
    std::is_same<typelist<>, drop_t<typelist<int64_t>, 1>>::value,
    "");
static_assert(
    std::is_same<
        typelist<int64_t, int32_t>,
        drop_t<typelist<int64_t, int32_t>, 0>>::value,
    "");
static_assert(
    std::is_same<typelist<int32_t>, drop_t<typelist<int64_t, int32_t>, 1>>::
        value,
    "");
static_assert(
    std::is_same<typelist<>, drop_t<typelist<int64_t, int32_t>, 2>>::value,
    "");
} // namespace test_drop

namespace test_drop_if_nonempty {
static_assert(
    std::is_same<typelist<>, drop_if_nonempty_t<typelist<>, 0>>::value,
    "");
static_assert(
    std::is_same<typelist<int64_t>, drop_if_nonempty_t<typelist<int64_t>, 0>>::
        value,
    "");
static_assert(
    std::is_same<typelist<>, drop_if_nonempty_t<typelist<int64_t>, 1>>::value,
    "");
static_assert(
    std::is_same<
        typelist<int64_t, int32_t>,
        drop_if_nonempty_t<typelist<int64_t, int32_t>, 0>>::value,
    "");
static_assert(
    std::is_same<
        typelist<int32_t>,
        drop_if_nonempty_t<typelist<int64_t, int32_t>, 1>>::value,
    "");
static_assert(
    std::is_same<
        typelist<>,
        drop_if_nonempty_t<typelist<int64_t, int32_t>, 2>>::value,
    "");
static_assert(
    std::is_same<typelist<>, drop_if_nonempty_t<typelist<>, 1>>::value,
    "");
static_assert(
    std::is_same<
        typelist<>,
        drop_if_nonempty_t<typelist<int64_t, int32_t>, 3>>::value,
    "");
} // namespace test_drop_if_nonempty
>>>>>>> 8be5b1ca
<|MERGE_RESOLUTION|>--- conflicted
+++ resolved
@@ -193,15 +193,6 @@
     "");
 } // namespace test_head_with_default
 
-namespace test_head_with_default {
-    class MyClass {};
-    static_assert(std::is_same<int, head_with_default_t<bool, typelist<int, double>>>::value, "");
-    static_assert(std::is_same<const MyClass&, head_with_default_t<bool, typelist<const MyClass&, double>>>::value, "");
-    static_assert(std::is_same<MyClass&&, head_with_default_t<bool, typelist<MyClass&&, MyClass>>>::value, "");
-    static_assert(std::is_same<int, head_with_default_t<bool, typelist<int>>>::value, "");
-    static_assert(std::is_same<bool, head_with_default_t<bool, typelist<>>>::value, "");
-}
-
 namespace test_reverse {
 class MyClass {};
 static_assert(
@@ -213,65 +204,6 @@
 } // namespace test_reverse
 
 namespace test_map_types_to_values {
-<<<<<<< HEAD
-    struct map_to_size {
-      template<class T> constexpr size_t operator()(T) const {return sizeof(typename T::type);}
-    };
-
-    // NOLINTNEXTLINE(cppcoreguidelines-avoid-non-const-global-variables)
-    TEST(TypeListTest, MapTypesToValues_sametype) {
-        auto sizes =
-            map_types_to_values<typelist<int64_t, bool, uint32_t>>(map_to_size());
-        // NOLINTNEXTLINE(cppcoreguidelines-avoid-magic-numbers)
-        std::tuple<size_t, size_t, size_t> expected(8, 1, 4);
-        static_assert(std::is_same<decltype(expected), decltype(sizes)>::value, "");
-        EXPECT_EQ(expected, sizes);
-    }
-
-    struct map_make_shared {
-      template<class T> std::shared_ptr<typename T::type> operator()(T) {
-        return std::make_shared<typename T::type>();
-      }
-    };
-
-    // NOLINTNEXTLINE(cppcoreguidelines-avoid-non-const-global-variables)
-    TEST(TypeListTest, MapTypesToValues_differenttypes) {
-        auto shared_ptrs =
-                map_types_to_values<typelist<int, double>>(map_make_shared());
-        static_assert(std::is_same<std::tuple<std::shared_ptr<int>, std::shared_ptr<double>>, decltype(shared_ptrs)>::value, "");
-    }
-
-    struct Class1 {static int func() {return 3;}};
-    // NOLINTNEXTLINE(cppcoreguidelines-avoid-magic-numbers)
-    struct Class2 {static double func() {return 2.0;}};
-
-    struct mapper_call_func {
-      template<class T> decltype(auto) operator()(T) { return T::type::func(); }
-    };
-
-    // NOLINTNEXTLINE(cppcoreguidelines-avoid-non-const-global-variables)
-    TEST(TypeListTest, MapTypesToValues_members) {
-        auto result =
-                map_types_to_values<typelist<Class1, Class2>>(mapper_call_func());
-        // NOLINTNEXTLINE(cppcoreguidelines-avoid-magic-numbers)
-        std::tuple<int, double> expected(3, 2.0);
-        static_assert(std::is_same<decltype(expected), decltype(result)>::value, "");
-        EXPECT_EQ(expected, result);
-    }
-
-    struct mapper_call_nonexistent_function {
-      template<class T> decltype(auto) operator()(T) { return T::type::this_doesnt_exist(); }
-    };
-
-    // NOLINTNEXTLINE(cppcoreguidelines-avoid-non-const-global-variables)
-    TEST(TypeListTest, MapTypesToValues_empty) {
-        auto result =
-                map_types_to_values<typelist<>>(mapper_call_nonexistent_function());
-        std::tuple<> expected;
-        static_assert(std::is_same<decltype(expected), decltype(result)>::value, "");
-        EXPECT_EQ(expected, result);
-    }
-=======
 struct map_to_size {
   template <class T>
   constexpr size_t operator()(T) const {
@@ -286,7 +218,6 @@
   std::tuple<size_t, size_t, size_t> expected(8, 1, 4);
   static_assert(std::is_same<decltype(expected), decltype(sizes)>::value, "");
   EXPECT_EQ(expected, sizes);
->>>>>>> 8be5b1ca
 }
 
 struct map_make_shared {
@@ -394,26 +325,6 @@
 } // namespace test_take
 
 namespace test_drop {
-<<<<<<< HEAD
-    static_assert(std::is_same<typelist<>, drop_t<typelist<>, 0>>::value, "");
-    static_assert(std::is_same<typelist<int64_t>, drop_t<typelist<int64_t>, 0>>::value, "");
-    static_assert(std::is_same<typelist<>, drop_t<typelist<int64_t>, 1>>::value, "");
-    static_assert(std::is_same<typelist<int64_t, int32_t>, drop_t<typelist<int64_t, int32_t>, 0>>::value, "");
-    static_assert(std::is_same<typelist<int32_t>, drop_t<typelist<int64_t, int32_t>, 1>>::value, "");
-    static_assert(std::is_same<typelist<>, drop_t<typelist<int64_t, int32_t>, 2>>::value, "");
-}
-
-namespace test_drop_if_nonempty {
-    static_assert(std::is_same<typelist<>, drop_if_nonempty_t<typelist<>, 0>>::value, "");
-    static_assert(std::is_same<typelist<int64_t>, drop_if_nonempty_t<typelist<int64_t>, 0>>::value, "");
-    static_assert(std::is_same<typelist<>, drop_if_nonempty_t<typelist<int64_t>, 1>>::value, "");
-    static_assert(std::is_same<typelist<int64_t, int32_t>, drop_if_nonempty_t<typelist<int64_t, int32_t>, 0>>::value, "");
-    static_assert(std::is_same<typelist<int32_t>, drop_if_nonempty_t<typelist<int64_t, int32_t>, 1>>::value, "");
-    static_assert(std::is_same<typelist<>, drop_if_nonempty_t<typelist<int64_t, int32_t>, 2>>::value, "");
-    static_assert(std::is_same<typelist<>, drop_if_nonempty_t<typelist<>, 1>>::value, "");
-    static_assert(std::is_same<typelist<>, drop_if_nonempty_t<typelist<int64_t, int32_t>, 3>>::value, "");
-}
-=======
 static_assert(std::is_same<typelist<>, drop_t<typelist<>, 0>>::value, "");
 static_assert(
     std::is_same<typelist<int64_t>, drop_t<typelist<int64_t>, 0>>::value,
@@ -469,5 +380,4 @@
         typelist<>,
         drop_if_nonempty_t<typelist<int64_t, int32_t>, 3>>::value,
     "");
-} // namespace test_drop_if_nonempty
->>>>>>> 8be5b1ca
+} // namespace test_drop_if_nonempty